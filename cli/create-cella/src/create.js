import { mkdir } from 'node:fs/promises';
import { existsSync } from 'node:fs'
import { join, relative } from 'node:path';
import colors from 'picocolors';
import { downloadTemplate } from "giget";
import yoctoSpinner from 'yocto-spinner';

import { TEMPLATE_URL} from './constants.js';

import { install } from './utils/run-package-manager-command.js';
import { cleanTemplate } from './utils/clean-template.js';
import { runGitCommand } from './utils/run-git-command.js';

export async function create({
    projectName,
    targetFolder,
    newBranchName,
    skipInstall,
    skipGit,
    skipClean,
    packageManager,
  }) {
    // Save the original working directory
    const originalCwd = process.cwd();

    console.log();
    
    // Create the target folder if it doesn't exist
    const createFolderSpinner = yoctoSpinner({
        text: 'Creating project folder',
    }).start();

    await mkdir(targetFolder, { recursive: true });
    process.chdir(targetFolder);

    createFolderSpinner.success('Project folder created');

    // Download the template from the specified URL
    const downloadSpinner = yoctoSpinner({
      text: 'Downloading `cella` template',
    }).start();

    await downloadTemplate(TEMPLATE_URL, {
        cwd: process.cwd(),
        dir: targetFolder,
        force: true,
        provider: "github",
    });

    downloadSpinner.success('`cella` template downloaded');

    // Clean the template if the skipClean flag is not set
    if (!skipClean) {
      const cleanSpinner = yoctoSpinner({
        text: 'cleaning `cella` template',
      }).start();

      try {
<<<<<<< HEAD
        await cleanTemplate({ 
          targetFolder,
          projectName,
        })
        cleanSpinner.success('`cella` template cleaned')
=======
        await cleanTemplate({ targetFolder });
        cleanSpinner.success('`cella` template cleaned');
>>>>>>> bc229416
      } catch (e) {
        console.error(e);
        cleanSpinner.error('Failed to clean `cella` template');
        process.exit(1);
      }
    } else {
<<<<<<< HEAD
      console.log(`${colors.yellow('⚠')} --skip-clean > Skip cleaning \`cella\` template'`)
=======
      console.log(`${colors.yellow('Skipped')} cleaning \`cella\` template'`);
>>>>>>> bc229416
    }

    // Install dependencies if the skipInstall flag is not set
    if (!skipInstall) {
      const installSpinner = yoctoSpinner({
        text: 'installing dependencies',
      }).start();

      try {
        await install(packageManager)
        installSpinner.success('Dependencies installed');
      } catch (e) {
        console.error(e);
        installSpinner.error('Failed to install dependencies');
        process.exit(1);
      }
    } else {
<<<<<<< HEAD
      console.log(`${colors.yellow('⚠')} --skip-install > Skip installing dependencies`)
=======
      console.log(`${colors.yellow('Skipped')} installing dependencies`);
>>>>>>> bc229416
    }

    // Initialize Git repository if skipGit flag is not set
    if (!skipGit) {
      const gitSpinner = yoctoSpinner({
        text: 'initializing git repository',
      }).start();

      const gitFolderPath = join(targetFolder, '.git');

      if (!existsSync(gitFolderPath)) {
        try {
          // Run Git commands to initialize the repository and make the first commit
          await runGitCommand({ targetFolder, command: 'init' });
          await runGitCommand({ targetFolder, command: 'add .' });
          await runGitCommand({ targetFolder, command: 'commit -m "Initial commit"' });
        
          // If a new branch name is specified, create and checkout the branch
          if (newBranchName) {
            await runGitCommand({ targetFolder, command: `branch ${newBranchName}` });
            await runGitCommand({ targetFolder, command: `checkout ${newBranchName}` });
            gitSpinner.success(`Git repository initialized, initial commit created, and new branch ${newBranchName} created`);
          } else {
            gitSpinner.success('Git repository initialized and initial commit created');
          }
        
        } catch (e) {
          console.error(e);
          gitSpinner.error('Failed to initialize Git repository or create branch');
          process.exit(1);
        }
      } else {
<<<<<<< HEAD
        gitSpinner.warning('Git repository already initialized > Skip git init')
      }
    } else {
      console.log(`${colors.yellow('⚠')} --skip-git > Skip git init`)
    }
    
    console.log()
    console.log(`${colors.green('Success')} Created ${projectName} at ${targetFolder}`)
    console.log()
=======
        gitSpinner.warning('Git repository already initialized, skipping Git init');
      }
    } else {
      console.log(`${colors.yellow('Skipped')} initializing Git repository`);
    }
    
    // Final success message indicating project creation
    console.log(`${colors.green('Success')} Created ${projectName} at ${targetFolder}`);
    console.log();
>>>>>>> bc229416

    // Check if the working directory needs to be changed
    const needsCd = originalCwd !== targetFolder;
    if (needsCd) {
<<<<<<< HEAD
      // Calculate the relative path between the original working directory and the target folder
      const relativePath = relative(originalCwd, targetFolder);

      console.log('now go to your project using:')
      console.log(colors.cyan(`  cd ./${relativePath}`)); // Adding './' to make it clear it's a relative path
      console.log()
    }
    console.log(`${needsCd ? 'then ' : ''}quick start with:`)
    console.log(colors.cyan(`  ${packageManager} quick`))
    console.log()

    console.log('Read the readme in project root for more info on how to get started!')
    console.log(`Enjoy building ${projectName} using cella! 🎉`)
=======
      console.log('now go to your project using:');
      console.log(colors.cyan(`  cd ${targetFolder}`));
      console.log();
    }

    // Display instructions for starting the development server
    console.log(`${needsCd ? 'then ' : ''}start the development server via:`);
    console.log(colors.cyan(`  ${packageManager} dev`));
    console.log();
>>>>>>> bc229416
  }<|MERGE_RESOLUTION|>--- conflicted
+++ resolved
@@ -56,27 +56,18 @@
       }).start();
 
       try {
-<<<<<<< HEAD
         await cleanTemplate({ 
           targetFolder,
           projectName,
         })
         cleanSpinner.success('`cella` template cleaned')
-=======
-        await cleanTemplate({ targetFolder });
-        cleanSpinner.success('`cella` template cleaned');
->>>>>>> bc229416
       } catch (e) {
         console.error(e);
         cleanSpinner.error('Failed to clean `cella` template');
         process.exit(1);
       }
     } else {
-<<<<<<< HEAD
       console.log(`${colors.yellow('⚠')} --skip-clean > Skip cleaning \`cella\` template'`)
-=======
-      console.log(`${colors.yellow('Skipped')} cleaning \`cella\` template'`);
->>>>>>> bc229416
     }
 
     // Install dependencies if the skipInstall flag is not set
@@ -94,11 +85,7 @@
         process.exit(1);
       }
     } else {
-<<<<<<< HEAD
       console.log(`${colors.yellow('⚠')} --skip-install > Skip installing dependencies`)
-=======
-      console.log(`${colors.yellow('Skipped')} installing dependencies`);
->>>>>>> bc229416
     }
 
     // Initialize Git repository if skipGit flag is not set
@@ -131,32 +118,20 @@
           process.exit(1);
         }
       } else {
-<<<<<<< HEAD
         gitSpinner.warning('Git repository already initialized > Skip git init')
       }
     } else {
       console.log(`${colors.yellow('⚠')} --skip-git > Skip git init`)
     }
     
+    // Final success message indicating project creation
     console.log()
     console.log(`${colors.green('Success')} Created ${projectName} at ${targetFolder}`)
     console.log()
-=======
-        gitSpinner.warning('Git repository already initialized, skipping Git init');
-      }
-    } else {
-      console.log(`${colors.yellow('Skipped')} initializing Git repository`);
-    }
-    
-    // Final success message indicating project creation
-    console.log(`${colors.green('Success')} Created ${projectName} at ${targetFolder}`);
-    console.log();
->>>>>>> bc229416
 
     // Check if the working directory needs to be changed
     const needsCd = originalCwd !== targetFolder;
     if (needsCd) {
-<<<<<<< HEAD
       // Calculate the relative path between the original working directory and the target folder
       const relativePath = relative(originalCwd, targetFolder);
 
@@ -170,15 +145,4 @@
 
     console.log('Read the readme in project root for more info on how to get started!')
     console.log(`Enjoy building ${projectName} using cella! 🎉`)
-=======
-      console.log('now go to your project using:');
-      console.log(colors.cyan(`  cd ${targetFolder}`));
-      console.log();
-    }
-
-    // Display instructions for starting the development server
-    console.log(`${needsCd ? 'then ' : ''}start the development server via:`);
-    console.log(colors.cyan(`  ${packageManager} dev`));
-    console.log();
->>>>>>> bc229416
   }