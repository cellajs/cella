export const config = {
  mode: 'development',
  name: 'Raak',
  slug: 'raak',

  domain: 'raak.io',
  frontendUrl: 'https://raak.io',
  backendUrl: 'https://api.raak.io',
  backendAuthUrl: 'https://api.raak.io/auth',
  tusUrl: 'https://tus.raak.io',

  defaultRedirectPath: '/home',
  firstSignInRedirectPath: '/welcome',

  aboutUrl: '/about',
  statusUrl: 'https://status.raak.io',
  productionUrl: 'https://raak.io',

  description: 'raak',
  keywords: 'project management tool, collaboration tool, task tracker, task management, issue tracker, kanban board, trello, pivotal, jira, linear',

  supportEmail: 'support@raak.io',
  notificationsEmail: 'notifications@raak.io',
  senderIsReceiver: false,

  debug: false,
  maintenance: false,

  // Which scripts to run when seeding the database
  seedScripts: ['pnpm run seed:user', 'pnpm run seed:organizations', 'pnpm run seed:data'],

  // Which fields to omit from user object
  sensitiveFields: ['hashedPassword', 'unsubscribeToken'] as const,

  // API docs settings
  apiVersion: 'v1',
  apiDescription: 'Raak API alpha version',

  // Payment with Paddle
  // paddleToken: 'live_ba8bb57b62089459e4f4fd1da8c',
  // paddlePriceIds: {
  //   donate: 'pri_01hq8hech7se5y1dw9tnscfzpc',
  // },
  paddleToken: 'test_85052d6574ab68d36b341e0afc8',
  paddlePriceIds: {
    donate: 'pri_01hq8da4mn9s0z0da7chh0ntb9',
  },

  sentryDsn: 'https://0f6c6e4d1e825242d9d5b0b73faa97fa@o4506897995399168.ingest.us.sentry.io/4506898171559936',
  sentSentrySourceMaps: true,

  // Customer support with Gleap
  gleapToken: '1ZoAxCRA83h5pj7qtRSvuz7rNNN9iXDd',

  // Google maps key
  googleMapsKey: 'AIzaSyDMjCpQusdoPWLeD7jxkqAxVgJ8s5xJ3Co',

  // File handling with imado
  tusPort: 1080,
  s3UploadBucket: 'cella-uploads',
  s3UploadRegion: 'eu-west-1',
  privateCDNUrl: 'https://cdn-priv.cellajs.com',
  publicCDNUrl: 'https://cdn.cellajs.com',

  themeColor: '#26262b',

  // Theme settings
  theme: {
    colors: {},
    colorDarkBackground: 'hsl(240 10% 9%)',
    strokeWidth: 1.5,
    screenSizes: {
      xs: '420px',
      sm: '640px',
      md: '768px',
      lg: '1024px',
      xl: '1280px',
      '2xl': '1400px',
    },
  } as const,

  // Placeholder colors
  placeholderColors: [
    'bg-blue-300',
    'bg-lime-300',
    'bg-orange-300',
    'bg-yellow-300',
    'bg-green-300',
    'bg-teal-300',
    'bg-indigo-300',
    'bg-purple-300',
    'bg-pink-300',
    'bg-red-300',
  ],

  // Allowed oauth strategies providers
  enabledAuthenticationStrategies: ['password', 'passkey', 'oauth'] as const,

  // OAuth providers
  enabledOauthProviders: ['github'] as const,

  // Optional settings
  has: {
    pwa: true, // Progressive Web App support for preloading static assets and offline support
    signUp: false, // Allow users to sign up. If disabled, the app is by invitation only
    waitList: true, // Suggest a waitlist for unknown emails when sign up is disabled
  },

  // Languages
  defaultLanguage: 'en' as const,

<<<<<<< HEAD
  languages: [{ value: 'en', label: 'English' }],
=======
  languages: [
    { value: 'en', label: 'English' },
    { value: 'nl', label: 'Nederlands' },
  ] as const,
>>>>>>> ddccf1df

  // All entity types
  entityTypes: ['user', 'organization', 'workspace', 'project', 'task', 'label'] as const,

  // Page entity types (pages with memberships and users)
  pageEntityTypes: ['user', 'organization', 'workspace', 'project'] as const,

  // Context entity types (memberships)
  contextEntityTypes: ['organization', 'workspace', 'project'] as const,

  // Product entity types (no memberships)
  productEntityTypes: ['task', 'label'] as const,

  rolesByType: {
    systemRoles: ['user', 'admin'] as const,
    entityRoles: ['member', 'admin'] as const,
    allRoles: ['user', 'member', 'admin'] as const,
  },

  // Company details
  company: {
    name: 'Shareworks Solutions BV',
    shortName: 'Shareworks',
    email: 'info@shareworks.nl',
    tel: '',
    postcode: '3033 BH',
    streetAddress: 'Schiekade 105',
    city: 'Rotterdam',
    country: 'Netherlands',
    googleMapsUrl: 'https://goo.gl/maps/SQlrh',
    scheduleCallUrl: 'https://cal.com/flip-van-haaren',
    twitterUrl: 'https://twitter.com/flipvanhaaren',
    twitterHandle: '@flipvanhaaren',
    githubUrl: 'https://github.com/cellajs/raak',
    mapZoom: 4,
    coordinates: {
      lat: 51.92760809717153,
      lng: 4.47421039909924,
    },
  },

  // Common countries
  common: {
    countries: ['fr', 'de', 'nl', 'ua', 'us', 'gb'],
    timezones: [],
  },
};

export default config;

export type DeepPartial<T> = T extends object
  ? {
      [P in keyof T]?: DeepPartial<T[P]>;
    }
  : T;

export type Config = DeepPartial<typeof config>;<|MERGE_RESOLUTION|>--- conflicted
+++ resolved
@@ -109,14 +109,10 @@
   // Languages
   defaultLanguage: 'en' as const,
 
-<<<<<<< HEAD
-  languages: [{ value: 'en', label: 'English' }],
-=======
   languages: [
     { value: 'en', label: 'English' },
     { value: 'nl', label: 'Nederlands' },
   ] as const,
->>>>>>> ddccf1df
 
   // All entity types
   entityTypes: ['user', 'organization', 'workspace', 'project', 'task', 'label'] as const,
