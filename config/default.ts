--- conflicted
+++ resolved
@@ -122,11 +122,8 @@
     { value: 'nl', label: 'Nederlands' },
   ],
 
-<<<<<<< HEAD
   quickScripts: ['pnpm run seed:user', 'pnpm run seed:organizations', 'pnpm run seed:data'],
 
-=======
->>>>>>> 78eaa122
   // All entity types
   entityTypes: ['user', 'organization', 'workspace', 'project', 'task', 'label'] as const,
 
@@ -139,16 +136,11 @@
   // Product entity types (no memberships)
   productEntityTypes: ['task', 'label'] as const,
 
-<<<<<<< HEAD
   rolesByType: {
     systemRoles: ['user', 'admin'] as const,
     entityRoles: ['member', 'admin'] as const,
     allRoles: ['user', 'member', 'admin'] as const,
   },
-=======
-  // Roles on system and entity level. TODO: split roles by entity type
-  rolesByType: { systemRoles: ['user', 'admin'] as const, entityRoles: ['member', 'admin'] as const, allRoles: ['user', 'member', 'admin'] as const },
->>>>>>> 78eaa122
 
   // Company details
   company: {
