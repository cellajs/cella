--- conflicted
+++ resolved
@@ -59,13 +59,8 @@
   // Google maps key
   googleMapsKey: 'AIzaSyDMjCpQusdoPWLeD7jxkqAxVgJ8s5xJ3Co',
 
-<<<<<<< HEAD
-  // File handling with s3
-  s3BucketPrefix: 'cella-development' as string | null, // Prefix to namespace files when sharing a bucket across apps or envs.
-=======
   // File handling with imado
   s3BucketPrefix: 'cella' as string | null, // Prefix to namespace files when sharing a bucket across apps or envs.
->>>>>>> 6b0ef860
   s3PublicBucket: 'imado-dev',
   s3PrivateBucket: 'imado-dev-priv',
   s3Region: 'nl-ams',
