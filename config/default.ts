--- conflicted
+++ resolved
@@ -102,13 +102,8 @@
   // Optional settings
   has: {
     pwa: true, // Progressive Web App support for preloading static assets and offline support
-<<<<<<< HEAD
-    signUp: false, // Allow users to sign up. If disabled, the app is by invitation only
-    waitList: true, // Suggest a waitlist for unknown emails when sign up is disabled
-=======
-    registrationEnabled: true, // Allow users to sign up. If disabled, the app is by invitation only
+    registrationEnabled: false, // Allow users to sign up. If disabled, the app is by invitation only
     waitList: false, // Suggest a waitlist for unknown emails when sign up is disabled
->>>>>>> 54d9125a
   },
 
   // Languages
