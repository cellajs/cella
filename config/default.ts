export const config = {
  mode: 'development',
  name: 'Cella',
  slug: 'cella',

  domain: 'cellajs.com',
  frontendUrl: 'https://cellajs.com',
  backendUrl: 'https://api.cellajs.com',
  backendAuthUrl: 'https://api.cellajs.com/auth',
  tusUrl: 'https://tus.cellajs.com',
  electricUrl: 'https://electric.cellajs.com',

  defaultRedirectPath: '/home',
  welcomeRedirectPath: '/welcome',

  aboutUrl: 'https://cellajs.com/about',
  statusUrl: 'https://status.cellajs.com',
  productionUrl: 'https://cellajs.com',

  description: 'Intuitive TypeScript template to build web apps with a sync engine. MIT licensed.',
  keywords:
    'starter kit, fullstack, monorepo, typescript, hono, honojs, drizzle, shadcn, react, postgres, pwa, offline, instant updates, realtime data, sync engine',

  supportEmail: 'support@cellajs.com',
  notificationsEmail: 'notifications@cellajs.com',

  debug: false,
  maintenance: false,

  // Reset version when changing cookie structure
  cookieVersion: 'v1',

  // Which scripts to run when seeding the database
  seedScripts: ['pnpm run seed:user', 'pnpm run seed:organizations'],

  // Which fields to omit from user object
  sensitiveFields: ['hashedPassword', 'unsubscribeToken'] as const,

  // API docs settings
  apiVersion: 'v1',
  apiDescription:
    '(ATTENTION: PRERELEASE!) This API documentation is split in modules. The documentation is based upon zod schemas that are converted to openapi specs using hono middleware: zod-openapi.',

  // Payment with Paddle
  // paddleToken: 'live_ba8bb57b62089459e4f4fd1da8c',
  // paddlePriceIds: {
  //   donate: 'pri_01hq8hech7se5y1dw9tnscfzpc',
  // },
  paddleToken: 'test_85052d6574ab68d36b341e0afc8',
  paddlePriceIds: {
    donate: 'pri_01hq8da4mn9s0z0da7chh0ntb9',
  },

  sentryDsn: 'https://0f6c6e4d1e825242d9d5b0b73faa97fa@o4506897995399168.ingest.us.sentry.io/4506898171559936',
  sentSentrySourceMaps: true,

  // Customer support with Gleap
  gleapToken: '1ZoAxCRA83h5pj7qtRSvuz7rNNN9iXDd',

  // Google maps key
  googleMapsKey: 'AIzaSyDMjCpQusdoPWLeD7jxkqAxVgJ8s5xJ3Co',

  // File handling with imado
  tusPort: 4100,
  s3UploadBucket: 'cella-uploads',
  s3UploadRegion: 'eu-west-1',
  privateCDNUrl: 'https://cdn-priv.cellajs.com',
  publicCDNUrl: 'https://cdn.cellajs.com',

  themeColor: '#26262b',

  // Theme settings
  theme: {
    colors: {
      rose: '#e11d48',
    },
    colorDarkBackground: 'hsl(240 10% 9%)',
    strokeWidth: 1.5,
    screenSizes: {
      xs: '420px',
      sm: '640px',
      md: '768px',
      lg: '1024px',
      xl: '1280px',
      '2xl': '1400px',
    },
  } as const,

  // Placeholder colors
  placeholderColors: [
    'bg-blue-300',
    'bg-lime-300',
    'bg-orange-300',
    'bg-yellow-300',
    'bg-green-300',
    'bg-teal-300',
    'bg-indigo-300',
    'bg-purple-300',
    'bg-pink-300',
    'bg-red-300',
  ],

  // Allowed oauth strategies providers
  enabledAuthenticationStrategies: ['password', 'passkey', 'oauth'] as const,

  // OAuth providers
  enabledOauthProviders: ['github'] as const,

  // Token types
  tokenTypes: ['email_verification', 'password_reset', 'invitation'] as const,

  // Optional settings
  has: {
    pwa: true, // Progressive Web App support for preloading static assets and offline support
    sync: true, // Realtime updates and sync using Electric Sync
    registrationEnabled: true, // Allow users to sign up. If disabled, the app is by invitation only
    waitlist: false, // Suggest a waitlist for unknown emails when sign up is disabled,
    imado: true, // Imado fully configured, if false, files will be stored in local browser (indexedDB)
  },

  /**
   * Default language
   */
  defaultLanguage: 'en' as const,

  /**
   * Language options
   */
  languages: [
    { value: 'en', label: 'English' },
    { value: 'nl', label: 'Nederlands' },
  ] as const,

  /**
   * All entity types used in the app
   */
  entityTypes: ['user', 'organization', 'attachment'] as const,

  /**
   * Page entity types (pages with memberships + users)
   */
  pageEntityTypes: ['user', 'organization'] as const,

  /**
   * Context entity types (memberships)
   */
  contextEntityTypes: ['organization'] as const,

  /**
   * Product entity types (mostly content)
   */
  productEntityTypes: ['attachment'] as const,

  /**
   * Request limits for lists
<<<<<<< HEAD
=======
   *
   * By default, BE common-schemas enforce a maximum limit of 1000 items via `limitRefine`.
   * if some of requested limit need to exceed 1000, make sure to adjust `limitRefine` accordingly.
>>>>>>> 04f392e0
   */
  requestLimits: {
    default: 40,
    users: 100,
    members: 40,
    organizations: 40,
    requests: 40,
    attachments: 40,
  },

  // Roles on system and entity level.
  rolesByType: { systemRoles: ['user', 'admin'] as const, entityRoles: ['member', 'admin'] as const, allRoles: ['user', 'member', 'admin'] as const },

  // Company details
  company: {
    name: 'CellaJS',
    shortName: 'Cella',
    email: 'info@cellajs.com',
    postcode: '90210 JS',
    tel: '+31 6 12345678',
    streetAddress: 'Drizzle Road 42',
    city: 'Hono City',
    country: 'TypeScript Rock',
    googleMapsUrl: 'https://goo.gl/maps/SQlrh',
    scheduleCallUrl: 'https://cal.com/flip-van-haaren',
    blueskyUrl: 'https://bsky.app/profile/flipvh.bsky.social',
    blueskyHandle: '@flipvh.bsky.social',
    githubUrl: 'https://github.com/cellajs/cella',
    mapZoom: 4,
    coordinates: {
      lat: 51.92760809717153,
      lng: 4.47421039909924,
    },
  },

  // Error handling
  severityLevels: ['debug', 'log', 'info', 'warn', 'error'] as const,

  // UI settings
  navLogoAnimation: 'animate-spin-slow',

  // Common countries
  common: {
    countries: ['fr', 'de', 'nl', 'ua', 'us', 'gb'],
    timezones: [],
  },

  uppy: {
    defaultRestrictions: {
      maxFileSize: 10 * 1024 * 1024, // 10MB
      maxNumberOfFiles: 1,
      allowedFileTypes: ['.jpg', '.jpeg', '.png'],
      maxTotalFileSize: 100 * 1024 * 1024, // 100MB
    },
  },
};

export default config;

export type DeepPartial<T> = T extends object
  ? {
      [P in keyof T]?: DeepPartial<T[P]>;
    }
  : T;

export type Config = DeepPartial<typeof config>;<|MERGE_RESOLUTION|>--- conflicted
+++ resolved
@@ -153,12 +153,9 @@
 
   /**
    * Request limits for lists
-<<<<<<< HEAD
-=======
    *
    * By default, BE common-schemas enforce a maximum limit of 1000 items via `limitRefine`.
    * if some of requested limit need to exceed 1000, make sure to adjust `limitRefine` accordingly.
->>>>>>> 04f392e0
    */
   requestLimits: {
     default: 40,
