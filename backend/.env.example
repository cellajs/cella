# DON'T EVER EXPOSE - NOT EVEN TEMPORARILY - PRODUCTION KEYS OR SECRETS IN .ENV FILE. 
# FOR PRODUCTION, SET ENVIRONMENT VARIABLES MANUALLY IN THE HOSTING SERVICE.

# Node environment (required)
NODE_ENV=development

# Database (required)
DATABASE_URL=postgres://postgres:postgres@0.0.0.0:5432/postgres

# Secret for email unsubscribe token (required)
UNSUBSCRIBE_SECRET=some_secret_token

# Secret for argon2id password (required)
ARGON_SECRET=argon_two_secret

# Secret for cookies (required)
COOKIE_SECRET=cookie_secret

# Electric secret - must be same as in compose.yaml for development (required if using Electric/Docker)
ELECTRIC_API_SECRET=electric_api_secret

# Remote system access IP (required) (for multiple IPs, separate by comma)
REMOTE_SYSTEM_ACCESS_IP=*

<<<<<<< HEAD
# Brevo (optional)
BREVO_API_KEY=
=======
# Backend port (optional)
PORT=4000

# Sendgrid (optional)
SENDGRID_API_KEY=
>>>>>>> ecfc32ae
SEND_ALL_TO_EMAIL=

# For Novu integration (optional)
NOVU_API_KEY=
NOVU_SLACK_WEBHOOK=

# Logtail/Better Stack (optional)
LOGTAIL_TOKEN=

# OAuth strategies (optional)
GITHUB_CLIENT_ID=
GITHUB_CLIENT_SECRET=
GOOGLE_CLIENT_ID=
GOOGLE_CLIENT_SECRET=
MICROSOFT_TENANT_ID=
MICROSOFT_CLIENT_ID=
MICROSOFT_CLIENT_SECRET=

# Imado credentials (all optional)
TRANSLOADIT_KEY=your_transloadit_key
TRANSLOADIT_SECRET=your_transloadit_secret
S3_ACCESS_KEY_ID=
S3_ACCESS_KEY_SECRET=

# Trigger credentials (optional)
TRIGGER_SECRET_KEY=<|MERGE_RESOLUTION|>--- conflicted
+++ resolved
@@ -22,16 +22,11 @@
 # Remote system access IP (required) (for multiple IPs, separate by comma)
 REMOTE_SYSTEM_ACCESS_IP=*
 
-<<<<<<< HEAD
-# Brevo (optional)
-BREVO_API_KEY=
-=======
 # Backend port (optional)
 PORT=4000
 
-# Sendgrid (optional)
-SENDGRID_API_KEY=
->>>>>>> ecfc32ae
+# Brevo (optional)
+BREVO_API_KEY=
 SEND_ALL_TO_EMAIL=
 
 # For Novu integration (optional)
