{
  "version": "5",
  "dialect": "pg",
  "entries": [
    {
      "idx": 0,
      "version": "5",
      "when": 1713434080350,
      "tag": "0000_charming_lady_vermin",
      "breakpoints": true
    },
    {
      "idx": 1,
      "version": "5",
<<<<<<< HEAD
      "when": 1715677682436,
      "tag": "0001_fine_gwen_stacy",
=======
      "when": 1715608556922,
      "tag": "0001_absurd_omega_red",
>>>>>>> a07881e0
      "breakpoints": true
    }
  ]
}<|MERGE_RESOLUTION|>--- conflicted
+++ resolved
@@ -12,13 +12,8 @@
     {
       "idx": 1,
       "version": "5",
-<<<<<<< HEAD
-      "when": 1715677682436,
-      "tag": "0001_fine_gwen_stacy",
-=======
       "when": 1715608556922,
       "tag": "0001_absurd_omega_red",
->>>>>>> a07881e0
       "breakpoints": true
     }
   ]
