--- conflicted
+++ resolved
@@ -7,8 +7,6 @@
       "version": "7",
       "when": 1738618006759,
       "tag": "0000_big_warbound",
-<<<<<<< HEAD
-=======
       "breakpoints": true
     },
     {
@@ -23,7 +21,6 @@
       "version": "7",
       "when": 1738921405100,
       "tag": "0002_confused_texas_twister",
->>>>>>> 04f392e0
       "breakpoints": true
     }
   ]
