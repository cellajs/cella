--- conflicted
+++ resolved
@@ -35,26 +35,6 @@
   registrationEnabled?: boolean;
 };
 
-<<<<<<< HEAD
-// TODO this seems not very scalable/maintainable? why not get the actual app from server.ts?
-export async function getAuthApp() {
-  const { default: baseApp } = await import('#/server');
-  const { default: authGeneralRouteHandlers } = await import('#/modules/auth/general/handlers');
-  const { default: authTotpsRouteHandlers } = await import('#/modules/auth/totps/handlers');
-  const { default: authPasswordsRouteHandlers } = await import('#/modules/auth/passwords/handlers');
-  const { default: authPasskeysRouteHandlers } = await import('#/modules/auth/passkeys/handlers');
-  const { default: authOAuthRouteHandlers } = await import('#/modules/auth/oauth/handlers');
-
-  return baseApp
-    .route('/auth', authGeneralRouteHandlers)
-    .route('/auth', authTotpsRouteHandlers)
-    .route('/auth', authPasswordsRouteHandlers)
-    .route('/auth', authPasskeysRouteHandlers)
-    .route('/auth', authOAuthRouteHandlers);
-}
-
-=======
->>>>>>> 4f47c81c
 /**
  * Mock the global fetch request to avoid actual network calls during tests.
  */
