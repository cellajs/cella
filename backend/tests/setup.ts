/**
 * Test setup utilities for configuring test environments.
 *
 * This file contains helper functions to:
 * - Mock global behaviors like `fetch`
 * - Migrate the test database
 * - Clean up the database (e.g., clear users and emails tables)
 * - Dynamically enable/disable config flags (e.g., auth strategies)
 *
 * These functions are intended to be used in test files to keep setup DRY and consistent.
 */

import path from 'node:path';
import { appConfig } from 'config';
import { migrate } from 'drizzle-orm/pglite/migrator';
import { Context, Next } from 'hono';
import { vi } from 'vitest';
import { db } from '#/db/db';
import { emailsTable } from '#/db/schema/emails';
import { oauthAccountsTable } from '#/db/schema/oauth-accounts';
import { passkeysTable } from '#/db/schema/passkeys';
import { passwordsTable } from '#/db/schema/passwords';
import { sessionsTable } from '#/db/schema/sessions';
import { tokensTable } from '#/db/schema/tokens';
import { usersTable } from '#/db/schema/users';

/**
 * Types
 */
type AuthStrategy = 'password' | 'passkey' | 'oauth' | 'totp';

type ConfigOverride = {
  enabledAuthStrategies?: AuthStrategy[];
  enabledOAuthProviders?: string[];
  registrationEnabled?: boolean;
};

// TODO this seems not very scalable/maintainable? why not get the actual app from server.ts?
export async function getAuthApp() {
  const { default: baseApp } = await import('#/server');
  const { default: authGeneralRouteHandlers } = await import('#/modules/auth/general/handlers');
  const { default: authTotpsRouteHandlers } = await import('#/modules/auth/totps/handlers');
  const { default: authPasswordsRouteHandlers } = await import('#/modules/auth/passwords/handlers');
  const { default: authPasskeysRouteHandlers } = await import('#/modules/auth/passkeys/handlers');
  const { default: authOAuthRouteHandlers } = await import('#/modules/auth/oauth/handlers');

  return baseApp
    .route('/auth', authGeneralRouteHandlers)
<<<<<<< HEAD
    .route('/auth/totps', authTotpsRouteHandlers)
    .route('/auth', authPasswordsRouteHandlers)
=======
    .route('/auth', authTotpsRouteHandlers)
    .route('/auth', authPasswordsRouteHandlers)
    .route('/auth', authPasskeysRouteHandlers)
    .route('/auth', authOAuthRouteHandlers);
>>>>>>> e605c5af
}

/**
 * Mock the global fetch request to avoid actual network calls during tests.
 */
export function mockFetchRequest() {
  globalThis.fetch = vi.fn().mockImplementation((input) => {
    // Handle Request objects (like those from rate limiter)
    if (input instanceof Request) {
      return Promise.resolve({
        ok: true,
        status: 200,
        json: async () => {
          try {
            return await input.clone().json();
          } catch {
            return {};
          }
        },
        text: async () => '',
        clone: () => input.clone(),
      });
    }

    return Promise.resolve({
      ok: true,
      status: 200,
      json: async () => ({}),
      text: async () => '',
      clone: () => ({
        json: async () => ({}),
        text: async () => '',
      }),
    });
  });
}

/**
 * Migrate the database to the latest schema.
 * @param {string} migrationsFolder - The folder containing migration files.
 */
export async function migrateDatabase(migrationsFolder: string = 'drizzle') {
  return migrate(db, {
    migrationsFolder: path.resolve(process.cwd(), migrationsFolder),
  });
}

/**
 * Clear the database by removing all users and emails.
 */
export async function clearDatabase() {
  await db.delete(sessionsTable);
  await db.delete(tokensTable);
  await db.delete(passkeysTable);
  await db.delete(passwordsTable);
  await db.delete(oauthAccountsTable);
  await db.delete(emailsTable);
  await db.delete(usersTable);
}

/**
 * Mock rate limiter to avoid 429 errors in tests.
 */
export function mockRateLimiter() {
  vi.mock('#/middlewares/rate-limiter/core', () => ({
    rateLimiter: vi.fn().mockReturnValue(async (_: Context, next: Next) => {
      await next();
    }),
    defaultOptions: {
      tableName: 'rate_limits',
      points: 10,
      duration: 60 * 60,
      blockDuration: 60 * 30,
    },
    slowOptions: {
      tableName: 'rate_limits',
      points: 100,
      duration: 60 * 60 * 24,
      blockDuration: 60 * 60 * 3,
    },
  }));
}

/**
 * Mock Arctic library functions
 */
export function mockArcticLibrary() {
  vi.mock('arctic', async () => {
    const actual = await vi.importActual('arctic');
    return {
      ...actual,
      generateState: () => 'mock-state-' + Math.random().toString(36).substring(7),
      generateCodeVerifier: () => 'mock-code-verifier-' + Math.random().toString(36).substring(7),
    };
  });
}

/**
 * Modifies the app configuration for testing purposes.
 *
 * @param overrides - Instructions for what to enable/disable.
 */
export function setTestConfig(overrides: ConfigOverride) {
  if (overrides.enabledAuthStrategies) {
    // Maybe not the best way to cast, but config.enabledAuthStrategies is a readonly fixed
    appConfig.enabledAuthStrategies = overrides.enabledAuthStrategies as unknown as typeof appConfig.enabledAuthStrategies;
  }

  if (overrides.enabledOAuthProviders) {
    appConfig.enabledOAuthProviders = overrides.enabledOAuthProviders as unknown as typeof appConfig.enabledOAuthProviders;
  }

  if (overrides.registrationEnabled !== undefined) {
    appConfig.has.registrationEnabled = overrides.registrationEnabled;
  }
}<|MERGE_RESOLUTION|>--- conflicted
+++ resolved
@@ -46,15 +46,10 @@
 
   return baseApp
     .route('/auth', authGeneralRouteHandlers)
-<<<<<<< HEAD
-    .route('/auth/totps', authTotpsRouteHandlers)
-    .route('/auth', authPasswordsRouteHandlers)
-=======
     .route('/auth', authTotpsRouteHandlers)
     .route('/auth', authPasswordsRouteHandlers)
     .route('/auth', authPasskeysRouteHandlers)
     .route('/auth', authOAuthRouteHandlers);
->>>>>>> e605c5af
 }
 
 /**
