--- conflicted
+++ resolved
@@ -60,48 +60,6 @@
   }
 }
 
-<<<<<<< HEAD
-export class CustomError extends Error {
-  name: string;
-  status: HttpErrorStatus;
-  type: SimplifiedErrorKey;
-  severity?: Severity;
-  entityType?: EntityType;
-
-  constructor(error: CustomError) {
-    super(error.message);
-    this.name = error.type || 'CustomError';
-    this.status = error.status;
-    this.type = error.type;
-    this.severity = error.severity || 'error';
-    this.entityType = error.entityType;
-  }
-}
-
-/**
- * Create an error object, log it if needed, and return the error details.
- *
- * @param ctx - Request/response context.
- * @param status - The HTTP error status (e.g., 400, 500).
- * @param type - The error key, which is a `keyof locales.error`. It refers to an error type in your localization system.
- * @param severity - `'debug' | 'log' | 'info' | 'warn' | 'error'`, The severity of the error, defaults to 'info'.
- * @param entityType - Optional entity type (e.g., user, organization) related to the error.
- * @param eventData - Optional additional data for event logging.
- * @param err - Optional Error object to be logged.
- * @returns An error object containing details of the error.
- */
-export const createError = (
-  ctx: Context<Env>,
-  status: HttpErrorStatus,
-  type: SimplifiedErrorKey,
-  severity: Severity = 'info',
-  entityType?: EntityType,
-  eventData?: EventData,
-  err?: Error,
-) => {
-  const translationKey = `error:${type}`;
-  const message = i18n.t(translationKey);
-=======
 export const handleApiError: ErrorHandler<Env> = (err, ctx) => {
   // Normalize error to ApiError if possible
   const apiError =
@@ -124,7 +82,6 @@
     const redirectUrl = `${config.frontendUrl}/error?error=${type}&severity=${severity}`;
     return ctx.redirect(redirectUrl, 302);
   }
->>>>>>> 2e2a8a04
 
   // Get the current user and organization from context
   const user = getContextUser();
