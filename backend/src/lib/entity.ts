--- conflicted
+++ resolved
@@ -1,26 +1,6 @@
 import { eq, inArray, or } from 'drizzle-orm';
 import { db } from '#/db/db';
-<<<<<<< HEAD
-import { organizationsTable } from '#/db/schema/organizations';
-import { projectsTable } from '#/db/schema/projects';
-import { tasksTable } from '#/db/schema/tasks';
-import { usersTable } from '#/db/schema/users';
-import { workspacesTable } from '#/db/schema/workspaces';
-
-// Create a map to store tables for different resource types
-export const entityTables = new Map<
-  string,
-  typeof usersTable | typeof organizationsTable | typeof workspacesTable | typeof projectsTable | typeof tasksTable
->([
-  ['user', usersTable],
-  ['organization', organizationsTable],
-  ['workspace', workspacesTable],
-  ['project', projectsTable],
-  ['task', tasksTable],
-]);
-=======
 import { entityTables } from '#/entity-config';
->>>>>>> 78eaa122
 
 /**
  * Resolves entity based on ID or Slug and sets the context accordingly.
