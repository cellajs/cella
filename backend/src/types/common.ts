--- conflicted
+++ resolved
@@ -22,12 +22,9 @@
     user: User;
     organization: OrganizationModel;
     workspace: WorkspaceModel;
-<<<<<<< HEAD
     authorzedIn: OrganizationModel | WorkspaceModel;
     memberships: [MembershipModel];
-=======
     project: ProjectModel;
->>>>>>> adfd094d
   };
 };
 
