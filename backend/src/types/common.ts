--- conflicted
+++ resolved
@@ -3,14 +3,7 @@
 
 import type { config } from 'config';
 import type { Schema } from 'hono';
-<<<<<<< HEAD
-import type { MembershipModel } from '#/db/schema/memberships';
-import type { OrganizationModel } from '#/db/schema/organizations';
-import type { ProjectModel } from '#/db/schema/projects';
-import type { WorkspaceModel } from '#/db/schema/workspaces';
-=======
 
->>>>>>> a9d9c791
 import type { failWithErrorSchema } from '../lib/common-schemas';
 import type { Env } from './app';
 
@@ -31,21 +24,5 @@
 
 export type ErrorResponse = z.infer<typeof failWithErrorSchema>;
 
-<<<<<<< HEAD
-// TODO find a way to make this generic for template, also make name more descriptive/specific. MiddlewareEnv? CommonEnv?
-export type Env = {
-  Variables: {
-    user: User;
-    organization: OrganizationModel;
-    workspace: WorkspaceModel;
-    memberships: [MembershipModel];
-    project: ProjectModel;
-    allowedIds: Array<string>;
-    disallowedIds: Array<string>;
-  };
-};
-
-=======
->>>>>>> a9d9c791
 // biome-ignore lint/complexity/noBannedTypes: <explanation>
 export class CustomHono<E extends Env = Env, S extends Schema = {}, BasePath extends string = '/'> extends OpenAPIHono<E, S, BasePath> {}