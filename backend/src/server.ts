--- conflicted
+++ resolved
@@ -49,19 +49,13 @@
   .route('/', generalRoutes)
   .route('/', requestsRoutes)
   .route('/', membershipsRoutes)
-
-  // App-specific routes go here
-<<<<<<< HEAD
-  .route('/workspaces', workspacesRoutes)
-  .route('/projects', projectsRoutes)
-  .route('/tasks', tasksRoutes)
-  .route('/attachments', attachmentsRoutes)
-  .route('/labels', labelsRoutes);
-=======
+  .route('/', workspacesRoutes)
+  .route('/', projectsRoutes)
+  .route('/', tasksRoutes)
+  .route('/', attachmentsRoutes)
   .route('/', workspacesRoutes)
   .route('/', projectsRoutes)
   .route('/', tasksRoutes)
   .route('/', labelsRoutes);
->>>>>>> f2e2e24f
 
 export default app;