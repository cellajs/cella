<<<<<<< HEAD
import authRoutes from '#/modules/auth';
import generalRoutes from '#/modules/general';
import labelsRoutes from '#/modules/labels';
import meRoutes from '#/modules/me';
import membershipsRoutes from '#/modules/memberships';
import organizationsRoutes from '#/modules/organizations';
import projectsRoutes from '#/modules/projects';
import requestsRoutes from '#/modules/requests';
import tasksRoutes from '#/modules/tasks';
import usersRoutes from '#/modules/users';
import workspacesRoutes from '#/modules/workspaces';
=======
>>>>>>> a9d9c791
import defaultHook from './lib/default-hook';
import docs from './lib/docs';
import { errorResponse } from './lib/errors';
import middlewares from './middlewares';

import { CustomHono } from '#/types/common';

// Set default hook to catch validation errors
const baseApp = new CustomHono({
  defaultHook,
});

// Add global middleware
baseApp.route('/', middlewares);

// Init OpenAPI docs
docs(baseApp);

// Not found handler
baseApp.notFound((ctx) => {
  // t('common:error.route_not_found.text')
  return errorResponse(ctx, 404, 'route_not_found', 'warn', undefined, { path: ctx.req.path });
});

// Error handler
baseApp.onError((err, ctx) => {
  // t('common:error.server_error.text')
  return errorResponse(ctx, 500, 'server_error', 'error', undefined, {}, err);
});

<<<<<<< HEAD
// Add routes for each module
app
  .route('/auth', authRoutes)
  .route('/me', meRoutes)
  .route('/users', usersRoutes)
  .route('/organizations', organizationsRoutes)
  .route('/', generalRoutes)
  .route('/requests', requestsRoutes)
  .route('/memberships', membershipsRoutes)

  // App-specific routes go here
  .route('/workspaces', workspacesRoutes)
  .route('/projects', projectsRoutes)
  .route('/tasks', tasksRoutes)
  .route('/labels', labelsRoutes);

export default app;
=======
export default baseApp;
>>>>>>> a9d9c791
<|MERGE_RESOLUTION|>--- conflicted
+++ resolved
@@ -1,17 +1,3 @@
-<<<<<<< HEAD
-import authRoutes from '#/modules/auth';
-import generalRoutes from '#/modules/general';
-import labelsRoutes from '#/modules/labels';
-import meRoutes from '#/modules/me';
-import membershipsRoutes from '#/modules/memberships';
-import organizationsRoutes from '#/modules/organizations';
-import projectsRoutes from '#/modules/projects';
-import requestsRoutes from '#/modules/requests';
-import tasksRoutes from '#/modules/tasks';
-import usersRoutes from '#/modules/users';
-import workspacesRoutes from '#/modules/workspaces';
-=======
->>>>>>> a9d9c791
 import defaultHook from './lib/default-hook';
 import docs from './lib/docs';
 import { errorResponse } from './lib/errors';
@@ -42,24 +28,4 @@
   return errorResponse(ctx, 500, 'server_error', 'error', undefined, {}, err);
 });
 
-<<<<<<< HEAD
-// Add routes for each module
-app
-  .route('/auth', authRoutes)
-  .route('/me', meRoutes)
-  .route('/users', usersRoutes)
-  .route('/organizations', organizationsRoutes)
-  .route('/', generalRoutes)
-  .route('/requests', requestsRoutes)
-  .route('/memberships', membershipsRoutes)
-
-  // App-specific routes go here
-  .route('/workspaces', workspacesRoutes)
-  .route('/projects', projectsRoutes)
-  .route('/tasks', tasksRoutes)
-  .route('/labels', labelsRoutes);
-
-export default app;
-=======
-export default baseApp;
->>>>>>> a9d9c791
+export default baseApp;