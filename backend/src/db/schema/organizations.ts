<<<<<<< HEAD
=======
import { appConfig, type Language } from 'config';
import { boolean, index, json, pgTable, varchar } from 'drizzle-orm/pg-core';
>>>>>>> 052787ae
import type { AuthStrategy } from '#/db/schema/sessions';
import { usersTable } from '#/db/schema/users';
import { defaultRestrictions, type Restrictions } from '#/db/utils/organization-restrictions';
import { timestampColumns } from '#/db/utils/timestamp-columns';
import { nanoid } from '#/utils/nanoid';
import { config, type Language } from 'config';
import { boolean, index, json, pgTable, varchar } from 'drizzle-orm/pg-core';

const languagesEnum = appConfig.languages;

export const organizationsTable = pgTable(
  'organizations',
  {
    createdAt: timestampColumns.createdAt,
    id: varchar().primaryKey().$defaultFn(nanoid),
    entityType: varchar({ enum: ['organization'] })
      .notNull()
      .default('organization'),
    name: varchar().notNull(),
    description: varchar(),
    slug: varchar().unique().notNull(),
    thumbnailUrl: varchar(),
    bannerUrl: varchar(),
    shortName: varchar(),
    country: varchar(),
    timezone: varchar(),
    defaultLanguage: varchar({ enum: languagesEnum }).notNull().default(appConfig.defaultLanguage),
    languages: json().$type<Language[]>().notNull().default([appConfig.defaultLanguage]),
    restrictions: json().$type<Restrictions>().notNull().default(defaultRestrictions()),
    notificationEmail: varchar(),
    emailDomains: json().$type<string[]>().notNull().default([]),
    color: varchar(),
    logoUrl: varchar(),
    websiteUrl: varchar(),
    welcomeText: varchar(),
    authStrategies: json().$type<AuthStrategy[]>().notNull().default([]),
    chatSupport: boolean().notNull().default(false),
    createdBy: varchar().references(() => usersTable.id, { onDelete: 'set null' }),
    modifiedAt: timestampColumns.modifiedAt,
    modifiedBy: varchar().references(() => usersTable.id, { onDelete: 'set null' }),
  },
  (table) => [index('organizations_name_index').on(table.name.desc()), index('organizations_created_at_index').on(table.createdAt.desc())],
);

export type OrganizationModel = typeof organizationsTable.$inferSelect;
export type InsertOrganizationModel = typeof organizationsTable.$inferInsert;<|MERGE_RESOLUTION|>--- conflicted
+++ resolved
@@ -1,14 +1,9 @@
-<<<<<<< HEAD
-=======
-import { appConfig, type Language } from 'config';
-import { boolean, index, json, pgTable, varchar } from 'drizzle-orm/pg-core';
->>>>>>> 052787ae
 import type { AuthStrategy } from '#/db/schema/sessions';
 import { usersTable } from '#/db/schema/users';
 import { defaultRestrictions, type Restrictions } from '#/db/utils/organization-restrictions';
 import { timestampColumns } from '#/db/utils/timestamp-columns';
 import { nanoid } from '#/utils/nanoid';
-import { config, type Language } from 'config';
+import { appConfig, type Language } from 'config';
 import { boolean, index, json, pgTable, varchar } from 'drizzle-orm/pg-core';
 
 const languagesEnum = appConfig.languages;
