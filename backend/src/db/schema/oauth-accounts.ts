import { pgTable, primaryKey, timestamp, varchar } from 'drizzle-orm/pg-core';
import { usersTable } from '#/db/schema/users';
<<<<<<< HEAD
import { supportedOauthProviders } from '#/modules/auth';
=======
import { supportedOauthProviders } from '#/middlewares/guard/allowed-auth';
>>>>>>> 4a0acd63

export const oauthAccountsTable = pgTable(
  'oauth_accounts',
  {
    providerId: varchar('provider_id', { enum: supportedOauthProviders }).notNull(),
    providerUserId: varchar('provider_user_id').notNull(),
    userId: varchar('user_id')
      .notNull()
      .references(() => usersTable.id, { onDelete: 'cascade' }),
    createdAt: timestamp('created_at').defaultNow().notNull(),
  },
  (table) => {
    return {
      pk: primaryKey({
        columns: [table.providerId, table.providerUserId],
      }),
    };
  },
);<|MERGE_RESOLUTION|>--- conflicted
+++ resolved
@@ -1,10 +1,6 @@
 import { pgTable, primaryKey, timestamp, varchar } from 'drizzle-orm/pg-core';
 import { usersTable } from '#/db/schema/users';
-<<<<<<< HEAD
-import { supportedOauthProviders } from '#/modules/auth';
-=======
 import { supportedOauthProviders } from '#/middlewares/guard/allowed-auth';
->>>>>>> 4a0acd63
 
 export const oauthAccountsTable = pgTable(
   'oauth_accounts',
