<<<<<<< HEAD
=======
import { appConfig } from 'config';
import { boolean, foreignKey, index, pgTable, timestamp, varchar } from 'drizzle-orm/pg-core';
>>>>>>> 052787ae
import { timestampColumns } from '#/db/utils/timestamp-columns';
import { nanoid } from '#/utils/nanoid';
import { config } from 'config';
import { boolean, foreignKey, index, pgTable, timestamp, varchar } from 'drizzle-orm/pg-core';

const roleEnum = appConfig.rolesByType.systemRoles;
const languagesEnum = appConfig.languages;

/**
 * Users table contains all users. It is used to store user information such as name, email, password, etc.
 * Its closely related to `emailsTable`, which stores email addresses and email verification.
 *
 * @link http://localhost:4000/docs#tag/users
 */
export const usersTable = pgTable(
  'users',
  {
    createdAt: timestampColumns.createdAt,
    id: varchar().primaryKey().$defaultFn(nanoid),
    entityType: varchar({ enum: ['user'] })
      .notNull()
      .default('user'),
    name: varchar().notNull(),
    description: varchar(),
    slug: varchar().unique().notNull(),
    thumbnailUrl: varchar(),
    bannerUrl: varchar(),
    email: varchar().notNull().unique(),
    hashedPassword: varchar(),
    unsubscribeToken: varchar().unique().$defaultFn(nanoid).notNull(),
    firstName: varchar(),
    lastName: varchar(),
    language: varchar({ enum: languagesEnum }).notNull().default(appConfig.defaultLanguage),
    newsletter: boolean().notNull().default(false),
    role: varchar({ enum: roleEnum }).notNull().default('user'),
    modifiedAt: timestampColumns.modifiedAt,
    lastSeenAt: timestamp({ mode: 'string' }), // last time a GET request has been made in last 5 minutes
    lastStartedAt: timestamp({ mode: 'string' }), // last time GET me
    lastSignInAt: timestamp({ mode: 'string' }), // last time user went through authentication flow
    modifiedBy: varchar(),
  },
  (table) => [
    index('users_name_index').on(table.name.desc()),
    index('users_token_index').on(table.unsubscribeToken),
    index('users_email_index').on(table.email.desc()),
    index('users_created_at_index').on(table.createdAt.desc()),
    foreignKey({
      columns: [table.modifiedBy],
      foreignColumns: [table.id],
    }),
  ],
);

export type UnsafeUserModel = typeof usersTable.$inferSelect;
export type InsertUserModel = typeof usersTable.$inferInsert;
export type UserModel = Omit<UnsafeUserModel, 'hashedPassword' | 'unsubscribeToken'>;<|MERGE_RESOLUTION|>--- conflicted
+++ resolved
@@ -1,11 +1,6 @@
-<<<<<<< HEAD
-=======
-import { appConfig } from 'config';
-import { boolean, foreignKey, index, pgTable, timestamp, varchar } from 'drizzle-orm/pg-core';
->>>>>>> 052787ae
 import { timestampColumns } from '#/db/utils/timestamp-columns';
 import { nanoid } from '#/utils/nanoid';
-import { config } from 'config';
+import { appConfig } from 'config';
 import { boolean, foreignKey, index, pgTable, timestamp, varchar } from 'drizzle-orm/pg-core';
 
 const roleEnum = appConfig.rolesByType.systemRoles;
