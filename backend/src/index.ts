import { serve } from '@hono/node-server';
import cron from 'node-cron';

import { migrate as pgMigrate } from 'drizzle-orm/node-postgres/migrator';
import type { PgliteDatabase } from 'drizzle-orm/pglite';
import { migrate as pgliteMigrate } from 'drizzle-orm/pglite/migrator';
import { resetDb } from '#/cron/manage-db';
import { db } from '#/db/db';
import ascii from '#/lib/ascii';
import { env } from '../env';
import docs from './lib/docs';
import app from './routes';

// Set i18n instance before starting server
<<<<<<< HEAD
import './lib/i18n';
=======
>>>>>>> af99035d
import chalk from 'chalk';
import { config } from 'config';
import './lib/i18n';
// import { sdk } from './tracing';

const isPGliteDatabase = (_db: unknown): _db is PgliteDatabase => !!env.PGLITE;

// Init OpenAPI docs
docs(app);

const main = async () => {
  // Reset db every Sunday at midnight
  cron.schedule('0 0 * * 0', resetDb, { scheduled: true, timezone: 'UTC' }).start();

  // Migrate db
  const migrateConfig = {
    migrationsFolder: 'drizzle',
    migrationsSchema: 'drizzle-backend',
  };
  if (isPGliteDatabase(db)) {
    await pgliteMigrate(db, migrateConfig);
  } else {
    await pgMigrate(db, migrateConfig);
  }

  // Start server
  serve(
    {
      fetch: app.fetch,
      hostname: '0.0.0.0',
      port: Number(env.PORT ?? '4004'),
    },
    () => {
      ascii();
      console.info(
        `Open ${chalk.greenBright.bold(config.name)} on ${chalk.cyanBright(config.frontendUrl)}. Backend on ${chalk.cyanBright(config.backendUrl)}`,
      );
      console.info(`Read API docs on ${chalk.cyanBright(`${config.backendUrl}/docs`)}`);
    },
  );
};

// sdk.start();
main().catch((e) => {
  console.error('Failed to start server');
  console.error(e);
  process.exit(1);
});<|MERGE_RESOLUTION|>--- conflicted
+++ resolved
@@ -1,21 +1,17 @@
 import { serve } from '@hono/node-server';
 import cron from 'node-cron';
 
+import { resetDb } from '#/cron/manage-db';
+import { db } from '#/db/db';
+import ascii from '#/lib/ascii';
 import { migrate as pgMigrate } from 'drizzle-orm/node-postgres/migrator';
 import type { PgliteDatabase } from 'drizzle-orm/pglite';
 import { migrate as pgliteMigrate } from 'drizzle-orm/pglite/migrator';
-import { resetDb } from '#/cron/manage-db';
-import { db } from '#/db/db';
-import ascii from '#/lib/ascii';
 import { env } from '../env';
 import docs from './lib/docs';
 import app from './routes';
 
 // Set i18n instance before starting server
-<<<<<<< HEAD
-import './lib/i18n';
-=======
->>>>>>> af99035d
 import chalk from 'chalk';
 import { config } from 'config';
 import './lib/i18n';
