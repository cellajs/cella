--- conflicted
+++ resolved
@@ -45,19 +45,7 @@
 import { CreatePasswordEmail, type CreatePasswordEmailProps } from '../../../emails/create-password';
 import { EmailVerificationEmail, type EmailVerificationEmailProps } from '../../../emails/email-verification';
 import { deleteAuthCookie, getAuthCookie, setAuthCookie } from './helpers/cookie';
-<<<<<<< HEAD
-import {
-  clearOauthSession,
-  createOauthSession,
-  getOauthRedirectUrl,
-  handleExistingOauthAccount,
-  handleInvitationToken,
-  slugFromEmail,
-  splitFullName,
-  updateExistingUser,
-} from './helpers/oauth';
-=======
->>>>>>> 41eef19d
+import { handleInvitationToken } from './helpers/oauth';
 import { parseAndValidatePasskeyAttestation, verifyPassKeyPublic } from './helpers/passkey';
 import { getParsedSessionCookie, invalidateSessionById, invalidateUserSessions, setUserSession, validateSession } from './helpers/session';
 import { handleCreateUser } from './helpers/user';
@@ -581,47 +569,14 @@
       if (existingUser) {
         const { slug, name, emailVerified, ...providerUser } = transformedUser;
         return await updateExistingUser(ctx, existingUser, strategy, {
-<<<<<<< HEAD
-          providerUser: {
-            id: String(githubUser.id),
-            email: userEmail,
-            thumbnailUrl: githubUser.avatar_url,
-            firstName,
-            lastName,
-          },
+          providerUser,
           redirectUrl,
-          emailVerified,
-=======
-          providerUser,
-          redirectUrl: redirectExistingUserUrl,
           emailVerified: existingUser.emailVerified || !!inviteToken || emailVerified,
->>>>>>> 41eef19d
         });
       }
 
       // Create new user and oauth account
-<<<<<<< HEAD
-      // TODO can we simplify this?
-      const newUser = {
-        slug: slugify(githubUser.login, { lower: true, strict: true }),
-        email: userEmail,
-        name: githubUser.name || githubUser.login,
-        thumbnailUrl: githubUser.avatar_url,
-        emailVerified: primaryEmail.verified,
-        firstName,
-        lastName,
-      };
-
-      return await handleCreateUser({
-        ctx,
-        redirectUrl,
-        provider: { id: strategy, userId: String(githubUser.id) },
-        newUser,
-        tokenId: inviteToken ? inviteToken : null,
-      });
-=======
-      return await handleCreateUser({ ctx, newUser: transformedUser, redirectUrl: redirectNewUserUrl, provider });
->>>>>>> 41eef19d
+      return await handleCreateUser({ ctx, newUser: transformedUser, redirectUrl, provider });
     } catch (error) {
       // Handle invalid credentials
       if (error instanceof OAuth2RequestError) {
@@ -692,46 +647,14 @@
       if (existingUser) {
         const { slug, name, emailVerified, ...providerUser } = transformedUser;
         return await updateExistingUser(ctx, existingUser, strategy, {
-<<<<<<< HEAD
-          providerUser: {
-            id: user.sub,
-            email: userEmail,
-            thumbnailUrl: user.picture,
-            firstName: user.given_name,
-            lastName: user.family_name,
-          },
+          providerUser,
           redirectUrl,
-          emailVerified: existingUser.emailVerified || !!inviteToken || user.email_verified,
-=======
-          providerUser,
-          redirectUrl: redirectExistingUserUrl,
           emailVerified: existingUser.emailVerified || !!inviteToken || emailVerified,
->>>>>>> 41eef19d
         });
       }
 
       // Create new user and oauth account
-<<<<<<< HEAD
-      const newUser = {
-        slug: slugFromEmail(userEmail),
-        email: userEmail,
-        name: user.given_name,
-        emailVerified: user.email_verified,
-        thumbnailUrl: user.picture,
-        firstName: user.given_name,
-        lastName: user.family_name,
-      };
-
-      return await handleCreateUser({
-        ctx,
-        redirectUrl,
-        provider: { id: strategy, userId: user.sub },
-        newUser,
-        tokenId: inviteToken ? inviteToken : null,
-      });
-=======
-      return await handleCreateUser({ ctx, newUser: transformedUser, redirectUrl: redirectNewUserUrl, provider });
->>>>>>> 41eef19d
+      return await handleCreateUser({ ctx, newUser: transformedUser, redirectUrl, provider });
     } catch (error) {
       // Handle invalid credentials
       if (error instanceof OAuth2RequestError) {
@@ -802,46 +725,14 @@
       if (existingUser) {
         const { slug, name, emailVerified, ...providerUser } = transformedUser;
         return await updateExistingUser(ctx, existingUser, strategy, {
-<<<<<<< HEAD
-          providerUser: {
-            id: user.sub,
-            email: userEmail,
-            thumbnailUrl: user.picture,
-            firstName: user.given_name,
-            lastName: user.family_name,
-          },
+          providerUser,
           redirectUrl,
-=======
-          providerUser,
-          redirectUrl: redirectExistingUserUrl,
->>>>>>> 41eef19d
           emailVerified: existingUser.emailVerified || !!inviteToken,
         });
       }
 
       // Create new user and oauth account
-<<<<<<< HEAD
-      // TODO how to shorten this?
-      const newUser = {
-        slug: slugFromEmail(userEmail),
-        email: userEmail,
-        emailVerified: false,
-        name: user.given_name,
-        thumbnailUrl: user.picture,
-        firstName: user.given_name,
-        lastName: user.family_name,
-      };
-
-      return await handleCreateUser({
-        ctx,
-        newUser,
-        redirectUrl,
-        provider: { id: strategy, userId: user.sub },
-        tokenId: inviteToken ? inviteToken : null,
-      });
-=======
-      return await handleCreateUser({ ctx, newUser: transformedUser, redirectUrl: redirectNewUserUrl, provider });
->>>>>>> 41eef19d
+      return await handleCreateUser({ ctx, newUser: transformedUser, redirectUrl, provider });
     } catch (error) {
       // Handle invalid credentials
       if (error instanceof OAuth2RequestError) {
