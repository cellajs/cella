--- conflicted
+++ resolved
@@ -832,12 +832,8 @@
     if (!credentials) throw new AppError({ status: 404, type: 'not_found', severity: 'warn', meta });
 
     try {
-<<<<<<< HEAD
       // Verify TOTP code using stored secret
-      const isValid = verifyTotp(code, credentials.secret);
-=======
       const isValid = await verifyTotp(code, credentials.encoderSecretKey);
->>>>>>> a6558141
       if (!isValid) throw new AppError({ status: 401, type: 'invalid_token', severity: 'warn', meta });
     } catch (error) {
       if (error instanceof AppError) throw error;
