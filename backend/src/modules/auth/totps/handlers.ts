--- conflicted
+++ resolved
@@ -13,15 +13,9 @@
 import { consumeMfaToken, validateConfirmMfaToken } from '#/modules/auth/general/helpers/mfa';
 import { setUserSession } from '#/modules/auth/general/helpers/session';
 import { signInWithTotp, validateTOTP } from '#/modules/auth/totps/helpers/totps';
-<<<<<<< HEAD
 import { default as authTotpRoutes, default as authTotpsRoutes } from '#/modules/auth/totps/routes';
 import { defaultHook } from '#/utils/default-hook';
 import { TimeSpan } from '#/utils/time-span';
-=======
-import { defaultHook } from '#/utils/default-hook';
-import { TimeSpan } from '#/utils/time-span';
-import { default as authTotpRoutes, default as authTotpsRoutes } from './routes';
->>>>>>> 6f8217f8
 
 const enabledStrategies: readonly string[] = appConfig.enabledAuthStrategies;
 
