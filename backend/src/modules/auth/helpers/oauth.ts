import { and, eq } from 'drizzle-orm';
import type { Context } from 'hono';
import { oauthAccountsTable } from '#/db/schema/oauth-accounts';
import { type UserModel, usersTable } from '#/db/schema/users';
import { getParsedSessionCookie, setUserSession, validateSession } from './session';

import { type EnabledOauthProvider, config } from 'config';
import slugify from 'slugify';
import { db } from '#/db/db';
import { tokensTable } from '#/db/schema/tokens';
import { createError, errorRedirect, errorResponse } from '#/lib/errors';
import { logEvent } from '#/middlewares/logger/log-event';
import { TimeSpan, isExpiredDate } from '#/utils/time-span';
import { type CookieName, deleteAuthCookie, getAuthCookie, setAuthCookie } from './cookie';
import type { githubUserEmailProps, githubUserProps, googleUserProps, microsoftUserProps } from './oauth-providers';
import { sendVerificationEmail } from './verify-email';

const cookieExpires = new TimeSpan(5, 'm');

/**
 * Creates an OAuth session by setting the necessary cookies and ensuring session validity before redirecting to the OAuth provider.
 *
 * @param ctx - Request/response context.
 * @param provider - OAuth provider (e.g., Google, GitHub, Microsoft).
 * @param url - URL of the OAuth provider's authorization endpoint.
 * @param state - OAuth state parameter to prevent CSRF attacks.
 * @param codeVerifier - Optional, code verifier for PKCE.
 * @param redirect - Optional, URL to redirect the user to after OAuth.
 * @param connect - Optional, user ID to connect the OAuth account to.
 * @param token - Optional, invitation token for the OAuth process.
 * @returns Redirect response to the OAuth provider's authorization URL.
 */
export const createOauthSession = async (
  ctx: Context,
  provider: string,
  url: URL,
  state: string,
  codeVerifier?: string,
  redirect?: string,
  connect?: string,
  token?: string | null,
) => {
  setAuthCookie(ctx, 'oauth_state', state, cookieExpires);
  // If connecting oauth account to user, make sure same user is logged in
  if (connect) {
    const sessionData = await getParsedSessionCookie(ctx);
    if (!sessionData) return errorResponse(ctx, 401, 'no_session', 'warn');

    const { user } = await validateSession(sessionData.sessionToken);
    if (user?.id !== connect) return errorResponse(ctx, 404, 'user_mismatch', 'warn');
  }

  // If sign up is disabled, stop early if no token or connect
  if (!config.has.registrationEnabled && !token && !connect) return errorRedirect(ctx, 'sign_up_restricted', 'warn');

  if (codeVerifier) await setAuthCookie(ctx, 'oauth_code_verifier', codeVerifier, cookieExpires);
  if (redirect) await setAuthCookie(ctx, 'oauth_redirect', redirect, cookieExpires);
  if (connect) await setAuthCookie(ctx, 'oauth_connect_user_id', connect, cookieExpires);
  if (token) await setAuthCookie(ctx, 'oauth_invite_token', token, cookieExpires);

  logEvent('User redirected', { strategy: provider });

  return ctx.redirect(url.toString(), 302);
};

// Check if oauth account already exists
export const handleExistingOauthAccount = async (
  ctx: Context,
  oauthProvider: EnabledOauthProvider,
  oauthProviderId: string,
  currentUserId: string,
): Promise<'auth' | 'mismatch' | null> => {
  const [existingOauthAccount] = await findOauthAccount(oauthProvider, oauthProviderId);
  if (!existingOauthAccount) return null;
  // If the account is linked to another user, return an error
  if (currentUserId && existingOauthAccount.userId !== currentUserId) return 'mismatch';

  // Otherwise, set the session and redirect
  await setUserSession(ctx, existingOauthAccount.userId, oauthProvider);
  return 'auth';
};

// Clear oauth session
export const clearOauthSession = (ctx: Context) => {
  const cookies: CookieName[] = ['oauth_state', 'oauth_code_verifier', 'oauth_redirect', 'oauth_connect_user_id', 'oauth_invite_token'];
  for (const cookie of cookies) {
    deleteAuthCookie(ctx, cookie);
  }
};

// Get redirect URL from cookie or use default
export const getOauthRedirectUrl = async (ctx: Context, firstSignIn?: boolean) => {
  const redirectCookie = await getAuthCookie(ctx, 'oauth_redirect');

  const redirectCookieUrl = redirectCookie ? decodeURIComponent(redirectCookie) : '';
  let redirectPath = config.defaultRedirectPath;

  if (redirectCookie) {
    if (redirectCookieUrl.startsWith('http')) return decodeURIComponent(redirectCookie);
    redirectPath = redirectCookieUrl;
  }

  if (firstSignIn) redirectPath = config.welcomeRedirectPath;
  return config.frontendUrl + redirectPath;
};

// Insert oauth account into db
export const insertOauthAccount = async (userId: string, providerId: EnabledOauthProvider, providerUserId: string) => {
  await db.insert(oauthAccountsTable).values({ providerId, providerUserId, userId });
};

// Find oauth account in db
export const findOauthAccount = async (providerId: EnabledOauthProvider, providerUserId: string) => {
  return db
    .select()
    .from(oauthAccountsTable)
    .where(and(eq(oauthAccountsTable.providerId, providerId), eq(oauthAccountsTable.providerUserId, providerUserId)));
};

// Create slug from email
export const slugFromEmail = (email: string) => {
  const [alias] = email.split('@');
  return slugify(alias, { lower: true, strict: true });
};

// Split full name into first and last name
export const splitFullName = (name: string) => {
  const [firstName, lastName] = name.split(' ');
  return { firstName: firstName || '', lastName: lastName || '' };
};

interface Params {
  providerUser: Pick<UserModel, 'thumbnailUrl' | 'firstName' | 'lastName' | 'id' | 'email'>;
  emailVerified: boolean;
  redirectUrl: string;
}

// Update existing user
export const updateExistingUser = async (ctx: Context, existingUser: UserModel, providerId: EnabledOauthProvider, params: Params) => {
  const { providerUser, emailVerified, redirectUrl } = params;

  await insertOauthAccount(existingUser.id, providerId, providerUser.id);

  // Update user with auth provider data if not already present
  await db
    .update(usersTable)
    .set({
      thumbnailUrl: existingUser.thumbnailUrl || providerUser.thumbnailUrl,
      emailVerified,
      firstName: existingUser.firstName || providerUser.firstName,
      lastName: existingUser.lastName || providerUser.lastName,
    })
    .where(eq(usersTable.id, existingUser.id));

  // Send verification email if not verified and redirect to verify page
  if (!emailVerified) {
    sendVerificationEmail(providerUser.id);
    return ctx.redirect(`${config.frontendUrl}/auth/email-verification`, 302);
  }

  // Sign in user
  await setUserSession(ctx, existingUser.id, providerId);

  return ctx.redirect(redirectUrl, 302);
};

<<<<<<< HEAD
export const handleInvitationToken = async (ctx: Context) => {
  const token = ctx.req.query('token');
  const redirect = ctx.req.query('redirect');

  if (!token) return { tokenId: null, redirectUrl: redirect, error: null };

  const [tokenRecord] = await db.select().from(tokensTable).where(eq(tokensTable.token, token));

  if (!tokenRecord) return { tokenId: null, redirectUrl: redirect, error: createError(ctx, 404, 'invitation_not_found', 'warn') };
  if (isExpiredDate(tokenRecord.expiresAt)) return { tokenId: null, redirectUrl: redirect, error: createError(ctx, 403, 'expired_token', 'warn') };
  if (tokenRecord.type !== 'invitation') return { tokenId: null, redirectUrl: redirect, error: createError(ctx, 400, 'invalid_token', 'warn') };

  return {
    tokenId: tokenRecord.id,
    redirectUrl: `${config.frontendUrl}/invitation/${tokenRecord.token}?tokenId=${tokenRecord.id}`,
    error: null,
=======
export const transformSocialUserData = (user: googleUserProps | microsoftUserProps) => {
  if (!user.email) throw new Error('no_email_found');

  const email = user.email.toLowerCase();

  return {
    id: user.sub,
    slug: slugFromEmail(email),
    email,
    name: user.name,
    emailVerified: 'email_verified' in user ? user.email_verified : false,
    thumbnailUrl: user.picture,
    firstName: user.given_name,
    lastName: user.family_name,
  };
};

export const transformGithubUserData = (user: githubUserProps, emails: githubUserEmailProps[]) => {
  const primaryEmail = emails.find((email) => email.primary);
  if (!primaryEmail) throw new Error('no_email_found');

  const email = primaryEmail.email.toLowerCase();
  const slug = slugify(user.login, { lower: true, strict: true });
  const { firstName, lastName } = splitFullName(user.name || slug);

  return {
    id: String(user.id),
    slug,
    email,
    name: user.name || user.login,
    emailVerified: primaryEmail.verified,
    thumbnailUrl: user.avatar_url,
    firstName,
    lastName,
>>>>>>> 41eef19d
  };
};<|MERGE_RESOLUTION|>--- conflicted
+++ resolved
@@ -117,7 +117,12 @@
     .where(and(eq(oauthAccountsTable.providerId, providerId), eq(oauthAccountsTable.providerUserId, providerUserId)));
 };
 
-// Create slug from email
+/**
+ * Create slug from email
+ *
+ * @param email
+ * @returns A slug based on the email address
+ */
 export const slugFromEmail = (email: string) => {
   const [alias] = email.split('@');
   return slugify(alias, { lower: true, strict: true });
@@ -135,7 +140,14 @@
   redirectUrl: string;
 }
 
-// Update existing user
+/**
+ * Update existing user
+ *
+ * @param ctx - Request/response context
+ * @param existingUser - Existing user model
+ * @param providerId - OAuth provider ID
+ * @param params - Parameters for updating the user
+ */
 export const updateExistingUser = async (ctx: Context, existingUser: UserModel, providerId: EnabledOauthProvider, params: Params) => {
   const { providerUser, emailVerified, redirectUrl } = params;
 
@@ -164,7 +176,12 @@
   return ctx.redirect(redirectUrl, 302);
 };
 
-<<<<<<< HEAD
+/**
+ * Handle invitation token helper
+ *
+ * @param ctx
+ * @returns Object with token ID, redirect URL, and error
+ */
 export const handleInvitationToken = async (ctx: Context) => {
   const token = ctx.req.query('token');
   const redirect = ctx.req.query('redirect');
@@ -181,7 +198,9 @@
     tokenId: tokenRecord.id,
     redirectUrl: `${config.frontendUrl}/invitation/${tokenRecord.token}?tokenId=${tokenRecord.id}`,
     error: null,
-=======
+  };
+};
+
 export const transformSocialUserData = (user: googleUserProps | microsoftUserProps) => {
   if (!user.email) throw new Error('no_email_found');
 
@@ -216,6 +235,5 @@
     thumbnailUrl: user.avatar_url,
     firstName,
     lastName,
->>>>>>> 41eef19d
   };
 };