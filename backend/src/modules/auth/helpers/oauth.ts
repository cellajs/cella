--- conflicted
+++ resolved
@@ -10,11 +10,7 @@
 import slugify from 'slugify';
 import { db } from '#/db/db';
 import { logEvent } from '#/middlewares/logger/log-event';
-<<<<<<< HEAD
-import type { EnabledOauthProviderOptions, OauthProviderOptions } from '#/types/common';
-=======
 import type { EnabledOauthProviderOptions } from '#/types/common';
->>>>>>> 4a0acd63
 import { sendVerificationEmail } from './verify-email';
 
 // Create a session before redirecting to the oauth provider
@@ -39,17 +35,6 @@
   if (firstSignIn) redirectUrl = config.frontendUrl + config.firstSignInRedirectPath;
   return redirectUrl;
 };
-<<<<<<< HEAD
-
-export const isEnabledOauthProvider = (data: OauthProviderOptions): EnabledOauthProviderOptions | null => {
-  if (config.enabledOauthProviders.includes(data as EnabledOauthProviderOptions)) {
-    return data as EnabledOauthProviderOptions;
-  }
-  return null;
-};
-
-=======
->>>>>>> 4a0acd63
 // Insert oauth account into db
 export const insertOauthAccount = async (userId: string, providerId: EnabledOauthProviderOptions, providerUserId: string) => {
   await db.insert(oauthAccountsTable).values({ providerId, providerUserId, userId });
