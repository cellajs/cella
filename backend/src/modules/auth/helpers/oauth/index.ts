import { config, type EnabledOauthProvider } from 'config';
import { and, eq, or } from 'drizzle-orm';
import type { Context } from 'hono';
import { db } from '#/db/db';
import { emailsTable } from '#/db/schema/emails';
import { oauthAccountsTable } from '#/db/schema/oauth-accounts';
import { tokensTable } from '#/db/schema/tokens';
import { type UserModel, usersTable } from '#/db/schema/users';
<<<<<<< HEAD
import { ApiError } from '#/lib/errors';
=======
import { errorRedirect } from '#/lib/errors';
import { getAuthCookie } from '#/modules/auth/helpers/cookie';
import type { Provider } from '#/modules/auth/helpers/oauth/oauth-providers';
import type { TransformedUser } from '#/modules/auth/helpers/oauth/transform-user-data';
import { setUserSession } from '#/modules/auth/helpers/session';
import { sendVerificationEmail } from '#/modules/auth/helpers/verify-email';
>>>>>>> 099fcd69
import { getUsersByConditions } from '#/modules/users/helpers/get-user-by';
import { isRedirectUrl } from '#/utils/is-redirect-url';
import { getIsoDate } from '#/utils/iso-date';

// Get redirect URL from cookie or use default
export const getOauthRedirectUrl = async (ctx: Context, firstSignIn?: boolean) => {
  const redirectCookie = await getAuthCookie(ctx, 'oauth_redirect');

  const baseRedirect = redirectCookie || (firstSignIn && config.welcomeRedirectPath) || config.defaultRedirectPath;

  return isRedirectUrl(baseRedirect) ? baseRedirect : `${config.frontendUrl}${baseRedirect}`;
};

export const handleExistingUser = async (
  ctx: Context,
  existingUser: UserModel,
  transformedUser: TransformedUser,
  provider: Provider,
  connectUserId: string | null,
  redirectUrl: string,
) => {
  // Check if the user has a linked OAuth account
  const [existingOauth] = await db
    .select()
    .from(oauthAccountsTable)
    .where(and(eq(oauthAccountsTable.providerUserId, provider.userId), eq(oauthAccountsTable.providerId, provider.id)));

  // Update the existing user if OAuth is not yet linked
  if (!existingOauth) {
    const { slug, name, emailVerified, ...providerUser } = transformedUser;
    return await updateExistingUser(ctx, existingUser, provider.id, { providerUser, redirectUrl, emailVerified });
  }

  // Ensure the correct user is linking their account
  if (existingOauth && connectUserId && existingOauth.userId !== connectUserId) {
    throw new ApiError({ status: 403, type: 'oauth_mismatch', severity: 'warn', redirectToFrontend: true });
  }

  // Set the user session and redirect
  await setUserSession(ctx, existingUser.id, provider.id);
  return ctx.redirect(redirectUrl, 302);
};

interface Params {
  providerUser: Pick<UserModel, 'thumbnailUrl' | 'firstName' | 'lastName' | 'id' | 'email'>;
  emailVerified: boolean;
  redirectUrl: string;
}

/**
 * Update existing user
 *
 * @param ctx - Request/response context
 * @param existingUser - Existing user model
 * @param providerId - OAuth provider ID
 * @param params - Parameters for updating the user
 */
const updateExistingUser = async (ctx: Context, existingUser: UserModel, providerId: EnabledOauthProvider, params: Params) => {
  const { providerUser, emailVerified, redirectUrl } = params;

  await db.insert(oauthAccountsTable).values({ providerId, providerUserId: providerUser.id, userId: existingUser.id });

  // Update user with auth provider data if not already present
  await db
    .update(usersTable)
    .set({
      thumbnailUrl: existingUser.thumbnailUrl || providerUser.thumbnailUrl,
      firstName: existingUser.firstName || providerUser.firstName,
      lastName: existingUser.lastName || providerUser.lastName,
    })
    .where(eq(usersTable.id, existingUser.id));

  // Send verification email if not verified and redirect to verify page
  if (!emailVerified) {
    sendVerificationEmail(providerUser.id);
    return ctx.redirect(`${config.frontendUrl}/auth/email-verification`, 302);
  }

  await db
    .insert(emailsTable)
    .values({ email: providerUser.email, userId: existingUser.id, verified: true, verifiedAt: getIsoDate() })
    .onConflictDoUpdate({
      target: emailsTable.email,
      set: { userId: existingUser.id, verifiedAt: getIsoDate(), verified: true },
    });

  // Sign in user
  await setUserSession(ctx, existingUser.id, providerId);

  return ctx.redirect(redirectUrl, 302);
};

/**
 * Find existing users based on their email, user ID, or token ID.
 * This utility checks if a user already exists in the system based on one or more conditions.
 *
 * @param email - Email of  user to search for.
 * @param userId - User ID to search for (optional).
 * @param tokenId - Invite token ID to search for (optional).
 * @returns - Existing user or null if not found.
 */
export const findExistingUsers = async (email: string, userId: string | null, tokenId: string | null): Promise<UserModel[]> => {
  const tokenUserId = tokenId
    ? await db
        .select({ userId: tokensTable.userId })
        .from(tokensTable)
        .where(eq(tokensTable.id, tokenId))
        .then(([result]) => result.userId)
    : null;

  const conditions = or(
    eq(emailsTable.email, email),
    ...(userId ? [eq(usersTable.id, userId)] : []),
    ...(tokenUserId ? [eq(usersTable.id, tokenUserId)] : []),
  );

  const existingUsers = await getUsersByConditions([conditions]);
  return existingUsers;
};<|MERGE_RESOLUTION|>--- conflicted
+++ resolved
@@ -6,16 +6,12 @@
 import { oauthAccountsTable } from '#/db/schema/oauth-accounts';
 import { tokensTable } from '#/db/schema/tokens';
 import { type UserModel, usersTable } from '#/db/schema/users';
-<<<<<<< HEAD
 import { ApiError } from '#/lib/errors';
-=======
-import { errorRedirect } from '#/lib/errors';
 import { getAuthCookie } from '#/modules/auth/helpers/cookie';
 import type { Provider } from '#/modules/auth/helpers/oauth/oauth-providers';
 import type { TransformedUser } from '#/modules/auth/helpers/oauth/transform-user-data';
 import { setUserSession } from '#/modules/auth/helpers/session';
 import { sendVerificationEmail } from '#/modules/auth/helpers/verify-email';
->>>>>>> 099fcd69
 import { getUsersByConditions } from '#/modules/users/helpers/get-user-by';
 import { isRedirectUrl } from '#/utils/is-redirect-url';
 import { getIsoDate } from '#/utils/iso-date';
