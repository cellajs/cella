--- conflicted
+++ resolved
@@ -1,10 +1,6 @@
 import { OpenAPIHono } from '@hono/zod-openapi';
 import { appConfig } from 'config';
-<<<<<<< HEAD
-import { and, desc, eq, inArray, isNull } from 'drizzle-orm';
-=======
-import { and, desc, eq, isNotNull, isNull } from 'drizzle-orm';
->>>>>>> e605c5af
+import { and, desc, eq, isNull } from 'drizzle-orm';
 import i18n from 'i18next';
 import { nanoid } from 'nanoid';
 import { db } from '#/db/db';
@@ -13,7 +9,6 @@
 import { tokensTable } from '#/db/schema/tokens';
 import { usersTable } from '#/db/schema/users';
 import { type Env, getContextUser } from '#/lib/context';
-import { resolveEntity } from '#/lib/entity';
 import { AppError } from '#/lib/errors';
 import { mailer } from '#/lib/mailer';
 import { deleteAuthCookie, getAuthCookie, setAuthCookie } from '#/modules/auth/general/helpers/cookie';
@@ -174,11 +169,7 @@
 
     const normalizedEmail = email?.toLowerCase().trim();
 
-<<<<<<< HEAD
     const filters = [eq(tokensTable.type, 'invitation')];
-=======
-    const filters = [eq(tokensTable.type, 'invitation'), isNotNull(tokensTable.entityType), isNotNull(tokensTable.role)];
->>>>>>> e605c5af
 
     if (normalizedEmail) filters.push(eq(tokensTable.email, normalizedEmail));
     else if (tokenId) filters.push(eq(tokensTable.id, tokenId));
@@ -194,20 +185,7 @@
 
     if (!oldToken) throw new AppError({ status: 404, type: 'token_not_found', severity: 'error' });
 
-<<<<<<< HEAD
     const { email: userEmail } = oldToken;
-=======
-    const { entityType, role, email: userEmail } = oldToken;
-
-    if (!entityType || !role) throw new AppError({ status: 500, type: 'server_error', severity: 'error' });
-
-    const entityIdField = appConfig.entityIdFields[entityType];
-    const entityId = oldToken[entityIdField];
-    if (!entityId) throw new AppError({ status: 500, type: 'server_error', entityType, severity: 'error' });
-
-    const entity = await resolveEntity(entityType, entityId);
-    if (!entity) throw new AppError({ status: 404, type: 'not_found', severity: 'error', entityType });
->>>>>>> e605c5af
 
     // Generate token and store hashed
     const newToken = nanoid(40);
