import { Env } from '#/lib/context';
import { AppError } from '#/lib/errors';
import { getAuthCookie, setAuthCookie } from '#/modules/auth/general/helpers/cookie';
import { getParsedSessionCookie, validateSession } from '#/modules/auth/general/helpers/session';
import { OAuthFlowType } from '#/modules/auth/oauth/schema';
import { getValidSingleUseToken } from '#/utils/get-valid-single-use-token';
import { getValidToken } from '#/utils/get-valid-token';
import { isValidRedirectPath } from '#/utils/is-redirect-url';
import { logEvent } from '#/utils/logger';
import { TimeSpan } from '#/utils/time-span';
import { appConfig } from 'config';
import type { Context } from 'hono';

export interface OAuthCookiePayload {
  type: OAuthFlowType;
  codeVerifier?: string;
}

/**
 * Creates an OAuth session by setting the necessary cookies and redirecting to the provider.
 *
 * - Stores OAuth flow context (invite, connect, verify, or default)
 * - Associates the context with the OAuth `state` to prevent CSRF
 * - Optionally includes PKCE `codeVerifier`
 *
 * @param ctx - Hono context
 * @param provider - OAuth provider name
 * @param url - Provider’s authorization endpoint
 * @param state - OAuth state param
 * @param codeVerifier - PKCE code verifier (optional)
 * @returns redirect response
 */
export const handleOAuthInitiation = async (
  ctx: Context<Env, any, { out: { query: { type: OAuthFlowType } } }>,
  provider: string,
  url: URL,
  state: string,
  codeVerifier?: string,
) => {
  const { type } = ctx.req.valid('query');

  const redirectPath = await prepareOAuthByContext(ctx);
  const cookieContent = JSON.stringify({ codeVerifier, type });

  await Promise.all([
    setAuthCookie(ctx, `oauth-state-${state}`, cookieContent, new TimeSpan(5, 'm')),
    setAuthCookie(ctx, 'oauth-redirect', redirectPath, new TimeSpan(5, 'm')),
  ]);

  logEvent('info', 'User redirected to OAuth provider', { strategy: 'oauth', provider, type });

  return ctx.redirect(url.toString(), 302);
};

/**
 * Stores OAuth context (invite/connect/verify/auth) so that the callback
 * can resume the correct flow. Called at the start of an OAuth process.
 *
 * - invite → validates invitation token, sets invite cookie, stores redirect
 * - connect → validates connecting user, sets connection cookie
 * - verify → validates email verification token, sets verify cookie, stores redirect
 * - auth (default) → sets default redirect
 *
 * Always returns a normalized payload describing the flow.
 *
 * @param ctx - Hono request/response context.
 *
 */
// TODO this doesnt look very clean in the cookie when inspecting it in devtools, maybe hash it or encode it?
const prepareOAuthByContext = async (ctx: Context): Promise<string> => {
  const { type, redirect } = ctx.req.query();

  // Helper to resolve safe default redirect
  const safeRedirect = redirect ? isValidRedirectPath(decodeURIComponent(redirect)) || appConfig.defaultRedirectPath : appConfig.defaultRedirectPath;

  switch (type) {
    case 'invite': {
      const token = await getAuthCookie(ctx, 'invitation');
      if (!token) throw new AppError({ status: 400, type: 'invalid_request', severity: 'error', redirectPath: '/auth/authenticate' });

      const tokenRecord = await getValidToken({ ctx, token, tokenType: 'invitation', redirectPath: '/auth/authenticate', invokeToken: false });

<<<<<<< HEAD
  const tokenRecord = await getValidToken({ ctx, token, invokeToken: false, tokenType: 'invitation', redirectPath: '/auth/authenticate' });

  const redirectPath = tokenRecord.entityType
    ? `${appConfig.backendAuthUrl}/invoke-token/${tokenRecord.type}/${tokenRecord.token}`
    : appConfig.defaultRedirectPath;

  return { redirectPath };
};
=======
      if (tokenRecord.entityType)
        return `${appConfig.backendAuthUrl}/invoke-token/${tokenRecord.type}/${tokenRecord.token}?tokenId=${tokenRecord.id}`;
>>>>>>> 2344cf14

      return safeRedirect;
    }

    case 'connect': {
      const { sessionToken } = await getParsedSessionCookie(ctx, { redirectOnError: '/auth/error' });
      const { user } = await validateSession(sessionToken);
      if (!user) throw new AppError({ status: 404, type: 'not_found', entityType: 'user', severity: 'error', redirectPath: '/auth/error' });

      return '/settings#authentication';
    }

    case 'verify': {
      const tokenRecord = await getValidSingleUseToken({ ctx, tokenType: 'oauth-verification', redirectPath: safeRedirect });

      if (tokenRecord) return `${appConfig.frontendUrl}/home?invitationTokenId=${tokenRecord.id}&skipWelcome=true`;

      return safeRedirect;
    }

    default:
      return safeRedirect;
  }
};<|MERGE_RESOLUTION|>--- conflicted
+++ resolved
@@ -80,19 +80,8 @@
 
       const tokenRecord = await getValidToken({ ctx, token, tokenType: 'invitation', redirectPath: '/auth/authenticate', invokeToken: false });
 
-<<<<<<< HEAD
-  const tokenRecord = await getValidToken({ ctx, token, invokeToken: false, tokenType: 'invitation', redirectPath: '/auth/authenticate' });
-
-  const redirectPath = tokenRecord.entityType
-    ? `${appConfig.backendAuthUrl}/invoke-token/${tokenRecord.type}/${tokenRecord.token}`
-    : appConfig.defaultRedirectPath;
-
-  return { redirectPath };
-};
-=======
       if (tokenRecord.entityType)
         return `${appConfig.backendAuthUrl}/invoke-token/${tokenRecord.type}/${tokenRecord.token}?tokenId=${tokenRecord.id}`;
->>>>>>> 2344cf14
 
       return safeRedirect;
     }
