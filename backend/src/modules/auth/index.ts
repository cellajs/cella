--- conflicted
+++ resolved
@@ -7,23 +7,15 @@
 import { render } from 'jsx-email';
 import slugify from 'slugify';
 import { db } from '#/db/db';
-<<<<<<< HEAD
 import { organizationsTable } from '#/db/schema/organizations';
-=======
-import { type OrganizationModel, organizationsTable } from '#/db/schema/organizations';
->>>>>>> fe037913
 import { passkeysTable } from '#/db/schema/passkeys';
 import { sessionsTable } from '#/db/schema/sessions';
 import { tokensTable } from '#/db/schema/tokens';
 import { type UserModel, usersTable } from '#/db/schema/users';
 import { getUserBy, getUsersByConditions } from '#/db/util';
-<<<<<<< HEAD
 import { entityIdFields } from '#/entity-config';
 import { getContextToken, getContextUser } from '#/lib/context';
 import { resolveEntity } from '#/lib/entity';
-=======
-import { getContextToken, getContextUser } from '#/lib/context';
->>>>>>> fe037913
 import { errorRedirect, errorResponse } from '#/lib/errors';
 import { i18n } from '#/lib/i18n';
 import { emailSender } from '#/lib/mailer';
@@ -38,12 +30,8 @@
   microsoftAuth,
   type microsoftUserProps,
 } from '#/modules/auth/helpers/oauth-providers';
-<<<<<<< HEAD
-import { CustomHono, type EnabledOauthProvider } from '#/types/common';
-=======
 import type { Env } from '#/types/app';
 import type { EnabledOauthProvider } from '#/types/common';
->>>>>>> fe037913
 import { nanoid } from '#/utils/nanoid';
 import { TimeSpan, createDate, isExpiredDate } from '#/utils/time-span';
 // TODO shorten this import
@@ -82,11 +70,7 @@
   return enabledOauthProviders.includes(provider);
 }
 
-<<<<<<< HEAD
-const app = new CustomHono();
-=======
 const app = new OpenAPIHono<Env>();
->>>>>>> fe037913
 
 // Authentication endpoints
 const authRoutes = app
@@ -396,11 +380,7 @@
     const token = getContextToken();
     const user = getContextUser();
 
-<<<<<<< HEAD
-    // Make sure its not system invitation
-=======
     // Make sure its an organization invitation
->>>>>>> fe037913
     if (!token.organizationId || !token.role) return errorResponse(ctx, 401, 'invalid_token', 'warn');
 
     // Make sure correct user accepts invitation (for example another user could have a sessions and click on email invite of another user)
@@ -409,7 +389,6 @@
     // Delete token
     await db.delete(tokensTable).where(eq(tokensTable.id, token.id));
 
-<<<<<<< HEAD
     for (const entityType of config.contextEntityTypes) {
       const entityIdField = entityIdFields[entityType];
       const entityId = token[entityIdField];
@@ -443,87 +422,6 @@
       //   { tokenId: token.id, newMember: { ...user, ...{ membership: newMembership }, entity } },
       // );
     }
-=======
-    // // Extract role and membershipInfo from token, ensuring proper types
-    // // TODO can this endpoint be simplified?
-    // const { role, membershipInfo } = token as {
-    //   role: MembershipModel['role'];
-    //   membershipInfo?: typeof token.membershipInfo;
-    // };
-
-    const [organization]: (OrganizationModel | undefined)[] = await db
-      .select()
-      .from(organizationsTable)
-      .where(and(eq(organizationsTable.id, token.organizationId)))
-      .limit(1);
-
-    // if (!organization) return errorResponse(ctx, 404, 'not_found', 'warn', 'organization', { organization: token.organizationId });
-
-    // const memberships = await db
-    //   .select()
-    //   .from(membershipsTable)
-    //   .where(and(eq(membershipsTable.organizationId, organization.id), eq(membershipsTable.type, 'organization')));
-
-    // const existingMembership = memberships.find(({ userId }) => userId === user.id);
-
-    // if (existingMembership && existingMembership.role !== role && !membershipInfo) {
-    //   await db
-    //     .update(membershipsTable)
-    //     .set({ role })
-    //     .where(and(eq(membershipsTable.organizationId, organization.id), eq(membershipsTable.userId, user.id)));
-
-    //   return ctx.json({ success: true }, 200);
-    // }
-
-    // Insert organization membership
-    await insertMembership({ user, role: token.role, entity: organization });
-
-    // const newMenuItem = {
-    //   newItem: { ...organization, membership: orgMembership },
-    //   sectionName: menuSections.find((el) => el.entityType === orgMembership.type)?.name,
-    // };
-
-    // // SSE with organization data, to update user's menu
-    // sendSSEToUsers([user.id], 'add_entity', newMenuItem);
-
-    // // SSE to to update members queries
-    // sendSSEToUsers(
-    //   memberships.map(({ userId }) => userId).filter((id) => id !== user.id),
-    //   'member_accept_invite',
-    //   { id: organization.id, slug: organization.slug },
-    // );
-
-    // if (membershipInfo) {
-    //   const { parentEntity: parentInfo, targetEntity: targetInfo } = membershipInfo;
-    //   const { entity: targetEntityType, idOrSlug: targetIdOrSlug } = targetInfo;
-
-    //   const targetEntity = await resolveEntity(targetEntityType, targetIdOrSlug);
-    //   // Resolve parentEntity if provided
-    //   const parentEntity = parentInfo ? await resolveEntity(parentInfo.entity, parentInfo.idOrSlug) : null;
-
-    //   if (!targetEntity) return errorResponse(ctx, 404, 'not_found', 'warn', targetEntityType, { [targetEntityType]: targetIdOrSlug });
-
-    //   const [createdParentMembership, createdMembership] = await Promise.all([
-    //     parentEntity ? insertMembership({ user, role, entity: parentEntity }) : Promise.resolve(null),
-    //     insertMembership({ user, role, entity: targetEntity, parentEntity }),
-    //   ]);
-
-    //   if (createdParentMembership && parentEntity) {
-    //     // SSE with parentEntity data, to update user's menu
-    //     sendSSEToUsers([user.id], 'add_entity', {
-    //       newItem: { ...parentEntity, membership: createdParentMembership },
-    //       sectionName: menuSections.find((el) => el.entityType === parentEntity.entity)?.name,
-    //     });
-    //   }
-
-    //   // SSE with entity data, to update user's menu
-    //   sendSSEToUsers([user.id], 'add_entity', {
-    //     newItem: { ...targetEntity, membership: createdMembership },
-    //     sectionName: menuSections.find((el) => el.entityType === targetEntity.entity)?.name,
-    //     ...(parentEntity && { parentSlug: parentEntity.slug }),
-    //   });
-    // }
->>>>>>> fe037913
 
     return ctx.json({ success: true }, 200);
   })
@@ -564,10 +462,7 @@
         const [lastSession] = sessions.sort((a, b) => b.expiresAt.getTime() - a.expiresAt.getTime());
 
         const adminsLastSession = await validateSession(lastSession.id);
-<<<<<<< HEAD
-
-=======
->>>>>>> fe037913
+
         if (!adminsLastSession.session) {
           deleteAuthCookie(ctx, 'session');
           return errorResponse(ctx, 401, 'unauthorized', 'warn');
