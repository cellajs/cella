import { render } from '@react-email/render';
import { eq } from 'drizzle-orm';
import { generateId } from 'lucia';
import { TimeSpan, createDate, isWithinExpirationDate } from 'oslo';
import { VerificationEmail } from '../../../../email/emails/email-verification';
import { ResetPasswordEmail } from '../../../../email/emails/reset-password';

import { Argon2id } from 'oslo/password';
import { auth } from '../../db/lucia';

import { config } from 'config';
import { emailSender } from '../../../../email';
import { db } from '../../db/db';
import { tokensTable } from '../../db/schema/tokens';
import { usersTable } from '../../db/schema/users';
import { errorResponse } from '../../lib/errors';
import { i18n } from '../../lib/i18n';
import { nanoid } from '../../lib/nanoid';
import { logEvent } from '../../middlewares/logger/log-event';
import { CustomHono } from '../../types/common';
import { transformDatabaseUser } from '../users/helpers/transform-database-user';
import { removeSessionCookie, setSessionCookie } from './helpers/cookies';
import { sendVerificationEmail } from './helpers/verify-email';
import oauthRoutes from './oauth';
import { slugFromEmail } from './oauth-helpers';
import {
  checkEmailRouteConfig,
  resetPasswordCallbackRouteConfig,
  resetPasswordRouteConfig,
  sendVerificationEmailRouteConfig,
  signInRouteConfig,
  signOutRouteConfig,
  signUpRouteConfig,
  verifyEmailRouteConfig,
} from './routes';
import { handleCreateUser } from './helpers/user';

const app = new CustomHono();

// * Authentication endpoints
const authRoutes = app
  /*
   * Sign up with email and password
   */
  .openapi(signUpRouteConfig, async (ctx) => {
    const { email, password } = ctx.req.valid('json');

    // * hash password
    const hashedPassword = await new Argon2id().hash(password);
    const userId = nanoid();

    const slug = slugFromEmail(email);

    // * create user and send verification email
    return await handleCreateUser(
      ctx,
      {
        id: userId,
        slug,
        name: slug,
        email: email.toLowerCase(),
        language: config.defaultLanguage,
        hashedPassword,
      },
      {
        isEmailVerified: false,
      },
    );
  })
  /*
   * Verify email
   */
  .openapi(verifyEmailRouteConfig, async (ctx) => {
    const { resend } = ctx.req.valid('query');
    const verificationToken = ctx.req.valid('param').token;

    const [token] = await db.select().from(tokensTable).where(eq(tokensTable.id, verificationToken));

    // * If the token is not found or expired
    if (!token || !token.userId || !isWithinExpirationDate(token.expiresAt)) {
      // * If 'resend' is true and the token has an email we will resend the email
      if (resend === 'true' && token && token.email) {
        sendVerificationEmail(token.email);

        await db.delete(tokensTable).where(eq(tokensTable.id, verificationToken));

        return ctx.json({
          success: true,
        });
      }

      // t('common:error.invalid_token')
      return errorResponse(ctx, 400, 'invalid_token', 'warn', undefined, {
        user: token?.userId || 'na',
        type: 'verification',
      });
    }

    const [user] = await db.select().from(usersTable).where(eq(usersTable.id, token.userId));

    // * If the user is not found or the email is different from the token email
    if (!user || user.email !== token.email) {
      // * If 'resend' is true and the token has an email we will resend the email
      if (resend === 'true' && token && token.email) {
        sendVerificationEmail(token.email);

        await db.delete(tokensTable).where(eq(tokensTable.id, verificationToken));

        return ctx.json({
          success: true,
        });
      }

      return errorResponse(ctx, 400, 'invalid_token', 'warn');
    }

    await db
      .update(usersTable)
      .set({
        emailVerified: true,
      })
      .where(eq(usersTable.id, user.id));

    await setSessionCookie(ctx, user.id, 'email_verification');

    return ctx.json({
      success: true,
    });
  })
  /*
   * Send verification email
   */
  .openapi(sendVerificationEmailRouteConfig, async (ctx) => {
    const { email } = ctx.req.valid('json');

    const [user] = await db.select().from(usersTable).where(eq(usersTable.email, email.toLowerCase()));

    if (!user) {
      return errorResponse(ctx, 404, 'not_found', 'warn', 'USER');
    }

    // * creating email verification token
    await db.delete(tokensTable).where(eq(tokensTable.userId, user.id));
    const token = generateId(40);
    await db.insert(tokensTable).values({
      id: token,
      type: 'EMAIL_VERIFICATION',
      userId: user.id,
      email,
      expiresAt: createDate(new TimeSpan(2, 'h')),
    });

    const emailLanguage = user?.language || config.defaultLanguage;

    // * generating email html
    const emailHtml = render(
      VerificationEmail({
        i18n: i18n.cloneInstance({
          lng: i18n.languages.includes(emailLanguage) ? emailLanguage : config.defaultLanguage,
        }),
        verificationLink: `${config.frontendUrl}/auth/verify-email/${token}`,
      }),
    );

    emailSender.send(email, 'Verify email for Cella', emailHtml);

    logEvent('Verification email sent', { user: user.id });

    return ctx.json({
      success: true,
    });
  })
  /*
   * Check if email exists
   */
  .openapi(checkEmailRouteConfig, async (ctx) => {
    const { email } = ctx.req.valid('json');

    const [user] = await db.select().from(usersTable).where(eq(usersTable.email, email.toLowerCase()));

    return ctx.json({
      success: true,
      data: {
        exists: !!user,
      },
    });
  })
  /*
   * Request reset password email with token
   */
  .openapi(resetPasswordRouteConfig, async (ctx) => {
    const { email } = ctx.req.valid('json');

    const [user] = await db.select().from(usersTable).where(eq(usersTable.email, email.toLowerCase()));

    if (!user || !user.emailVerified) {
      // t('common:error.invalid_email')
      return errorResponse(ctx, 400, 'invalid_email', 'warn');
    }

    // * creating password reset token
    await db.delete(tokensTable).where(eq(tokensTable.userId, user.id));
    const token = generateId(40);
    await db.insert(tokensTable).values({
      id: token,
      type: 'PASSWORD_RESET',
      userId: user.id,
      email,
      expiresAt: createDate(new TimeSpan(2, 'h')),
    });

    const emailLanguage = user?.language || config.defaultLanguage;

    // * generating email html
    const emailHtml = render(
      ResetPasswordEmail({
        i18n: i18n.cloneInstance({
          lng: i18n.languages.includes(emailLanguage) ? emailLanguage : config.defaultLanguage,
        }),
        resetPasswordLink: `${config.frontendUrl}/auth/reset-password/${token}`,
      }),
    );

    emailSender.send(email, 'Reset Cella password', emailHtml);

    logEvent('Reset password link sent', { user: user.id });

    return ctx.json({
      success: true,
      data: undefined,
    });
  })
  /*
   * Reset password with token
   */
  .openapi(resetPasswordCallbackRouteConfig, async (ctx) => {
    const { password } = ctx.req.valid('json');
    const verificationToken = ctx.req.valid('param').token;

    const [token] = await db.select().from(tokensTable).where(eq(tokensTable.id, verificationToken));
    await db.delete(tokensTable).where(eq(tokensTable.id, verificationToken));

    // * If the token is not found or expired
    if (!token || !token.userId || !isWithinExpirationDate(token.expiresAt)) {
      return errorResponse(ctx, 400, 'invalid_token', 'warn');
    }

    const [user] = await db.select().from(usersTable).where(eq(usersTable.id, token.userId));

    // * If the user is not found or the email is different from the token email
    if (!user || user.email !== token.email) {
      return errorResponse(ctx, 404, 'not_found', 'warn', 'USER', { userId: token.userId });
    }

    await auth.invalidateUserSessions(user.id);

    // * hash password
    const hashedPassword = await new Argon2id().hash(password);

    // * update user password
    await db.update(usersTable).set({ hashedPassword }).where(eq(usersTable.id, user.id));

    await setSessionCookie(ctx, user.id, 'password_reset');

    return ctx.json({
      success: true,
      data: undefined,
    });
  })
  /*
   * Sign in with email and password
   */
  .openapi(signInRouteConfig, async (ctx) => {
    const { email, password } = ctx.req.valid('json');

    const [user] = await db.select().from(usersTable).where(eq(usersTable.email, email.toLowerCase()));

    // * If the user is not found or signed up with oauth
    if (!user || !user.hashedPassword) {
      return errorResponse(ctx, 404, 'not_found', 'warn', 'USER');
    }

    const validPassword = await new Argon2id().verify(user.hashedPassword, password);

    if (!validPassword) {
      // t('common:error.invalid_password')
      return errorResponse(ctx, 400, 'invalid_password', 'warn');
    }

    // * send verify email first
    if (!user.emailVerified) {
      sendVerificationEmail(email);

      return ctx.redirect(`${config.frontendUrl}/auth/verify-email`);
    }

    await setSessionCookie(ctx, user.id, 'password');

    return ctx.json({
      success: true,
      data: transformDatabaseUser(user),
    });
  })
  /*
   * Sign out
   */
  .openapi(signOutRouteConfig, async (ctx) => {
    const cookieHeader = ctx.req.raw.headers.get('Cookie');
    const sessionId = auth.readSessionCookie(cookieHeader ?? '');

    if (!sessionId) {
      removeSessionCookie(ctx);
      return errorResponse(ctx, 401, 'unauthorized', 'warn');
    }

    const { session } = await auth.validateSession(sessionId);

    if (session) {
      await auth.invalidateSession(session.id);
    }

    removeSessionCookie(ctx);
    logEvent('User signed out', { user: session?.userId || 'na' });

    return ctx.json({ success: true, data: undefined });
<<<<<<< HEAD
=======
  })
  /*
   * Accept invite token
   */
  .openapi(acceptInviteRouteConfig, async (ctx) => {
    const { password, oauth } = ctx.req.valid('json');
    const verificationToken = ctx.req.valid('param').token;

    const [token] = await db
      .select()
      .from(tokensTable)
      .where(and(eq(tokensTable.id, verificationToken)));

    // * If the token is not found or expired
    if (!token || !token.email || !isWithinExpirationDate(token.expiresAt)) {
      // t('common:error.invalid_token_or_expired')
      return errorResponse(ctx, 400, 'invalid_token_or_expired', 'warn');
    }

    let organization: OrganizationModel | undefined;

    // * If the token has an organization id we will check if the organization exists
    if (token.organizationId) {
      [organization] = await db.select().from(organizationsTable).where(eq(organizationsTable.id, token.organizationId));

      if (!organization) {
        return errorResponse(ctx, 404, 'not_found', 'warn', 'ORGANIZATION', {
          organizationId: token.organizationId,
        });
      }
    }

    let user: User;

    // * If the token has a user id we will check if the user exists
    if (token.userId) {
      [user] = await db
        .select()
        .from(usersTable)
        .where(and(eq(usersTable.id, token.userId)));

      if (!user || user.email !== token.email) {
        return errorResponse(ctx, 400, 'invalid_token', 'warn', undefined, {
          userId: token.userId,
          type: 'invitation',
        });
      }
    }
    // * Else we will create a new user
    else if (password || oauth) {
      const hashedPassword = password ? await new Argon2id().hash(password) : undefined;
      const userId = nanoid();

      const slug = slugFromEmail(token.email);

      const slugAvailable = await checkSlugAvailable(slug);

      [user] = await db
        .insert(usersTable)
        .values({
          id: userId,
          slug: slugAvailable ? slug : `${slug}-${userId}`,
          name: slug,
          language: organization?.defaultLanguage || config.defaultLanguage,
          email: token.email,
          role: (token.role as User['role']) || 'USER',
          emailVerified: true,
          hashedPassword,
        })
        .returning();

      if (password) {
        await Promise.all([db.delete(tokensTable).where(and(eq(tokensTable.id, verificationToken))), setSessionCookie(ctx, user.id, 'password')]);
      }
    } else {
      return errorResponse(ctx, 400, 'invalid_token', 'warn', undefined, {
        type: 'invitation',
      });
    }

    // * If the organization exists we will add the user to the organization
    if (organization) {
      await db.insert(membershipsTable).values({
        organizationId: organization.id,
        userId: user.id,
        role: (token.role as MembershipModel['role']) || 'MEMBER',
        createdBy: user.id,
      });
    }

    // * If the oauth is github we will redirect to github sign in
    if (oauth === 'github') {
      const response = await fetch(`${config.backendUrl + githubSignInRouteConfig.path}${organization ? `?redirect=${organization.slug}` : ''}`, {
        method: githubSignInRouteConfig.method,
        redirect: 'manual',
      });

      const url = response.headers.get('Location');

      if (response.status === 302 && url) {
        ctx.header('Set-Cookie', response.headers.get('Set-Cookie') ?? '', { append: true });
        setCookie(ctx, 'oauth_invite_token', verificationToken);
        return ctx.json({
          success: true,
          data: url,
        });

        // TODO: Fix redirect
        // return ctx.json({}, 302, {
        //   Location: url,
        // });
        // return ctx.redirect(url, 302);
      }

      // t('common:error.invalid_invitation')
      return errorResponse(ctx, 400, 'invalid_invitation', 'warn', undefined, {
        type: 'invitation',
      });
    }

    return ctx.json({
      success: true,
      data: organization?.slug || '',
    });
>>>>>>> aa129deb
  });

const allRoutes = authRoutes.route('/', oauthRoutes);

export default allRoutes;

export type AuthRoutes = typeof allRoutes;<|MERGE_RESOLUTION|>--- conflicted
+++ resolved
@@ -323,133 +323,6 @@
     logEvent('User signed out', { user: session?.userId || 'na' });
 
     return ctx.json({ success: true, data: undefined });
-<<<<<<< HEAD
-=======
-  })
-  /*
-   * Accept invite token
-   */
-  .openapi(acceptInviteRouteConfig, async (ctx) => {
-    const { password, oauth } = ctx.req.valid('json');
-    const verificationToken = ctx.req.valid('param').token;
-
-    const [token] = await db
-      .select()
-      .from(tokensTable)
-      .where(and(eq(tokensTable.id, verificationToken)));
-
-    // * If the token is not found or expired
-    if (!token || !token.email || !isWithinExpirationDate(token.expiresAt)) {
-      // t('common:error.invalid_token_or_expired')
-      return errorResponse(ctx, 400, 'invalid_token_or_expired', 'warn');
-    }
-
-    let organization: OrganizationModel | undefined;
-
-    // * If the token has an organization id we will check if the organization exists
-    if (token.organizationId) {
-      [organization] = await db.select().from(organizationsTable).where(eq(organizationsTable.id, token.organizationId));
-
-      if (!organization) {
-        return errorResponse(ctx, 404, 'not_found', 'warn', 'ORGANIZATION', {
-          organizationId: token.organizationId,
-        });
-      }
-    }
-
-    let user: User;
-
-    // * If the token has a user id we will check if the user exists
-    if (token.userId) {
-      [user] = await db
-        .select()
-        .from(usersTable)
-        .where(and(eq(usersTable.id, token.userId)));
-
-      if (!user || user.email !== token.email) {
-        return errorResponse(ctx, 400, 'invalid_token', 'warn', undefined, {
-          userId: token.userId,
-          type: 'invitation',
-        });
-      }
-    }
-    // * Else we will create a new user
-    else if (password || oauth) {
-      const hashedPassword = password ? await new Argon2id().hash(password) : undefined;
-      const userId = nanoid();
-
-      const slug = slugFromEmail(token.email);
-
-      const slugAvailable = await checkSlugAvailable(slug);
-
-      [user] = await db
-        .insert(usersTable)
-        .values({
-          id: userId,
-          slug: slugAvailable ? slug : `${slug}-${userId}`,
-          name: slug,
-          language: organization?.defaultLanguage || config.defaultLanguage,
-          email: token.email,
-          role: (token.role as User['role']) || 'USER',
-          emailVerified: true,
-          hashedPassword,
-        })
-        .returning();
-
-      if (password) {
-        await Promise.all([db.delete(tokensTable).where(and(eq(tokensTable.id, verificationToken))), setSessionCookie(ctx, user.id, 'password')]);
-      }
-    } else {
-      return errorResponse(ctx, 400, 'invalid_token', 'warn', undefined, {
-        type: 'invitation',
-      });
-    }
-
-    // * If the organization exists we will add the user to the organization
-    if (organization) {
-      await db.insert(membershipsTable).values({
-        organizationId: organization.id,
-        userId: user.id,
-        role: (token.role as MembershipModel['role']) || 'MEMBER',
-        createdBy: user.id,
-      });
-    }
-
-    // * If the oauth is github we will redirect to github sign in
-    if (oauth === 'github') {
-      const response = await fetch(`${config.backendUrl + githubSignInRouteConfig.path}${organization ? `?redirect=${organization.slug}` : ''}`, {
-        method: githubSignInRouteConfig.method,
-        redirect: 'manual',
-      });
-
-      const url = response.headers.get('Location');
-
-      if (response.status === 302 && url) {
-        ctx.header('Set-Cookie', response.headers.get('Set-Cookie') ?? '', { append: true });
-        setCookie(ctx, 'oauth_invite_token', verificationToken);
-        return ctx.json({
-          success: true,
-          data: url,
-        });
-
-        // TODO: Fix redirect
-        // return ctx.json({}, 302, {
-        //   Location: url,
-        // });
-        // return ctx.redirect(url, 302);
-      }
-
-      // t('common:error.invalid_invitation')
-      return errorResponse(ctx, 400, 'invalid_invitation', 'warn', undefined, {
-        type: 'invitation',
-      });
-    }
-
-    return ctx.json({
-      success: true,
-      data: organization?.slug || '',
-    });
->>>>>>> aa129deb
   });
 
 const allRoutes = authRoutes.route('/', oauthRoutes);
