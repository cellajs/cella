--- conflicted
+++ resolved
@@ -4,11 +4,7 @@
 import { OAuth2RequestError, generateCodeVerifier, generateState } from 'arctic';
 import type { EnabledOauthProvider } from 'config';
 import { config } from 'config';
-<<<<<<< HEAD
-import { and, eq, isNotNull, isNull, or } from 'drizzle-orm';
-=======
-import { and, desc, eq, or } from 'drizzle-orm';
->>>>>>> 2d0f4b3e
+import { and, desc, eq, isNotNull, isNull, or } from 'drizzle-orm';
 import slugify from 'slugify';
 import { db } from '#/db/db';
 import { membershipsTable } from '#/db/schema/memberships';
