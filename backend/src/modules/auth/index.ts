import { getRandomValues } from 'node:crypto';
import { OpenAPIHono } from '@hono/zod-openapi';
import { encodeBase64 } from '@oslojs/encoding';
import { OAuth2RequestError, generateCodeVerifier, generateState } from 'arctic';
import type { EnabledOauthProvider } from 'config';
import { config } from 'config';
import { and, desc, eq, or } from 'drizzle-orm';
import slugify from 'slugify';
import { db } from '#/db/db';
import { membershipsTable } from '#/db/schema/memberships';
import { organizationsTable } from '#/db/schema/organizations';
import { passkeysTable } from '#/db/schema/passkeys';
import { sessionsTable } from '#/db/schema/sessions';
import { tokensTable } from '#/db/schema/tokens';
import { type UserModel, usersTable } from '#/db/schema/users';
import { type Env, getContextToken, getContextUser } from '#/lib/context';
import { errorRedirect, errorResponse } from '#/lib/errors';
import { i18n } from '#/lib/i18n';
import { mailer } from '#/lib/mailer';
import { logEvent } from '#/middlewares/logger/log-event';
import { hashPassword, verifyPasswordHash } from '#/modules/auth/helpers/argon2id';
import {
  githubAuth,
  type githubUserEmailProps,
  type githubUserProps,
  googleAuth,
  type googleUserProps,
  microsoftAuth,
  type microsoftUserProps,
} from '#/modules/auth/helpers/oauth-providers';
import { getUserBy, getUsersByConditions } from '#/modules/users/helpers/utils';
import { nanoid } from '#/utils/nanoid';
import { encodeLowerCased } from '#/utils/oslo';
import { TimeSpan, createDate, isExpiredDate } from '#/utils/time-span';
import { CreatePasswordEmail, type CreatePasswordEmailProps } from '../../../emails/create-password';
import { EmailVerificationEmail, type EmailVerificationEmailProps } from '../../../emails/email-verification';
import { deleteAuthCookie, getAuthCookie, setAuthCookie } from './helpers/cookie';
import {
  clearOauthSession,
  createOauthSession,
  getOauthRedirectUrl,
  handleExistingOauthAccount,
  slugFromEmail,
  splitFullName,
  updateExistingUser,
} from './helpers/oauth';
import { parseAndValidatePasskeyAttestation, verifyPassKeyPublic } from './helpers/passkey';
import { invalidateSessionById, invalidateUserSessions, setUserSession, validateSession } from './helpers/session';
import { handleCreateUser } from './helpers/user';
import { sendVerificationEmail } from './helpers/verify-email';
import authRoutesConfig from './routes';

const enabledStrategies: readonly string[] = config.enabledAuthenticationStrategies;
const enabledOauthProviders: readonly string[] = config.enabledOauthProviders;

export const supportedOauthProviders = ['github', 'google', 'microsoft'] as const;

// Scopes for OAuth providers
const githubScopes = ['user:email'];
const googleScopes = ['profile', 'email'];
const microsoftScopes = ['profile', 'email'];

// Check if oauth provider is enabled by config
function isOAuthEnabled(provider: EnabledOauthProvider): boolean {
  if (!enabledStrategies.includes('oauth')) return false;
  return enabledOauthProviders.includes(provider);
}

const app = new OpenAPIHono<Env>();

// Authentication endpoints
const authRoutes = app
  /*
   * Check if email exists
   */
  .openapi(authRoutesConfig.checkEmail, async (ctx) => {
    const { email } = ctx.req.valid('json');

    const user = await getUserBy('email', email.toLowerCase());
    if (!user) return errorResponse(ctx, 404, 'not_found', 'warn', 'user');

    return ctx.json({ success: true }, 200);
  })
  /*
   * Sign up with email & password.
   * Attention: sign up is also used for new users that received (system or membership) invitations.
   * Only for membership invitations, user will proceed to accept after signing up.
   */
  .openapi(authRoutesConfig.signUp, async (ctx) => {
    const { email, password } = ctx.req.valid('json');

    // Verify if strategy allowed
    const strategy = 'password';
    if (!enabledStrategies.includes(strategy)) {
      return errorResponse(ctx, 400, 'forbidden_strategy', 'warn', undefined, { strategy });
    }

    // Stop if sign up is disabled and no invitation
    if (!config.has.registrationEnabled) return errorResponse(ctx, 403, 'sign_up_restricted', 'warn');

    const hashedPassword = await hashPassword(password);
    const slug = slugFromEmail(email);

    // Create user & send verification email
    const newUser = {
      slug,
      name: slug,
      email: email,
      emailVerified: false,
      hashedPassword,
    };

    return await handleCreateUser({ ctx, newUser });
  })
  /*
   * Sign up with email & password to accept (system or membership) invitations.
   * Only for membership invitations, user will proceed to accept after signing up.
   */
  .openapi(authRoutesConfig.signUpWithToken, async (ctx) => {
    const { password } = ctx.req.valid('json');
    const userId = nanoid();

    const validToken = getContextToken();
    if (!validToken) return errorResponse(ctx, 400, 'invalid_request', 'warn');

    // Verify if strategy allowed
    const strategy = 'password';
    if (!enabledStrategies.includes(strategy)) {
      return errorResponse(ctx, 400, 'forbidden_strategy', 'warn', undefined, { strategy });
    }

    // Delete token to not needed anymore (if no membership invitation)
    if (!validToken.organizationId) await db.delete(tokensTable).where(eq(tokensTable.id, validToken.id));

    const hashedPassword = await hashPassword(password);
    const slug = slugFromEmail(validToken.email);

    // Create user & send verification email
    const newUser = {
      id: userId,
      slug,
      name: slug,
      email: validToken.email,
      emailVerified: true,
      hashedPassword,
    };

    return await handleCreateUser({ ctx, newUser, tokenId: validToken.id });
  })
  /*
   * Send verification email, also used to resend verification email.
   */
  .openapi(authRoutesConfig.sendVerificationEmail, async (ctx) => {
    const { userId, tokenId } = ctx.req.valid('json');

    let user: UserModel | null = null;

    // Get user
    if (userId) user = await getUserBy('id', userId);
    else if (tokenId) {
      const [tokenRecord] = await db.select().from(tokensTable).where(eq(tokensTable.id, tokenId));
      if (!tokenRecord || !tokenRecord.userId) return errorResponse(ctx, 404, 'not_found', 'warn');
      user = await getUserBy('id', tokenRecord.userId);
    }

    // Check if user exists
    if (!user) return errorResponse(ctx, 404, 'not_found', 'warn', 'user');

    // Delete previous
    await db.delete(tokensTable).where(and(eq(tokensTable.userId, user.id), eq(tokensTable.type, 'email_verification')));

    const token = nanoid(40);
    const hashedToken = encodeLowerCased(token);

    const [tokenRecord] = await db
      .insert(tokensTable)
      .values({
        token: hashedToken,
        type: 'email_verification',
        userId: user.id,
        email: user.email,
        createdBy: user.id,
        expiresAt: createDate(new TimeSpan(2, 'h')),
      })
      .returning();

    // Send email
    const lng = user.language;
    const verificationLink = `${config.frontendUrl}/auth/verify-email/${token}?tokenId=${tokenRecord.id}`;
    const subject = i18n.t('backend:email.email_verification.subject', { lng, appName: config.name });
    const staticProps = { verificationLink, subject, lng };
    const recipients = [{ email: user.email }];

    type Recipient = { email: string };

    mailer.prepareEmails<EmailVerificationEmailProps, Recipient>(EmailVerificationEmail, staticProps, recipients);

    logEvent('Verification email sent', { user: user.id });

    return ctx.json({ success: true }, 200);
  })
  /*
   * Verify email
   */
  .openapi(authRoutesConfig.verifyEmail, async (ctx) => {
    const token = getContextToken();
    if (!token || !token.userId) return errorResponse(ctx, 400, 'invalid_request', 'warn');

    // Delete token to prevent reuse
    await db.delete(tokensTable).where(eq(tokensTable.id, token.id));

    // Set email verified
    await db.update(usersTable).set({ emailVerified: true }).where(eq(usersTable.id, token.userId));

    // Sign in user
    await setUserSession(ctx, token.userId, 'email_verification');

    return ctx.json({ success: true }, 200);
  })
  /*
   * Request reset password email
   */
  .openapi(authRoutesConfig.requestPassword, async (ctx) => {
    const { email } = ctx.req.valid('json');

    const user = await getUserBy('email', email.toLowerCase());
    if (!user) return errorResponse(ctx, 401, 'invalid_email', 'warn');

    // Delete old token if exists
    await db.delete(tokensTable).where(and(eq(tokensTable.userId, user.id), eq(tokensTable.type, 'password_reset')));

    const token = nanoid(40);
    const hashedToken = encodeLowerCased(token);

    const [tokenRecord] = await db
      .insert(tokensTable)
      .values({
        token: hashedToken,
        type: 'password_reset',
        userId: user.id,
        email,
        createdBy: user.id,
        expiresAt: createDate(new TimeSpan(2, 'h')),
      })
      .returning();

    // Send email
    const lng = user.language;
    const createPasswordLink = `${config.frontendUrl}/auth/create-password/${token}?tokenId=${tokenRecord.id}`;
    const subject = i18n.t('backend:email.create_password.subject', { lng, appName: config.name });
    const staticProps = { createPasswordLink, subject, lng };
    const recipients = [{ email: user.email }];

    type Recipient = { email: string };

    mailer.prepareEmails<CreatePasswordEmailProps, Recipient>(CreatePasswordEmail, staticProps, recipients);

    logEvent('Create password link sent', { user: user.id });

    return ctx.json({ success: true }, 200);
  })
  /*
   * Create password with token
   */
  .openapi(authRoutesConfig.createPasswordWithToken, async (ctx) => {
    const { password } = ctx.req.valid('json');
    const token = getContextToken();

    // Verify if strategy allowed
    const strategy = 'password';
    if (!enabledStrategies.includes(strategy)) {
      return errorResponse(ctx, 400, 'forbidden_strategy', 'warn', undefined, { strategy });
    }

    // If the token is not found or expired
    if (!token || !token.userId) return errorResponse(ctx, 401, 'invalid_token', 'warn');

    // Delete token to prevent reuse
    await db.delete(tokensTable).where(and(eq(tokensTable.id, token.id), eq(tokensTable.type, 'password_reset')));

    const user = await getUserBy('id', token.userId);
    // If the user is not found or the email is different from the token email
    if (!user || user.email !== token.email) return errorResponse(ctx, 404, 'not_found', 'warn', 'user', { userId: token.userId });

    // Clear all sessions
    // TODO delete cookie too?
    await invalidateUserSessions(user.id);

    // Hash password
    const hashedPassword = await hashPassword(password);

    // update user password and set email verified
    await db.update(usersTable).set({ hashedPassword, emailVerified: true }).where(eq(usersTable.id, user.id));

    // Sign in user
    await setUserSession(ctx, user.id, 'password_reset');

    return ctx.json({ success: true }, 200);
  })
  /*
   * Sign in with email and password
   * Attention: sign in is also used to accept organization invitations (when signed out),
   * after signing in, we proceed to accept the invitation.
   */
  .openapi(authRoutesConfig.signIn, async (ctx) => {
    const { email, password } = ctx.req.valid('json');

    // Verify if strategy allowed
    const strategy = 'password';
    if (!enabledStrategies.includes(strategy)) {
      return errorResponse(ctx, 400, 'forbidden_strategy', 'warn', undefined, { strategy });
    }

    const user = await getUserBy('email', email.toLowerCase(), 'unsafe');

    // If user is not found or doesn't have password
    if (!user) return errorResponse(ctx, 404, 'not_found', 'warn', 'user');
    if (!user.hashedPassword) return errorResponse(ctx, 404, 'no_password_found', 'warn');

    // Verify password
    const validPassword = await verifyPasswordHash(user.hashedPassword, password);
    if (!validPassword) return errorResponse(ctx, 403, 'invalid_password', 'warn');

    const emailVerified = user.emailVerified;

    // If email is not verified, send verification email
    if (!emailVerified) sendVerificationEmail(user.id);
    // Sign in user
    else await setUserSession(ctx, user.id, 'password');

    return ctx.json({ success: true, data: { emailVerified } }, 200);
  })
  /*
   * Check token (token validation)
   */
  .openapi(authRoutesConfig.checkToken, async (ctx) => {
    // Find token in request
    const { id } = ctx.req.valid('param');
    const { type } = ctx.req.valid('query');

    // Check if token exists
    const [tokenRecord] = await db.select().from(tokensTable).where(eq(tokensTable.id, id));
    if (!tokenRecord) return errorResponse(ctx, 404, `${type}_not_found`, 'warn');

    // If token is expired, return an error
    if (isExpiredDate(tokenRecord.expiresAt)) return errorResponse(ctx, 401, `${type}_expired`, 'warn', undefined);

    const data = {
      email: tokenRecord.email,
      userId: tokenRecord.userId || '',
    };

    if (!tokenRecord.organizationId) return ctx.json({ success: true, data }, 200);

    // If it is a membership invitation, get organization details
    const [organization] = await db.select().from(organizationsTable).where(eq(organizationsTable.id, tokenRecord.organizationId));
    if (!organization) return errorResponse(ctx, 404, 'not_found', 'warn', 'organization');

    const dataWithOrg = {
      email: tokenRecord.email,
      userId: tokenRecord.userId || '',
      organizationId: organization.id || '',
      organizationName: organization.name || '',
      organizationSlug: organization.slug || '',
    };

    return ctx.json({ success: true, data: dataWithOrg }, 200);
  })
  /*
   * Accept org invite token for signed in users
   */
  .openapi(authRoutesConfig.acceptOrgInvite, async (ctx) => {
    const user = getContextUser();
    const token = getContextToken();

    // Make sure its an organization invitation
    if (!token.organizationId || !token.role) return errorResponse(ctx, 401, 'invalid_token', 'warn');

    // Make sure correct user accepts invitation (for example another user could have a sessions and click on email invite of another user)
    if (user.id !== token.userId) return errorResponse(ctx, 401, 'user_mismatch', 'warn');

    // Activate memberships
    await db
      .update(membershipsTable)
      .set({ tokenId: null, activatedAt: new Date() })
      .where(and(eq(membershipsTable.tokenId, token.id)));

<<<<<<< HEAD
    // // Extract role and membershipInfo from token, ensuring proper types
    // // TODO can this endpoint be simplified?
    // const { role, membershipInfo } = token as {
    //   role: MembershipModel['role'];
    //   membershipInfo?: typeof token.membershipInfo;
    // };

    const [organization]: (OrganizationModel | undefined)[] = await db
      .select()
      .from(organizationsTable)
      .where(and(eq(organizationsTable.id, token.organizationId)))
      .limit(1);

    // if (!organization) return errorResponse(ctx, 404, 'not_found', 'warn', 'organization', { organization: token.organizationId });

    // const memberships = await db
    //   .select()
    //   .from(membershipsTable)
    //   .where(and(eq(membershipsTable.organizationId, organization.id), eq(membershipsTable.type, 'organization')));

    // const existingMembership = memberships.find(({ userId }) => userId === user.id);

    // if (existingMembership && existingMembership.role !== role && !membershipInfo) {
    //   await db
    //     .update(membershipsTable)
    //     .set({ role })
    //     .where(and(eq(membershipsTable.organizationId, organization.id), eq(membershipsTable.userId, user.id)));

    //   return ctx.json({ success: true }, 200);
    // }

    // Insert organization membership
    await insertMembership({ user, role: token.role, entity: organization });

    // const newMenuItem = {
    //   newItem: { ...organization, membership: orgMembership },
    //   sectionName: menuSections.find((el) => el.entityType === orgMembership.type)?.name,
    // };

    // if (membershipInfo) {
    //   const { parentEntity: parentInfo, targetEntity: targetInfo } = membershipInfo;
    //   const { entity: targetEntityType, idOrSlug: targetIdOrSlug } = targetInfo;

    //   const targetEntity = await resolveEntity(targetEntityType, targetIdOrSlug);
    //   // Resolve parentEntity if provided
    //   const parentEntity = parentInfo ? await resolveEntity(parentInfo.entity, parentInfo.idOrSlug) : null;

    //   if (!targetEntity) return errorResponse(ctx, 404, 'not_found', 'warn', targetEntityType, { [targetEntityType]: targetIdOrSlug });

    //   const [createdParentMembership, createdMembership] = await Promise.all([
    //     parentEntity ? insertMembership({ user, role, entity: parentEntity }) : Promise.resolve(null),
    //     insertMembership({ user, role, entity: targetEntity, parentEntity }),
    //   ]);
=======
    // Delete token after all activation, since tokenId is cascaded in membershipTable
    await db.delete(tokensTable).where(eq(tokensTable.id, token.id));
>>>>>>> 04f392e0

    return ctx.json({ success: true }, 200);
  })
  /*
   * TODO simplify: Start impersonation
   */
  .openapi(authRoutesConfig.startImpersonation, async (ctx) => {
    const user = getContextUser();
    const sessionToken = await getAuthCookie(ctx, 'session');

    if (!sessionToken) {
      deleteAuthCookie(ctx, 'session');
      return errorResponse(ctx, 401, 'unauthorized', 'warn');
    }

    const { targetUserId } = ctx.req.valid('query');
    await setUserSession(ctx, targetUserId, 'impersonation', user.id);

    return ctx.json({ success: true }, 200);
  })
  /*
   * Stop impersonation
   */
  .openapi(authRoutesConfig.stopImpersonation, async (ctx) => {
    const sessionToken = deleteAuthCookie(ctx, 'session');
    if (!sessionToken) return errorResponse(ctx, 401, 'unauthorized', 'warn');

    const { session } = await validateSession(sessionToken);
<<<<<<< HEAD

    if (session) {
      await invalidateSessionById(session.id);
      if (session.adminUserId) {
        const sessions = await db.select().from(sessionsTable).where(eq(sessionsTable.userId, session.adminUserId));
        const [lastSession] = sessions.sort((a, b) => b.expiresAt.getTime() - a.expiresAt.getTime());

        const adminsLastSession = await validateSession(lastSession.token);

        if (!adminsLastSession.session) {
          deleteAuthCookie(ctx, 'session');
          return errorResponse(ctx, 401, 'unauthorized', 'warn');
        }
        const expireTimeSpan = new TimeSpan(lastSession.expiresAt.getTime() - Date.now(), 'ms');
        await setAuthCookie(ctx, 'session', lastSession.token, expireTimeSpan);
=======
    if (!session) return errorResponse(ctx, 401, 'unauthorized', 'warn');

    await invalidateSessionById(session.id);
    if (session.adminUserId) {
      const [adminsLastSession] = await db
        .select()
        .from(sessionsTable)
        .where(eq(sessionsTable.userId, session.adminUserId))
        .orderBy(desc(sessionsTable.expiresAt))
        .limit(1);

      if (isExpiredDate(adminsLastSession.expiresAt)) {
        await invalidateSessionById(adminsLastSession.id);
        return errorResponse(ctx, 401, 'unauthorized', 'warn');
>>>>>>> 04f392e0
      }

      const expireTimeSpan = new TimeSpan(adminsLastSession.expiresAt.getTime() - Date.now(), 'ms');
      await setAuthCookie(ctx, 'session', adminsLastSession.token, expireTimeSpan);
    }

    logEvent('Admin user signed out from impersonate to his own account', { user: session?.adminUserId || 'na' });

    return ctx.json({ success: true }, 200);
  })
  /*
   * Sign out
   */
  .openapi(authRoutesConfig.signOut, async (ctx) => {
    const sessionToken = await getAuthCookie(ctx, 'session');

    if (!sessionToken) {
      deleteAuthCookie(ctx, 'session');
      return errorResponse(ctx, 401, 'unauthorized', 'warn');
    }

    // Find session & invalidate
    const { session } = await validateSession(sessionToken);
    if (session) await invalidateSessionById(session.id);

    // Delete session cookie
    deleteAuthCookie(ctx, 'session');

    logEvent('User signed out', { user: session?.userId || 'na' });

    return ctx.json({ success: true }, 200);
  })
  /*
   * Github authentication
   */
  .openapi(authRoutesConfig.githubSignIn, async (ctx) => {
    const { redirect, connect, token } = ctx.req.valid('query');

    const state = generateState();
    const url = githubAuth.createAuthorizationURL(state, githubScopes);

    return await createOauthSession(ctx, 'github', url, state, '', redirect, connect, token);
  })
  /*
   * Google authentication
   */
  .openapi(authRoutesConfig.googleSignIn, async (ctx) => {
    const { redirect, connect, token } = ctx.req.valid('query');

    const state = generateState();
    const codeVerifier = generateCodeVerifier();
    const url = googleAuth.createAuthorizationURL(state, codeVerifier, googleScopes);

    return await createOauthSession(ctx, 'google', url, state, codeVerifier, redirect, connect, token);
  })
  /*
   * Microsoft authentication
   */
  .openapi(authRoutesConfig.microsoftSignIn, async (ctx) => {
    const { redirect, connect, token } = ctx.req.valid('query');

    const state = generateState();
    const codeVerifier = generateCodeVerifier();
    const url = microsoftAuth.createAuthorizationURL(state, codeVerifier, microsoftScopes);

    return await createOauthSession(ctx, 'microsoft', url, state, codeVerifier, redirect, connect, token);
  })
  /*
   * Github authentication callback
   */
  .openapi(authRoutesConfig.githubSignInCallback, async (ctx) => {
    const { code, state, error } = ctx.req.valid('query');

    // redirect if there is no code or error in callback
    if (error || !code) return errorRedirect(ctx, 'oauth_failed', 'error');
    const strategy = 'github' as EnabledOauthProvider;

    if (!isOAuthEnabled(strategy)) return errorResponse(ctx, 400, 'unsupported_oauth', 'warn', undefined, { strategy });

    const stateCookie = await getAuthCookie(ctx, 'oauth_state');

    // verify state
    if (!state || !stateCookie || !code || stateCookie !== state) {
      return errorResponse(ctx, 401, 'invalid_state', 'warn', undefined, { strategy });
    }

    const redirectExistingUserUrl = await getOauthRedirectUrl(ctx);

    try {
      const githubValidation = await githubAuth.validateAuthorizationCode(code);
      const accessToken = githubValidation.accessToken();

      // Get user info from github
      const githubUserResponse = await fetch('https://api.github.com/user', {
        headers: { Authorization: `Bearer ${accessToken}` },
      });
      const githubUser: githubUserProps = await githubUserResponse.json();

      // Check if it's account link
      const userId = await getAuthCookie(ctx, 'oauth_connect_user_id');

      // Check if oauth account already exists
      const existingStatus = await handleExistingOauthAccount(ctx, strategy, String(githubUser.id), userId || '');
      if (existingStatus === 'mismatch') return errorRedirect(ctx, 'oauth_mismatch', 'warn');
      if (existingStatus === 'auth') return ctx.redirect(redirectExistingUserUrl, 302);

      // Get user emails from github
      const githubUserEmailsResponse = await fetch('https://api.github.com/user/emails', {
        headers: { Authorization: `Bearer ${accessToken}` },
      });

      const githubUserEmails: githubUserEmailProps[] = await githubUserEmailsResponse.json();

      const primaryEmail = githubUserEmails.find((email) => email.primary);
      if (!primaryEmail) return errorResponse(ctx, 401, 'no_email_found', 'warn');

      const slug = slugify(githubUser.login, { lower: true, strict: true });
      const { firstName, lastName } = splitFullName(githubUser.name || slug);

      // TODO: handle token  Check if user has an invite token
      const inviteToken = await getAuthCookie(ctx, 'oauth_invite_token');

      const userEmail = primaryEmail.email.toLowerCase();

      // Check if user already exists
      const conditions = [or(eq(usersTable.email, userEmail), ...(userId ? [eq(usersTable.id, userId)] : []))];
      const [existingUser] = await getUsersByConditions(conditions);

      if (existingUser) {
        const emailVerified = existingUser.emailVerified || !!inviteToken || primaryEmail.verified;
        return await updateExistingUser(ctx, existingUser, strategy, {
          providerUser: {
            id: String(githubUser.id),
            email: userEmail,
            thumbnailUrl: githubUser.avatar_url,
            firstName,
            lastName,
          },
          redirectUrl: redirectExistingUserUrl,
          emailVerified,
        });
      }

      const redirectNewUserUrl = await getOauthRedirectUrl(ctx, true);
      // Create new user and oauth account
      // TODO can we simplify this?
      const newUser = {
        slug: slugify(githubUser.login, { lower: true, strict: true }),
        email: userEmail,
        name: githubUser.name || githubUser.login,
        thumbnailUrl: githubUser.avatar_url,
        emailVerified: primaryEmail.verified,
        firstName,
        lastName,
      };
      return await handleCreateUser({
        ctx,
        redirectUrl: redirectNewUserUrl,
        provider: { id: strategy, userId: String(githubUser.id) },
        newUser,
      });
    } catch (error) {
      // Handle invalid credentials
      if (error instanceof OAuth2RequestError) {
        return errorResponse(ctx, 401, 'invalid_credentials', 'warn', undefined, { strategy });
      }

      if (error instanceof Error) {
        const errorMessage = error.message;
        logEvent('Error signing in with GitHub', { strategy, errorMessage }, 'error');
        return errorResponse(ctx, 401, 'oauth_failed', 'warn', undefined, { strategy });
      }

      throw error;
    } finally {
      clearOauthSession(ctx);
    }
  })
  /*
   * Google authentication callback
   */
  .openapi(authRoutesConfig.googleSignInCallback, async (ctx) => {
    const { state, code } = ctx.req.valid('query');
    const strategy = 'google' as EnabledOauthProvider;

    if (!isOAuthEnabled(strategy)) {
      return errorResponse(ctx, 400, 'unsupported_oauth', 'warn', undefined, { strategy });
    }

    const storedState = await getAuthCookie(ctx, 'oauth_state');
    const storedCodeVerifier = await getAuthCookie(ctx, 'oauth_code_verifier');

    // verify state
    if (!code || !storedState || !storedCodeVerifier || state !== storedState) {
      return errorResponse(ctx, 401, 'invalid_state', 'warn', undefined, { strategy });
    }

    const redirectExistingUserUrl = await getOauthRedirectUrl(ctx);

    try {
      const googleValidation = await googleAuth.validateAuthorizationCode(code, storedCodeVerifier);
      const accessToken = googleValidation.accessToken();

      // Get user info from google
      const response = await fetch('https://openidconnect.googleapis.com/v1/userinfo', {
        headers: { Authorization: `Bearer ${accessToken}` },
      });
      const user: googleUserProps = await response.json();

      // Check if it's account link
      const userId = await getAuthCookie(ctx, 'oauth_connect_user_id');

      // Check if oauth account already exists
      const existingStatus = await handleExistingOauthAccount(ctx, strategy, user.sub, userId || '');
      if (existingStatus === 'mismatch') return errorRedirect(ctx, 'oauth_mismatch', 'warn');
      if (existingStatus === 'auth') return ctx.redirect(redirectExistingUserUrl, 302);

      // TODO: handle token  Check if user has an invite token
      const inviteToken = await getAuthCookie(ctx, 'oauth_invite_token');

      const userEmail = user.email.toLowerCase();

      // Check if user already exists
      const conditions = [or(eq(usersTable.email, userEmail), ...(userId ? [eq(usersTable.id, userId)] : []))];
      const [existingUser] = await getUsersByConditions(conditions);

      if (existingUser) {
        return await updateExistingUser(ctx, existingUser, strategy, {
          providerUser: {
            id: user.sub,
            email: userEmail,
            thumbnailUrl: user.picture,
            firstName: user.given_name,
            lastName: user.family_name,
          },
          redirectUrl: redirectExistingUserUrl,
          emailVerified: existingUser.emailVerified || !!inviteToken || user.email_verified,
        });
      }

      const redirectNewUserUrl = await getOauthRedirectUrl(ctx, true);
      // Create new user and oauth account
      const newUser = {
        slug: slugFromEmail(userEmail),
        email: userEmail,
        name: user.given_name,
        emailVerified: user.email_verified,
        thumbnailUrl: user.picture,
        firstName: user.given_name,
        lastName: user.family_name,
      };
      return await handleCreateUser({
        ctx,
        redirectUrl: redirectNewUserUrl,
        provider: { id: strategy, userId: user.sub },
        newUser,
      });
    } catch (error) {
      // Handle invalid credentials
      if (error instanceof OAuth2RequestError) {
        return errorResponse(ctx, 401, 'invalid_credentials', 'warn', undefined, { strategy });
      }

      if (error instanceof Error) {
        const errorMessage = error.message;
        logEvent('Error signing in with Google', { strategy, errorMessage }, 'error');
        return errorResponse(ctx, 401, 'oauth_failed', 'warn', undefined, { strategy });
      }

      throw error;
    } finally {
      clearOauthSession(ctx);
    }
  })
  /*
   * Microsoft authentication callback
   */
  .openapi(authRoutesConfig.microsoftSignInCallback, async (ctx) => {
    const { state, code } = ctx.req.valid('query');
    const strategy = 'microsoft' as EnabledOauthProvider;

    if (!isOAuthEnabled(strategy)) {
      return errorResponse(ctx, 400, 'unsupported_oauth', 'warn', undefined, { strategy });
    }

    const storedState = await getAuthCookie(ctx, 'oauth_state');
    const storedCodeVerifier = await getAuthCookie(ctx, 'oauth_code_verifier');

    // verify state
    if (!code || !storedState || !storedCodeVerifier || state !== storedState) {
      return errorResponse(ctx, 401, 'invalid_state', 'warn', undefined, { strategy });
    }

    const redirectExistingUserUrl = await getOauthRedirectUrl(ctx);

    try {
      const microsoftValidation = await microsoftAuth.validateAuthorizationCode(code, storedCodeVerifier);
      const accessToken = microsoftValidation.accessToken();

      // Get user info from microsoft
      const response = await fetch('https://graph.microsoft.com/oidc/userinfo', {
        headers: { Authorization: `Bearer ${accessToken}` },
      });
      const user: microsoftUserProps = await response.json();

      // Check if it's account link
      const userId = await getAuthCookie(ctx, 'oauth_connect_user_id');

      // Check if oauth account already exists
      const existingStatus = await handleExistingOauthAccount(ctx, strategy, user.sub, userId || '');
      if (existingStatus === 'mismatch') return errorRedirect(ctx, 'oauth_mismatch', 'warn');
      if (existingStatus === 'auth') return ctx.redirect(redirectExistingUserUrl, 302);

      // TODO: handle token  Check if user has an invite token
      const inviteToken = await getAuthCookie(ctx, 'oauth_invite_token');

      const userEmail = user.email?.toLowerCase();
      if (!userEmail) return errorResponse(ctx, 401, 'no_email_found', 'warn', undefined);

      // Check if user already exists
      const conditions = [or(eq(usersTable.email, userEmail), ...(userId ? [eq(usersTable.id, userId)] : []))];
      const [existingUser] = await getUsersByConditions(conditions);

      if (existingUser) {
        return await updateExistingUser(ctx, existingUser, strategy, {
          providerUser: {
            id: user.sub,
            email: userEmail,
            thumbnailUrl: user.picture,
            firstName: user.given_name,
            lastName: user.family_name,
          },
          redirectUrl: redirectExistingUserUrl,
          emailVerified: existingUser.emailVerified || !!inviteToken,
        });
      }

      const redirectNewUserUrl = await getOauthRedirectUrl(ctx, true);
      // Create new user and oauth account
      // TODO how to shorten this?
      const newUser = {
        slug: slugFromEmail(userEmail),
        email: userEmail,
        emailVerified: false,
        name: user.given_name,
        thumbnailUrl: user.picture,
        firstName: user.given_name,
        lastName: user.family_name,
      };

      return await handleCreateUser({
        ctx,
        newUser,
        redirectUrl: redirectNewUserUrl,
        provider: { id: strategy, userId: user.sub },
      });
    } catch (error) {
      // Handle invalid credentials
      if (error instanceof OAuth2RequestError) {
        return errorResponse(ctx, 401, 'invalid_credentials', 'warn', undefined, { strategy });
      }

      if (error instanceof Error) {
        const errorMessage = error.message;
        logEvent('Error signing in with Microsoft', { strategy, errorMessage }, 'error');
        return errorResponse(ctx, 401, 'oauth_failed', 'warn', undefined, { strategy });
      }

      throw error;
    } finally {
      clearOauthSession(ctx);
    }
  })
  /*
   * Passkey challenge
   */
  .openapi(authRoutesConfig.getPasskeyChallenge, async (ctx) => {
    // Generate a random challenge
    const challenge = getRandomValues(new Uint8Array(32));

    // Convert to string
    const challengeBase64 = encodeBase64(challenge);

    // Save challenge in cookie
    await setAuthCookie(ctx, 'passkey_challenge', challengeBase64, new TimeSpan(5, 'm'));
    return ctx.json({ challengeBase64 }, 200);
  })
  /*
   * Passkey registration
   */
  .openapi(authRoutesConfig.registerPasskey, async (ctx) => {
    const { attestationObject, clientDataJSON, userEmail } = ctx.req.valid('json');

    const challengeFromCookie = await getAuthCookie(ctx, 'passkey_challenge');
    if (!challengeFromCookie) return errorResponse(ctx, 401, 'invalid_credentials', 'error');

    const { credentialId, publicKey } = parseAndValidatePasskeyAttestation(clientDataJSON, attestationObject, challengeFromCookie);

    // Save public key in the database
    await db.insert(passkeysTable).values({ userEmail, credentialId, publicKey });

    return ctx.json({ success: true }, 200);
  })
  /*
   * Verify passkey
   */
  .openapi(authRoutesConfig.verifyPasskey, async (ctx) => {
    const { clientDataJSON, authenticatorData, signature, userEmail } = ctx.req.valid('json');
    const strategy = 'passkey';

    // Retrieve user and challenge record
    // TODO why use email to find user?
    const user = await getUserBy('email', userEmail.toLowerCase());
    if (!user) return errorResponse(ctx, 404, 'not_found', 'warn', 'user', { strategy });

    // Check if passkey challenge exists
    const challengeFromCookie = await getAuthCookie(ctx, 'passkey_challenge');
    if (!challengeFromCookie) return errorResponse(ctx, 401, 'invalid_credentials', 'warn', undefined, { strategy });

    // Get passkey credentials
    const [credentials] = await db.select().from(passkeysTable).where(eq(passkeysTable.userEmail, userEmail));
    if (!credentials) return errorResponse(ctx, 404, 'not_found', 'warn', undefined, { strategy });

    try {
      const isValid = await verifyPassKeyPublic(signature, authenticatorData, clientDataJSON, credentials.publicKey, challengeFromCookie);
      if (!isValid) return errorResponse(ctx, 401, 'invalid_token', 'warn', undefined, { strategy });
    } catch (error) {
      if (error instanceof Error) {
        const errorMessage = error.message;
        logEvent('Error verifying passkey', { strategy, errorMessage }, 'error');
        return errorResponse(ctx, 500, 'passkey_failed', 'error', undefined, { strategy });
      }
    }

    await setUserSession(ctx, user.id, 'passkey');
    return ctx.json({ success: true }, 200);
  });

export default authRoutes;<|MERGE_RESOLUTION|>--- conflicted
+++ resolved
@@ -385,64 +385,8 @@
       .set({ tokenId: null, activatedAt: new Date() })
       .where(and(eq(membershipsTable.tokenId, token.id)));
 
-<<<<<<< HEAD
-    // // Extract role and membershipInfo from token, ensuring proper types
-    // // TODO can this endpoint be simplified?
-    // const { role, membershipInfo } = token as {
-    //   role: MembershipModel['role'];
-    //   membershipInfo?: typeof token.membershipInfo;
-    // };
-
-    const [organization]: (OrganizationModel | undefined)[] = await db
-      .select()
-      .from(organizationsTable)
-      .where(and(eq(organizationsTable.id, token.organizationId)))
-      .limit(1);
-
-    // if (!organization) return errorResponse(ctx, 404, 'not_found', 'warn', 'organization', { organization: token.organizationId });
-
-    // const memberships = await db
-    //   .select()
-    //   .from(membershipsTable)
-    //   .where(and(eq(membershipsTable.organizationId, organization.id), eq(membershipsTable.type, 'organization')));
-
-    // const existingMembership = memberships.find(({ userId }) => userId === user.id);
-
-    // if (existingMembership && existingMembership.role !== role && !membershipInfo) {
-    //   await db
-    //     .update(membershipsTable)
-    //     .set({ role })
-    //     .where(and(eq(membershipsTable.organizationId, organization.id), eq(membershipsTable.userId, user.id)));
-
-    //   return ctx.json({ success: true }, 200);
-    // }
-
-    // Insert organization membership
-    await insertMembership({ user, role: token.role, entity: organization });
-
-    // const newMenuItem = {
-    //   newItem: { ...organization, membership: orgMembership },
-    //   sectionName: menuSections.find((el) => el.entityType === orgMembership.type)?.name,
-    // };
-
-    // if (membershipInfo) {
-    //   const { parentEntity: parentInfo, targetEntity: targetInfo } = membershipInfo;
-    //   const { entity: targetEntityType, idOrSlug: targetIdOrSlug } = targetInfo;
-
-    //   const targetEntity = await resolveEntity(targetEntityType, targetIdOrSlug);
-    //   // Resolve parentEntity if provided
-    //   const parentEntity = parentInfo ? await resolveEntity(parentInfo.entity, parentInfo.idOrSlug) : null;
-
-    //   if (!targetEntity) return errorResponse(ctx, 404, 'not_found', 'warn', targetEntityType, { [targetEntityType]: targetIdOrSlug });
-
-    //   const [createdParentMembership, createdMembership] = await Promise.all([
-    //     parentEntity ? insertMembership({ user, role, entity: parentEntity }) : Promise.resolve(null),
-    //     insertMembership({ user, role, entity: targetEntity, parentEntity }),
-    //   ]);
-=======
     // Delete token after all activation, since tokenId is cascaded in membershipTable
     await db.delete(tokensTable).where(eq(tokensTable.id, token.id));
->>>>>>> 04f392e0
 
     return ctx.json({ success: true }, 200);
   })
@@ -471,23 +415,6 @@
     if (!sessionToken) return errorResponse(ctx, 401, 'unauthorized', 'warn');
 
     const { session } = await validateSession(sessionToken);
-<<<<<<< HEAD
-
-    if (session) {
-      await invalidateSessionById(session.id);
-      if (session.adminUserId) {
-        const sessions = await db.select().from(sessionsTable).where(eq(sessionsTable.userId, session.adminUserId));
-        const [lastSession] = sessions.sort((a, b) => b.expiresAt.getTime() - a.expiresAt.getTime());
-
-        const adminsLastSession = await validateSession(lastSession.token);
-
-        if (!adminsLastSession.session) {
-          deleteAuthCookie(ctx, 'session');
-          return errorResponse(ctx, 401, 'unauthorized', 'warn');
-        }
-        const expireTimeSpan = new TimeSpan(lastSession.expiresAt.getTime() - Date.now(), 'ms');
-        await setAuthCookie(ctx, 'session', lastSession.token, expireTimeSpan);
-=======
     if (!session) return errorResponse(ctx, 401, 'unauthorized', 'warn');
 
     await invalidateSessionById(session.id);
@@ -502,7 +429,6 @@
       if (isExpiredDate(adminsLastSession.expiresAt)) {
         await invalidateSessionById(adminsLastSession.id);
         return errorResponse(ctx, 401, 'unauthorized', 'warn');
->>>>>>> 04f392e0
       }
 
       const expireTimeSpan = new TimeSpan(adminsLastSession.expiresAt.getTime() - Date.now(), 'ms');
