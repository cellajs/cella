import { z } from 'zod';

import { createInsertSchema, createSelectSchema } from 'drizzle-zod';
import { projectsTable } from '../../db/schema/projects';
import { colorSchema, idSchema, nameSchema, paginationQuerySchema, validSlugSchema } from '../../lib/common-schemas';

import { apiMembershipSchema } from '../memberships/schema';

export const apiProjectSchema = z.object({
  ...createSelectSchema(projectsTable).shape,
  createdAt: z.string(),
  modifiedAt: z.string().nullable(),
  role: apiMembershipSchema.shape.role.nullable(),
  counts: z.object({
    admins: z.number(),
    members: z.number(),
  }),
});

export const apiProjectListSchema = z.object({
  ...apiProjectSchema.shape,
<<<<<<< HEAD
  archived: z.boolean().nullable(),
  counts: z.object({ admins: z.number(), members: z.number() }),
=======
>>>>>>> bdffea43
});

export const createProjectJsonSchema = z.object({
  name: nameSchema,
  slug: validSlugSchema,
  color: colorSchema,
  organizationId: idSchema,
  workspaceId: idSchema.optional(),
});

export const apiUserProjectSchema = z.array(
  z.object({
    id: z.string(),
    name: z.string(),
    createdAt: z.string(),
  }),
);

export const getProjectsQuerySchema = paginationQuerySchema.merge(
  z.object({
    sort: z.enum(['id', 'name', 'userRole', 'createdAt']).default('createdAt').optional(),
    organizationId: idSchema.optional(),
    workspaceId: idSchema.optional(),
    requestedUserId: idSchema.optional(),
  }),
);

export const updateProjectJsonSchema = createInsertSchema(projectsTable, {
  slug: validSlugSchema,
  name: nameSchema,
  color: colorSchema,
}).pick({
  slug: true,
  name: true,
  color: true,
});<|MERGE_RESOLUTION|>--- conflicted
+++ resolved
@@ -19,11 +19,8 @@
 
 export const apiProjectListSchema = z.object({
   ...apiProjectSchema.shape,
-<<<<<<< HEAD
   archived: z.boolean().nullable(),
   counts: z.object({ admins: z.number(), members: z.number() }),
-=======
->>>>>>> bdffea43
 });
 
 export const createProjectJsonSchema = z.object({
