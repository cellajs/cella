import { z } from 'zod';

import { createInsertSchema, createSelectSchema } from 'drizzle-zod';
import { projectsTable } from '../../db/schema/projects';
import {
  colorSchema,
  countsSchema,
  idSchema,
  nameSchema,
  paginationQuerySchema,
  validSlugSchema,
} from '../../lib/common-schemas';
import { membershipInfoSchema } from '../memberships/schema';

export const apiProjectSchema = z.object({
  ...createSelectSchema(projectsTable).shape,
  createdAt: z.string(),
  modifiedAt: z.string().nullable(),
<<<<<<< HEAD
  membership: membershipInfoSchema.nullable(),
  counts: z.object({
    admins: z.number(),
    members: z.number(),
  }),
});

export const apiProjectListSchema = z.object({
  ...apiProjectSchema.shape,
  membership: membershipInfoSchema.nullable(),
  workspaceId: z.string(),
  counts: z.object({ admins: z.number(), members: z.number() }),
=======
  workspaceId: z.string().nullish(),
  membership: membershipInfoSchema,
  counts: countsSchema,
>>>>>>> f206e552
});

export const createProjectJsonSchema = z.object({
  name: nameSchema,
  slug: validSlugSchema,
  color: colorSchema,
  organizationId: idSchema,
  workspaceId: idSchema.optional(),
});

export const apiUserProjectSchema = z.array(
  z.object({
    id: z.string(),
    name: z.string(),
    createdAt: z.string(),
  }),
);

export const getProjectsQuerySchema = paginationQuerySchema.merge(
  z.object({
    sort: z.enum(['id', 'name', 'userRole', 'createdAt']).default('createdAt').optional(),
    organizationId: idSchema.optional(),
    workspaceId: idSchema.optional(),
    requestedUserId: idSchema.optional(),
  }),
);

export const updateProjectJsonSchema = createInsertSchema(projectsTable, {
  slug: validSlugSchema,
  name: nameSchema,
  color: colorSchema,
}).pick({
  slug: true,
  name: true,
  color: true,
});<|MERGE_RESOLUTION|>--- conflicted
+++ resolved
@@ -16,24 +16,9 @@
   ...createSelectSchema(projectsTable).shape,
   createdAt: z.string(),
   modifiedAt: z.string().nullable(),
-<<<<<<< HEAD
   membership: membershipInfoSchema.nullable(),
-  counts: z.object({
-    admins: z.number(),
-    members: z.number(),
-  }),
-});
-
-export const apiProjectListSchema = z.object({
-  ...apiProjectSchema.shape,
-  membership: membershipInfoSchema.nullable(),
-  workspaceId: z.string(),
-  counts: z.object({ admins: z.number(), members: z.number() }),
-=======
   workspaceId: z.string().nullish(),
-  membership: membershipInfoSchema,
   counts: countsSchema,
->>>>>>> f206e552
 });
 
 export const createProjectJsonSchema = z.object({
