--- conflicted
+++ resolved
@@ -14,12 +14,8 @@
 import { type Env, getContextUser } from '#/lib/context';
 import { errorResponse } from '#/lib/errors';
 import { i18n } from '#/lib/i18n';
-<<<<<<< HEAD
 import { getSignedUrl } from '#/lib/signed-url';
-=======
-import { getImadoUrl } from '#/lib/imado-url';
 import { mailer } from '#/lib/mailer';
->>>>>>> 7c35d060
 import { logEvent } from '#/middlewares/logger/log-event';
 import systemRouteConfig from '#/modules/system/routes';
 import { getUsersByConditions } from '#/modules/users/helpers/get-user-by';
