--- conflicted
+++ resolved
@@ -1,8 +1,3 @@
-import { OpenAPIHono } from '@hono/zod-openapi';
-import { appConfig } from 'config';
-import { and, count, eq, ilike, inArray, or, type SQL } from 'drizzle-orm';
-import { html, raw } from 'hono/html';
-import { stream } from 'hono/streaming';
 import { db } from '#/db/db';
 import { attachmentsTable } from '#/db/schema/attachments';
 import { organizationsTable } from '#/db/schema/organizations';
@@ -19,6 +14,11 @@
 import { nanoid } from '#/utils/nanoid';
 import { getOrderColumn } from '#/utils/order-column';
 import { prepareStringForILikeFilter } from '#/utils/sql';
+import { OpenAPIHono } from '@hono/zod-openapi';
+import { appConfig } from 'config';
+import { and, count, eq, ilike, inArray, or, type SQL } from 'drizzle-orm';
+import { html, raw } from 'hono/html';
+import { stream } from 'hono/streaming';
 
 const app = new OpenAPIHono<Env>({ defaultHook });
 
@@ -136,11 +136,7 @@
     const orderColumn = getOrderColumn(
       {
         id: attachmentsTable.id,
-<<<<<<< HEAD
-        filename: attachmentsTable.filename,
-=======
         name: attachmentsTable.name,
->>>>>>> f494e9d3
         size: attachmentsTable.size,
         createdAt: attachmentsTable.createdAt,
       },
