import { db } from '#/db/db';

import { OpenAPIHono } from '@hono/zod-openapi';
import { config } from 'config';
import { type SQL, and, count, eq, ilike, inArray } from 'drizzle-orm';
import { html } from 'hono/html';
import { stream } from 'hono/streaming';
import { attachmentsTable } from '#/db/schema/attachments';
import { getContextMemberships, getContextOrganization, getContextUser } from '#/lib/context';
import { type ErrorType, createError, errorResponse } from '#/lib/errors';
import { logEvent } from '#/middlewares/logger/log-event';
import { splitByAllowance } from '#/permissions/split-by-allowance';
<<<<<<< HEAD
import { CustomHono } from '#/types/common';
=======
import type { Env } from '#/types/app';
>>>>>>> fe037913
import { getOrderColumn } from '#/utils/order-column';
import { prepareStringForILikeFilter } from '#/utils/sql';
import attachmentsRoutesConfig from './routes';

const app = new OpenAPIHono<Env>();

// Attachment endpoints
const attachmentsRoutes = app
  /*
   * Proxy to electric
   */
  .openapi(attachmentsRoutesConfig.shapeProxy, async (ctx) => {
    const url = new URL(ctx.req.url);

    // Constuct the upstream URL
    const originUrl = new URL(`${config.electricUrl}/v1/shape?table=attachments`);

    // Copy over the relevant query params that the Electric client adds
    // so that we return the right part of the Shape log.
    url.searchParams.forEach((value, key) => {
      if (['live', 'handle', 'offset', 'cursor', 'where'].includes(key)) {
        originUrl.searchParams.set(key, value);
      }
    });

    // When proxying long-polling requests, content-encoding & content-length are added
    // erroneously (saying the body is gzipped when it's not) so we'll just remove
    // them to avoid content decoding errors in the browser.
    let res = await fetch(originUrl.toString());
    if (res.headers.get('content-encoding')) {
      const headers = new Headers(res.headers);
      headers.delete('content-encoding');
      headers.delete('content-length');
      res = new Response(res.body, {
        status: res.status,
        statusText: res.statusText,
        headers,
      });
    }
    return res;
  })
  /*
   * Create attachment
   */
  .openapi(attachmentsRoutesConfig.createAttachment, async (ctx) => {
    const newAttachments = ctx.req.valid('json');

    const organization = getContextOrganization();
    const user = getContextUser();

    const fixedNewAttachments = newAttachments.map((el) => ({
      ...el,
      name: el.filename.split('.').slice(0, -1).join('.'),
      createdBy: user.id,
      organizationId: organization.id,
    }));

    const createdAttachments = await db.insert(attachmentsTable).values(fixedNewAttachments).returning();

    logEvent(`${createdAttachments.length} attachments have been created`);
    // Store the created attachment

    return ctx.json({ success: true, data: createdAttachments }, 200);
  })
  /*
   * Get attachments
   */
  .openapi(attachmentsRoutesConfig.getAttachments, async (ctx) => {
    const { q, sort, order, offset, limit } = ctx.req.valid('query');

    const organization = getContextOrganization();

    // Filter at least by valid organization
    const filters: SQL[] = [eq(attachmentsTable.organizationId, organization.id)];

    if (q) {
      filters.push(ilike(attachmentsTable.filename, prepareStringForILikeFilter(q)));
    }

    const orderColumn = getOrderColumn(
      {
        id: attachmentsTable.id,
        filename: attachmentsTable.filename,
        contentType: attachmentsTable.contentType,
        createdAt: attachmentsTable.createdAt,
      },
      sort,
      attachmentsTable.id,
      order,
    );

    const attachmentsQuery = db
      .select()
      .from(attachmentsTable)
      .where(and(...filters))
      .orderBy(orderColumn);

    const attachments = await attachmentsQuery.offset(Number(offset)).limit(Number(limit));

    const [{ total }] = await db.select({ total: count() }).from(attachmentsQuery.as('attachments'));

    return ctx.json({ success: true, data: { items: attachments, total } }, 200);
  })
  /*
   * Get attachment
   */
  .openapi(attachmentsRoutesConfig.getAttachment, async (ctx) => {
    const { id } = ctx.req.valid('param');

    const organization = getContextOrganization();

    const [attachment] = await db
      .select()
      .from(attachmentsTable)
      .where(and(eq(attachmentsTable.id, id), eq(attachmentsTable.organizationId, organization.id)));

    if (!attachment) return errorResponse(ctx, 404, 'not_found', 'warn', 'attachment');

    return ctx.json({ success: true, data: attachment }, 200);
  })
  /*
   * Update an organization by id or slug
   */
  .openapi(attachmentsRoutesConfig.updateAttachment, async (ctx) => {
    const { id } = ctx.req.valid('param');
    const user = getContextUser();

    const updatedFields = ctx.req.valid('json');

    const [updatedAttachment] = await db
      .update(attachmentsTable)
      .set({
        ...updatedFields,
        modifiedAt: new Date(),
        modifiedBy: user.id,
      })
      .where(eq(attachmentsTable.id, id))
      .returning();

    logEvent('Attachment updated', { attachment: updatedAttachment.id });

    return ctx.json({ success: true, data: updatedAttachment }, 200);
  })
  /*
   * Delete attachments
   */
  .openapi(attachmentsRoutesConfig.deleteAttachments, async (ctx) => {
    const { ids } = ctx.req.valid('query');

    const memberships = getContextMemberships();

    // Convert the ids to an array
    const toDeleteIds = Array.isArray(ids) ? ids : [ids];

    if (!toDeleteIds.length) return errorResponse(ctx, 400, 'invalid_request', 'warn', 'attachment');

    const { allowedIds, disallowedIds } = await splitByAllowance('delete', 'attachment', toDeleteIds, memberships);

    // Map errors for disallowed ids
    const errors: ErrorType[] = disallowedIds.map((id) => createError(ctx, 404, 'not_found', 'warn', 'attachment', { attachment: id }));

    if (!allowedIds.length) return errorResponse(ctx, 403, 'forbidden', 'warn', 'attachment');

    // Delete the attachments
    await db.delete(attachmentsTable).where(inArray(attachmentsTable.id, allowedIds));

    logEvent('Attachments deleted', { ids: allowedIds.join() });

    return ctx.json({ success: true, errors: errors }, 200);
  })
  .openapi(attachmentsRoutesConfig.getAttachmentCover, async (ctx) => {
    const { id } = ctx.req.valid('param');

    const [attachment] = await db.select().from(attachmentsTable).where(eq(attachmentsTable.id, id));

    if (!attachment) return errorResponse(ctx, 404, 'not_found', 'warn', 'attachment');

    // let createdByUser: UserModel | undefined;

    // if (task.createdBy) {
    //   [createdByUser] = await db.select().from(usersTable).where(eq(usersTable.id, task.createdBy));
    // }

    // const coverStream = await generateCover({
    //   title: task.summary,
    //   avatarUrl: createdByUser?.thumbnailUrl || '',
    //   name: createdByUser?.name || '',
    //   position: createdByUser?.role || '',
    // });

    return stream(ctx, async (stream) => {
      // const coverStreamWeb = nodeStreamToWebStream(coverStream);
      // biome-ignore lint/suspicious/noExplicitAny: <explanation>
      await stream.pipe({} as any);
    });
  })
  .openapi(attachmentsRoutesConfig.redirectToAttachment, async (ctx) => {
    const { id } = ctx.req.valid('param');

    const [attachment] = await db.select().from(attachmentsTable).where(eq(attachmentsTable.id, id));
    if (!attachment) return errorResponse(ctx, 404, 'not_found', 'warn', 'attachment');

    const redirectUrl = `${config.frontendUrl}/${attachment.organizationId}/attachment/${id}`;

    return ctx.html(html`
      <!doctype html>
      <html lang="en">
        <head>
          <meta charset="utf-8" />
          <title>${attachment.filename}</title>
          <meta property="og:image" content="${config.frontendUrl}/static/images/thumbnail.png" />
          <meta property="og:url" content="${redirectUrl}" />
          <meta property="og:type" content="website" />
          <meta property="og:site_name" content="Cella" />
          <meta property="og:locale" content="en_US" />
          <meta name="robots" content="index,follow" />
        </head>
        <script>
          window.location.href = '${redirectUrl}';
        </script>
      </html>
    `);
  });

export default attachmentsRoutes;<|MERGE_RESOLUTION|>--- conflicted
+++ resolved
@@ -10,11 +10,7 @@
 import { type ErrorType, createError, errorResponse } from '#/lib/errors';
 import { logEvent } from '#/middlewares/logger/log-event';
 import { splitByAllowance } from '#/permissions/split-by-allowance';
-<<<<<<< HEAD
-import { CustomHono } from '#/types/common';
-=======
 import type { Env } from '#/types/app';
->>>>>>> fe037913
 import { getOrderColumn } from '#/utils/order-column';
 import { prepareStringForILikeFilter } from '#/utils/sql';
 import attachmentsRoutesConfig from './routes';
