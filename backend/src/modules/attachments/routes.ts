--- conflicted
+++ resolved
@@ -1,7 +1,7 @@
 import { errorResponses, successWithDataSchema } from '#/lib/common-responses';
 
 import { createRouteConfig } from '#/lib/route-config';
-import { isAllowedTo, isAuthenticated } from '#/middlewares/guard';
+import { isAuthenticated } from '#/middlewares/guard';
 
 import { attachmentSchema, createAttachmentSchema } from './schema';
 
@@ -9,11 +9,7 @@
   public createAttachment = createRouteConfig({
     method: 'post',
     path: '/',
-<<<<<<< HEAD
-    guard: [isAuthenticated, isAllowedTo('create', 'task')],
-=======
     guard: isAuthenticated,
->>>>>>> c39a4da3
     tags: ['attachments'],
     summary: 'Create new attachment',
     description: 'Create a new attachment in a task.',
