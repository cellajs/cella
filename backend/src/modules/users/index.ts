import { and, count, eq, ilike, inArray, or } from 'drizzle-orm';

import type { User } from 'lucia';
import { coalesce, db } from '#/db/db';
import { auth } from '#/db/lucia';
import { membershipsTable } from '#/db/schema/memberships';
import { safeUserSelect, usersTable } from '#/db/schema/users';
import { getUsersByConditions } from '#/db/util';
import { type ErrorType, createError, errorResponse } from '#/lib/errors';
import { getOrderColumn } from '#/lib/order-column';
import { logEvent } from '#/middlewares/logger/log-event';
import { CustomHono } from '#/types/common';
import { removeSessionCookie } from '../auth/helpers/cookies';
import { checkSlugAvailable } from '../general/helpers/check-slug';
import { transformDatabaseUserWithCount } from './helpers/transform-database-user';
import usersRoutesConfig from './routes';

const app = new CustomHono();

// User endpoints
const usersRoutes = app
  /*
   * Get list of users
   */
  .openapi(usersRoutesConfig.getUsers, async (ctx) => {
    const { q, sort, order, offset, limit, role } = ctx.req.valid('query');

    const memberships = db
      .select({
        userId: membershipsTable.userId,
      })
      .from(membershipsTable)
      .as('user_memberships');

    const membershipCounts = db
      .select({
        userId: memberships.userId,
        count: count().as('count'),
      })
      .from(memberships)
      .groupBy(memberships.userId)
      .as('membership_counts');

    const orderColumn = getOrderColumn(
      {
        id: usersTable.id,
        name: usersTable.name,
        email: usersTable.email,
        createdAt: usersTable.createdAt,
        lastSeenAt: usersTable.lastSeenAt,
        membershipCount: membershipCounts.count,
        role: usersTable.role,
      },
      sort,
      usersTable.id,
      order,
    );

    const filters = [];
    if (q) {
      filters.push(or(ilike(usersTable.name, `%${q}%`), ilike(usersTable.email, `%${q}%`)));
    }
    if (role) filters.push(eq(usersTable.role, role as User['role']));

    const usersQuery = db
      .select({
        user: safeUserSelect,
        counts: {
          memberships: coalesce(membershipCounts.count, 0),
        },
      })
      .from(safeUserSelect)
      .where(filters.length > 0 ? and(...filters) : undefined)
      .orderBy(orderColumn)
      .leftJoin(membershipCounts, eq(membershipCounts.userId, safeUserSelect.id));

    const [{ total }] = await db.select({ total: count() }).from(usersQuery.as('users'));

    const result = await usersQuery.limit(Number(limit)).offset(Number(offset));

    const items = result.map(({ user, counts }) => transformDatabaseUserWithCount(user, counts.memberships));

    return ctx.json({ success: true, data: { items, total } }, 200);
  })
  /*
   * Delete users
   */
  .openapi(usersRoutesConfig.deleteUsers, async (ctx) => {
    const { ids } = ctx.req.valid('query');
    const user = ctx.get('user');

    // Convert the user ids to an array
    const userIds = Array.isArray(ids) ? ids : [ids];

    const errors: ErrorType[] = [];

    // Get the users
<<<<<<< HEAD
    const targets = await db.select().from(safeUserSelect).where(inArray(safeUserSelect.id, userIds));
=======
    const targets = await getUsersByConditions([inArray(usersTable.id, userIds)]);
>>>>>>> af99035d

    // Check if the users exist
    for (const id of userIds) {
      if (!targets.some((target) => target.id === id)) {
        errors.push(
          createError(ctx, 404, 'not_found', 'warn', 'user', {
            user: id,
          }),
        );
      }
    }

    // Filter out users that the user doesn't have permission to delete
    const allowedTargets = targets.filter((target) => {
      const userId = target.id;

      if (user.role !== 'admin' && user.id !== userId) {
        errors.push(
          createError(ctx, 403, 'delete_forbidden', 'warn', 'user', {
            user: userId,
          }),
        );
        return false;
      }

      return true;
    });

    // If the user doesn't have permission to delete any of the users, return an error
    if (allowedTargets.length === 0) {
      return ctx.json({ success: false, errors: errors }, 200);
    }

    // Delete the users
    await db.delete(usersTable).where(
      inArray(
        usersTable.id,
        allowedTargets.map((target) => target.id),
      ),
    );

    // Send SSE events for the users that were deleted
    for (const { id } of allowedTargets) {
      // Invalidate the user's sessions if the user is deleting themselves
      if (user.id === id) {
        await auth.invalidateUserSessions(user.id);
        removeSessionCookie(ctx);
      }

      logEvent('User deleted', { user: id });
    }

    return ctx.json({ success: true, errors: errors }, 200);
  })
  /*
   * Get a user by id or slug
   */
  .openapi(usersRoutesConfig.getUser, async (ctx) => {
    const idOrSlug = ctx.req.param('idOrSlug');
    const user = ctx.get('user');

<<<<<<< HEAD
    const [targetUser] = await db
      .select()
      .from(safeUserSelect)
      .where(or(eq(safeUserSelect.id, idOrSlug), eq(safeUserSelect.slug, idOrSlug)));
=======
    const [targetUser] = await getUsersByConditions([or(eq(usersTable.id, idOrSlug), eq(usersTable.slug, idOrSlug))]);
>>>>>>> af99035d

    if (!targetUser) return errorResponse(ctx, 404, 'not_found', 'warn', 'user', { user: idOrSlug });

    if (user.role !== 'admin' && user.id !== targetUser.id) {
      return errorResponse(ctx, 403, 'forbidden', 'warn', 'user', { user: targetUser.id });
    }

    const [{ memberships }] = await db
      .select({
        memberships: count(),
      })
      .from(membershipsTable)
      .where(eq(membershipsTable.userId, targetUser.id));

    return ctx.json(
      {
        success: true,
        data: transformDatabaseUserWithCount(targetUser, memberships),
      },
      200,
    );
  })
  /*
   * Update a user by id or slug
   */
  .openapi(usersRoutesConfig.updateUser, async (ctx) => {
    const { idOrSlug } = ctx.req.valid('param');

    const user = ctx.get('user');
<<<<<<< HEAD
    const [targetUser] = await db
      .select()
      .from(safeUserSelect)
      .where(or(eq(safeUserSelect.id, idOrSlug), eq(safeUserSelect.slug, idOrSlug)));
=======
    const [targetUser] = await getUsersByConditions([or(eq(usersTable.id, idOrSlug), eq(usersTable.slug, idOrSlug))]);
>>>>>>> af99035d

    if (!targetUser) return errorResponse(ctx, 404, 'not_found', 'warn', 'user', { user: idOrSlug });

    if (user.role !== 'admin' && user.id !== targetUser.id) {
      return errorResponse(ctx, 403, 'forbidden', 'warn', 'user', { user: idOrSlug });
    }

    const { email, bannerUrl, bio, firstName, lastName, language, newsletter, thumbnailUrl, slug, role } = ctx.req.valid('json');

    if (slug && slug !== targetUser.slug) {
      const slugAvailable = await checkSlugAvailable(slug);

      if (!slugAvailable) {
        return errorResponse(ctx, 409, 'slug_exists', 'warn', 'user', { slug });
      }
    }

    const [updatedUser] = await db
      .update(usersTable)
      .set({
        email,
        bannerUrl,
        bio,
        firstName,
        lastName,
        language,
        newsletter,
        thumbnailUrl,
        slug,
        role,
        name: [firstName, lastName].filter(Boolean).join(' ') || slug,
        modifiedAt: new Date(),
        modifiedBy: user.id,
      })
      .where(eq(usersTable.id, targetUser.id))
      .returning();

    const [{ memberships }] = await db
      .select({
        memberships: count(),
      })
      .from(membershipsTable)
      .where(eq(membershipsTable.userId, updatedUser.id));

    logEvent('User updated', { user: updatedUser.id });
    return ctx.json(
      {
        success: true,
        data: transformDatabaseUserWithCount(updatedUser, memberships),
      },
      200,
    );
  });

export type AppUsersType = typeof usersRoutes;

export default usersRoutes;<|MERGE_RESOLUTION|>--- conflicted
+++ resolved
@@ -1,6 +1,5 @@
 import { and, count, eq, ilike, inArray, or } from 'drizzle-orm';
 
-import type { User } from 'lucia';
 import { coalesce, db } from '#/db/db';
 import { auth } from '#/db/lucia';
 import { membershipsTable } from '#/db/schema/memberships';
@@ -10,6 +9,7 @@
 import { getOrderColumn } from '#/lib/order-column';
 import { logEvent } from '#/middlewares/logger/log-event';
 import { CustomHono } from '#/types/common';
+import type { User } from 'lucia';
 import { removeSessionCookie } from '../auth/helpers/cookies';
 import { checkSlugAvailable } from '../general/helpers/check-slug';
 import { transformDatabaseUserWithCount } from './helpers/transform-database-user';
@@ -95,11 +95,7 @@
     const errors: ErrorType[] = [];
 
     // Get the users
-<<<<<<< HEAD
-    const targets = await db.select().from(safeUserSelect).where(inArray(safeUserSelect.id, userIds));
-=======
     const targets = await getUsersByConditions([inArray(usersTable.id, userIds)]);
->>>>>>> af99035d
 
     // Check if the users exist
     for (const id of userIds) {
@@ -161,14 +157,7 @@
     const idOrSlug = ctx.req.param('idOrSlug');
     const user = ctx.get('user');
 
-<<<<<<< HEAD
-    const [targetUser] = await db
-      .select()
-      .from(safeUserSelect)
-      .where(or(eq(safeUserSelect.id, idOrSlug), eq(safeUserSelect.slug, idOrSlug)));
-=======
     const [targetUser] = await getUsersByConditions([or(eq(usersTable.id, idOrSlug), eq(usersTable.slug, idOrSlug))]);
->>>>>>> af99035d
 
     if (!targetUser) return errorResponse(ctx, 404, 'not_found', 'warn', 'user', { user: idOrSlug });
 
@@ -198,14 +187,7 @@
     const { idOrSlug } = ctx.req.valid('param');
 
     const user = ctx.get('user');
-<<<<<<< HEAD
-    const [targetUser] = await db
-      .select()
-      .from(safeUserSelect)
-      .where(or(eq(safeUserSelect.id, idOrSlug), eq(safeUserSelect.slug, idOrSlug)));
-=======
     const [targetUser] = await getUsersByConditions([or(eq(usersTable.id, idOrSlug), eq(usersTable.slug, idOrSlug))]);
->>>>>>> af99035d
 
     if (!targetUser) return errorResponse(ctx, 404, 'not_found', 'warn', 'user', { user: idOrSlug });
 
