--- conflicted
+++ resolved
@@ -4,24 +4,18 @@
 import { usersTable } from '#/db/schema/users';
 import { type ErrorType, createError, errorResponse } from '#/lib/errors';
 import { logEvent } from '#/middlewares/logger/log-event';
-<<<<<<< HEAD
-import { CustomHono, type EnabledOauthProvider } from '#/types/common';
-=======
 import type { EnabledOauthProvider } from '#/types/common';
->>>>>>> fe037913
 import { invalidateSession, invalidateUserSessions } from '../auth/helpers/session';
 import { checkSlugAvailable } from '../general/helpers/check-slug';
 import { transformDatabaseUserWithCount } from '../users/helpers/transform-database-user';
 import meRoutesConfig from './routes';
 
-<<<<<<< HEAD
-=======
 import { OpenAPIHono } from '@hono/zod-openapi';
->>>>>>> fe037913
 import { sha256 } from '@oslojs/crypto/sha2';
 import { encodeHexLowerCase } from '@oslojs/encoding';
 import { config } from 'config';
 import { render } from 'jsx-email';
+
 import { membershipSelect, membershipsTable } from '#/db/schema/memberships';
 import { oauthAccountsTable } from '#/db/schema/oauth-accounts';
 import { passkeysTable } from '#/db/schema/passkeys';
