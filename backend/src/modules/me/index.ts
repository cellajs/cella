import { count, eq } from 'drizzle-orm';

import { db } from '#/db/db';
import { auth } from '#/db/lucia';
import { membershipsTable } from '#/db/schema/memberships';
import { usersTable } from '#/db/schema/users';
import { type ErrorType, createError, errorResponse } from '#/lib/errors';
import { logEvent } from '#/middlewares/logger/log-event';
import { type ContextEntity, CustomHono } from '#/types/common';
import { removeSessionCookie } from '../auth/helpers/cookies';
import { checkSlugAvailable } from '../general/helpers/check-slug';
import { transformDatabaseUserWithCount } from '../users/helpers/transform-database-user';
import meRoutesConfig from './routes';

<<<<<<< HEAD
import { oauthAccountsTable } from '#/db/schema/oauth-accounts';
import { passkeysTable } from '#/db/schema/passkeys';
import { entityMenuSections, entityTables } from '#/entity-config';
import type { PgColumn } from 'drizzle-orm/pg-core';
import type { z } from 'zod';
=======
import type { z } from 'zod';
import { oauthAccountsTable } from '#/db/schema/oauth-accounts';
import { passkeysTable } from '#/db/schema/passkeys';
import { entityMenuSections } from '#/entity-config';
>>>>>>> dbe1a979
import { getPreparedSessions } from './helpers/get-sessions';
import { getEntityQuery } from './helpers/get-user-menu';
import type { menuItemsSchema, userMenuSchema } from './schema';

const app = new CustomHono();

// Me (self) endpoints
const meRoutes = app
  /*
   * Get current user
   */
  .openapi(meRoutesConfig.getSelf, async (ctx) => {
    const user = ctx.get('user');

    const [{ memberships }] = await db
      .select({
        memberships: count(),
      })
      .from(membershipsTable)
      .where(eq(membershipsTable.userId, user.id));

    const passkey = await db.select().from(passkeysTable).where(eq(passkeysTable.userEmail, user.email));

    const oauthAccounts = await db
      .select({
        providerId: oauthAccountsTable.providerId,
      })
      .from(oauthAccountsTable)
      .where(eq(oauthAccountsTable.userId, user.id));

    // Update last visit date
    await db.update(usersTable).set({ lastVisitAt: new Date() }).where(eq(usersTable.id, user.id));

    return ctx.json(
      {
        success: true,
        data: {
          ...transformDatabaseUserWithCount(user, memberships),
          oauth: oauthAccounts.map((el) => el.providerId),
          passkey: !!passkey.length,
          sessions: await getPreparedSessions(user.id, ctx),
        },
      },
      200,
    );
  })
  /*
   * Get current user menu
   */
  .openapi(meRoutesConfig.getUserMenu, async (ctx) => {
    const user = ctx.get('user');

    const fetchAndFormatEntities = async (type: ContextEntity, subEntityType?: ContextEntity) => {
      let formattedSubmenus: z.infer<typeof menuItemsSchema>;
<<<<<<< HEAD
      const entityWithMemberships = await db
        .select({
          entity: entityTables[type],
          membership: membershipSelect,
        })
        .from(entityTables[type])
        .where(and(eq(membershipsTable.userId, user.id), eq(membershipsTable.type, type)))
        .orderBy(asc(membershipsTable.order))
        .innerJoin(membershipsTable, eq(membershipsTable[`${type}Id`], entityTables[type].id));
      if (subEntityType && 'parentId' in entityTables[subEntityType]) {
        const parentTable = entityTables[type];
        const submenuWithMemberships = await db
          .select({
            entity: entityTables[subEntityType],
            membership: membershipSelect,
            parent: parentTable,
          })
          .from(entityTables[subEntityType])
          .where(and(eq(membershipsTable.userId, user.id), eq(membershipsTable.type, subEntityType)))
          .orderBy(asc(membershipsTable.order))
          .innerJoin(membershipsTable, eq(membershipsTable[`${subEntityType}Id`], entityTables[subEntityType].id))
          .innerJoin(parentTable, eq(parentTable.id, entityTables[subEntityType].parentId as PgColumn));
=======
      const entityWithMemberships = await getEntityQuery(user.id, type);
      if (subEntityType) {
        const submenuWithMemberships = await getEntityQuery(user.id, subEntityType, true);
>>>>>>> dbe1a979

        // Format the fetched data
        formattedSubmenus = submenuWithMemberships.map(({ entity, membership, parent }) => ({
          slug: entity.slug,
          id: entity.id,
          createdAt: entity.createdAt.toDateString(),
          modifiedAt: entity.modifiedAt?.toDateString() ?? null,
          name: entity.name,
          entity: entity.entity,
          thumbnailUrl: entity.thumbnailUrl,
          membership,
<<<<<<< HEAD
          parentSlug: parent.slug,
          parentId: parent.id,
=======
          parentSlug: entityWithMemberships.find((i) => i.entity.id === parent?.[`${type}Id`])?.entity.slug,
          parentId: parent?.[`${type}Id`],
>>>>>>> dbe1a979
        }));
      }
      return entityWithMemberships.map(({ entity, membership }) => ({
        slug: entity.slug,
        id: entity.id,
        createdAt: entity.createdAt.toDateString(),
        modifiedAt: entity.modifiedAt?.toDateString() ?? null,
        name: entity.name,
        entity: entity.entity,
        thumbnailUrl: entity.thumbnailUrl,
        membership,
        submenu: formattedSubmenus ? formattedSubmenus.filter((p) => p.parentId === entity.id) : [],
      }));
    };
    const data = await entityMenuSections
      .filter((el) => !el.isSubmenu)
      .reduce(
        async (accPromise, section) => {
          const acc = await accPromise;
          const submenu = entityMenuSections.find((el) => el.storageType === section.storageType && el.isSubmenu);
          if (submenu) {
            return {
              ...acc,
              [section.storageType]: await fetchAndFormatEntities(section.type, submenu.type),
            };
          }
          return {
            ...acc,
            [section.storageType]: await fetchAndFormatEntities(section.type),
          };
        },
        Promise.resolve({} as z.infer<typeof userMenuSchema>),
      );

    return ctx.json(
      {
        success: true,
        data,
      },
      200,
    );
  })
  /*
   * Terminate a session
   */
  .openapi(meRoutesConfig.deleteSessions, async (ctx) => {
    const { ids } = ctx.req.valid('query');

    const sessionIds = Array.isArray(ids) ? ids : [ids];

    const cookieHeader = ctx.req.raw.headers.get('Cookie');
    const currentSessionId = auth.readSessionCookie(cookieHeader ?? '');

    const errors: ErrorType[] = [];

    await Promise.all(
      sessionIds.map(async (id) => {
        try {
          if (id === currentSessionId) {
            removeSessionCookie(ctx);
          }
          await auth.invalidateSession(id);
        } catch (error) {
          errors.push(createError(ctx, 404, 'not_found', 'warn', undefined, { session: id }));
        }
      }),
    );

    return ctx.json({ success: true, errors: errors }, 200);
  })
  /*
   * Update current user (self)
   */
  .openapi(meRoutesConfig.updateSelf, async (ctx) => {
    const user = ctx.get('user');

    if (!user) return errorResponse(ctx, 404, 'not_found', 'warn', 'user', { user: 'self' });

    const { email, bannerUrl, bio, firstName, lastName, language, newsletter, thumbnailUrl, slug } = ctx.req.valid('json');

    if (slug && slug !== user.slug) {
      const slugAvailable = await checkSlugAvailable(slug);
      if (!slugAvailable) return errorResponse(ctx, 409, 'slug_exists', 'warn', 'user', { slug });
    }

    const [updatedUser] = await db
      .update(usersTable)
      .set({
        email,
        bannerUrl,
        bio,
        firstName,
        lastName,
        language,
        newsletter,
        thumbnailUrl,
        slug,
        name: [firstName, lastName].filter(Boolean).join(' ') || slug,
        modifiedAt: new Date(),
        modifiedBy: user.id,
      })
      .where(eq(usersTable.id, user.id))
      .returning();

    const [{ memberships }] = await db
      .select({
        memberships: count(),
      })
      .from(membershipsTable)
      .where(eq(membershipsTable.userId, user.id));

    const passkey = await db.select().from(passkeysTable).where(eq(passkeysTable.userEmail, user.email));

    const oauthAccounts = await db
      .select({
        providerId: oauthAccountsTable.providerId,
      })
      .from(oauthAccountsTable)
      .where(eq(oauthAccountsTable.userId, user.id));

    logEvent('User updated', { user: updatedUser.id });

    return ctx.json(
      {
        success: true,
        data: {
          ...transformDatabaseUserWithCount(updatedUser, memberships),
          oauth: oauthAccounts.map((el) => el.providerId),
          passkey: !!passkey.length,
        },
      },
      200,
    );
  })
  /*
   * Delete current user (self)
   */
  .openapi(meRoutesConfig.deleteSelf, async (ctx) => {
    const user = ctx.get('user');
    // Check if user exists
    if (!user) return errorResponse(ctx, 404, 'not_found', 'warn', 'user', { user: 'self' });

    // Delete user
    await db.delete(usersTable).where(eq(usersTable.id, user.id));

    // Invalidate sessions
    await auth.invalidateUserSessions(user.id);
    removeSessionCookie(ctx);
    logEvent('User deleted', { user: user.id });

    return ctx.json({ success: true }, 200);
  })
  /*
   * Delete passkey of self
   */
  .openapi(meRoutesConfig.deletePasskey, async (ctx) => {
    const user = ctx.get('user');

    await db.delete(passkeysTable).where(eq(passkeysTable.userEmail, user.email));

    return ctx.json({ success: true }, 200);
  });

// const route = app.route('/me', meRoutes);

export type AppMeType = typeof meRoutes;

export default meRoutes;<|MERGE_RESOLUTION|>--- conflicted
+++ resolved
@@ -1,8 +1,8 @@
-import { count, eq } from 'drizzle-orm';
+import { and, asc, count, eq } from 'drizzle-orm';
 
 import { db } from '#/db/db';
 import { auth } from '#/db/lucia';
-import { membershipsTable } from '#/db/schema/memberships';
+import { membershipSelect, membershipsTable } from '#/db/schema/memberships';
 import { usersTable } from '#/db/schema/users';
 import { type ErrorType, createError, errorResponse } from '#/lib/errors';
 import { logEvent } from '#/middlewares/logger/log-event';
@@ -12,20 +12,12 @@
 import { transformDatabaseUserWithCount } from '../users/helpers/transform-database-user';
 import meRoutesConfig from './routes';
 
-<<<<<<< HEAD
 import { oauthAccountsTable } from '#/db/schema/oauth-accounts';
 import { passkeysTable } from '#/db/schema/passkeys';
 import { entityMenuSections, entityTables } from '#/entity-config';
 import type { PgColumn } from 'drizzle-orm/pg-core';
 import type { z } from 'zod';
-=======
-import type { z } from 'zod';
-import { oauthAccountsTable } from '#/db/schema/oauth-accounts';
-import { passkeysTable } from '#/db/schema/passkeys';
-import { entityMenuSections } from '#/entity-config';
->>>>>>> dbe1a979
 import { getPreparedSessions } from './helpers/get-sessions';
-import { getEntityQuery } from './helpers/get-user-menu';
 import type { menuItemsSchema, userMenuSchema } from './schema';
 
 const app = new CustomHono();
@@ -75,40 +67,35 @@
    */
   .openapi(meRoutesConfig.getUserMenu, async (ctx) => {
     const user = ctx.get('user');
-
     const fetchAndFormatEntities = async (type: ContextEntity, subEntityType?: ContextEntity) => {
       let formattedSubmenus: z.infer<typeof menuItemsSchema>;
-<<<<<<< HEAD
-      const entityWithMemberships = await db
+      const mainTable = subEntityType ? entityTables[subEntityType] : entityTables[type];
+      const parentTable = entityTables[type];
+      const operatingType = subEntityType ? subEntityType : type;
+      const entity = await db
         .select({
-          entity: entityTables[type],
+          entity: mainTable,
           membership: membershipSelect,
         })
-        .from(entityTables[type])
-        .where(and(eq(membershipsTable.userId, user.id), eq(membershipsTable.type, type)))
+        .from(mainTable)
+        .where(and(eq(membershipsTable.userId, user.id), eq(membershipsTable.type, operatingType)))
         .orderBy(asc(membershipsTable.order))
-        .innerJoin(membershipsTable, eq(membershipsTable[`${type}Id`], entityTables[type].id));
-      if (subEntityType && 'parentId' in entityTables[subEntityType]) {
-        const parentTable = entityTables[type];
-        const submenuWithMemberships = await db
+        .innerJoin(membershipsTable, eq(membershipsTable[`${operatingType}Id`], mainTable.id));
+
+      if (subEntityType && 'parentId' in mainTable) {
+        const subEntity = await db
           .select({
-            entity: entityTables[subEntityType],
+            entity: mainTable,
             membership: membershipSelect,
             parent: parentTable,
           })
-          .from(entityTables[subEntityType])
-          .where(and(eq(membershipsTable.userId, user.id), eq(membershipsTable.type, subEntityType)))
+          .from(mainTable)
+          .where(and(eq(membershipsTable.userId, user.id), eq(membershipsTable.type, operatingType)))
           .orderBy(asc(membershipsTable.order))
-          .innerJoin(membershipsTable, eq(membershipsTable[`${subEntityType}Id`], entityTables[subEntityType].id))
-          .innerJoin(parentTable, eq(parentTable.id, entityTables[subEntityType].parentId as PgColumn));
-=======
-      const entityWithMemberships = await getEntityQuery(user.id, type);
-      if (subEntityType) {
-        const submenuWithMemberships = await getEntityQuery(user.id, subEntityType, true);
->>>>>>> dbe1a979
-
-        // Format the fetched data
-        formattedSubmenus = submenuWithMemberships.map(({ entity, membership, parent }) => ({
+          .innerJoin(membershipsTable, eq(membershipsTable[`${operatingType}Id`], mainTable.id))
+          .innerJoin(parentTable, eq(parentTable.id, mainTable.parentId as PgColumn));
+
+        formattedSubmenus = subEntity.map(({ entity, membership, parent }) => ({
           slug: entity.slug,
           id: entity.id,
           createdAt: entity.createdAt.toDateString(),
@@ -117,16 +104,12 @@
           entity: entity.entity,
           thumbnailUrl: entity.thumbnailUrl,
           membership,
-<<<<<<< HEAD
+          parentId: parent.id,
           parentSlug: parent.slug,
-          parentId: parent.id,
-=======
-          parentSlug: entityWithMemberships.find((i) => i.entity.id === parent?.[`${type}Id`])?.entity.slug,
-          parentId: parent?.[`${type}Id`],
->>>>>>> dbe1a979
         }));
       }
-      return entityWithMemberships.map(({ entity, membership }) => ({
+
+      return entity.map(({ entity, membership }) => ({
         slug: entity.slug,
         id: entity.id,
         createdAt: entity.createdAt.toDateString(),
@@ -138,21 +121,16 @@
         submenu: formattedSubmenus ? formattedSubmenus.filter((p) => p.parentId === entity.id) : [],
       }));
     };
+
     const data = await entityMenuSections
       .filter((el) => !el.isSubmenu)
       .reduce(
         async (accPromise, section) => {
           const acc = await accPromise;
           const submenu = entityMenuSections.find((el) => el.storageType === section.storageType && el.isSubmenu);
-          if (submenu) {
-            return {
-              ...acc,
-              [section.storageType]: await fetchAndFormatEntities(section.type, submenu.type),
-            };
-          }
           return {
             ...acc,
-            [section.storageType]: await fetchAndFormatEntities(section.type),
+            [section.storageType]: await fetchAndFormatEntities(section.type, submenu?.type),
           };
         },
         Promise.resolve({} as z.infer<typeof userMenuSchema>),
