--- conflicted
+++ resolved
@@ -3,13 +3,7 @@
 import { db } from '#/db/db';
 import { auth } from '#/db/lucia';
 import { membershipSelect, membershipsTable } from '#/db/schema/memberships';
-<<<<<<< HEAD
-import { organizationsTable } from '#/db/schema/organizations';
-import { projectsTable } from '#/db/schema/projects';
-=======
->>>>>>> 1a216d47
 import { usersTable } from '#/db/schema/users';
-import { workspacesTable } from '#/db/schema/workspaces';
 import { type ErrorType, createError, errorResponse } from '#/lib/errors';
 import { logEvent } from '#/middlewares/logger/log-event';
 import { CustomHono } from '#/types/common';
@@ -22,11 +16,7 @@
 import type { z } from 'zod';
 import { oauthAccountsTable } from '#/db/schema/oauth-accounts';
 import { passkeysTable } from '#/db/schema/passkeys';
-<<<<<<< HEAD
-import { projectsToWorkspacesTable } from '#/db/schema/projects-to-workspaces';
-=======
 import { entityMenuSections, entityTables, relationTables } from '#/entity-config';
->>>>>>> 1a216d47
 import { getPreparedSessions } from './helpers/get-sessions';
 import type { menuItemsSchema, userMenuSchema } from './schema';
 
@@ -78,49 +68,6 @@
   .openapi(meRoutesConfig.getUserMenu, async (ctx) => {
     const user = ctx.get('user');
 
-<<<<<<< HEAD
-    const organizationsWithMemberships = await db
-      .select({
-        organization: organizationsTable,
-        membership: membershipSelect,
-      })
-      .from(organizationsTable)
-      .where(and(eq(membershipsTable.userId, user.id), eq(membershipsTable.type, 'organization')))
-      .orderBy(desc(organizationsTable.createdAt))
-      .innerJoin(membershipsTable, eq(membershipsTable.organizationId, organizationsTable.id));
-
-    const workspacesWithMemberships = await db
-      .select({
-        workspace: workspacesTable,
-        membership: membershipSelect,
-      })
-      .from(workspacesTable)
-      .where(and(eq(membershipsTable.userId, user.id), eq(membershipsTable.type, 'workspace')))
-      .orderBy(desc(workspacesTable.createdAt))
-      .innerJoin(membershipsTable, eq(membershipsTable.workspaceId, workspacesTable.id));
-
-    const projectsWithMemberships = await db
-      .select({
-        project: projectsTable,
-        membership: membershipSelect,
-        workspace: projectsToWorkspacesTable,
-      })
-      .from(projectsTable)
-      .where(and(eq(membershipsTable.userId, user.id), eq(membershipsTable.type, 'project')))
-      .orderBy(desc(projectsTable.createdAt))
-      .innerJoin(membershipsTable, eq(membershipsTable.projectId, projectsTable.id))
-      .innerJoin(projectsToWorkspacesTable, eq(projectsToWorkspacesTable.projectId, projectsTable.id));
-
-    const organizations = organizationsWithMemberships.map(({ organization, membership }) => {
-      return {
-        slug: organization.slug,
-        id: organization.id,
-        createdAt: organization.createdAt,
-        modifiedAt: organization.modifiedAt,
-        name: organization.name,
-        entity: organization.entity,
-        thumbnailUrl: organization.thumbnailUrl,
-=======
     const fetchAndFormatEntities = async (
       type: (typeof config.contextEntityTypes)[number],
       subEntityType?: (typeof config.contextEntityTypes)[number],
@@ -159,8 +106,8 @@
           entity: entity.entity,
           thumbnailUrl: entity.thumbnailUrl,
           membership,
-          parentSlug: entityWithMemberships.find((i) => i.entity.id === parent.id)?.entity.slug,
-          parentId: parent.id,
+          parentSlug: entityWithMemberships.find((i) => i.entity.id === parent[`${type}Id`])?.entity.slug,
+          parentId: parent[`${type}Id`],
         }));
       }
       return entityWithMemberships.map(({ entity, membership }) => ({
@@ -171,7 +118,6 @@
         name: entity.name,
         entity: entity.entity,
         thumbnailUrl: entity.thumbnailUrl,
->>>>>>> 1a216d47
         membership,
         submenu: formattedSubmenus ? formattedSubmenus.filter((p) => p.parentId === entity.id) : [],
       }));
@@ -196,47 +142,10 @@
         Promise.resolve({} as z.infer<typeof userMenuSchema>),
       );
 
-    const projects = projectsWithMemberships.map(({ project, membership, workspace }) => {
-      return {
-        slug: project.slug,
-        id: project.id,
-        createdAt: project.createdAt,
-        modifiedAt: project.modifiedAt,
-        name: project.name,
-        entity: project.entity,
-        organizationId: project.organizationId,
-        membership,
-        parentId: workspace.workspaceId,
-        parentSlug: workspacesWithMemberships.find((item) => item.workspace.id === workspace.workspaceId)?.workspace.slug,
-      };
-    });
-
-    const workspaces = workspacesWithMemberships.map(({ workspace, membership }) => {
-      return {
-        slug: workspace.slug,
-        id: workspace.id,
-        createdAt: workspace.createdAt,
-        modifiedAt: workspace.modifiedAt,
-        name: workspace.name,
-        thumbnailUrl: workspace.thumbnailUrl,
-        organizationId: workspace.organizationId,
-        entity: workspace.entity,
-        membership,
-        submenu: projects.filter((p) => p.parentId === workspace.id).sort((a, b) => a.membership.order - b.membership.order),
-      };
-    });
-
     return ctx.json(
       {
         success: true,
-<<<<<<< HEAD
-        data: {
-          organizations: organizations.sort((a, b) => a.membership.order - b.membership.order),
-          workspaces: workspaces.sort((a, b) => a.membership.order - b.membership.order),
-        },
-=======
         data,
->>>>>>> 1a216d47
       },
       200,
     );
