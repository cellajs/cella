<<<<<<< HEAD
import { appConfig, type ContextEntityType, type ProductEntityType } from 'config';
import { and, count, eq, isNotNull, isNull, type SelectedFields, type SQL, type SQLWrapper, sql } from 'drizzle-orm';
import type { PgColumn, SubqueryWithSelection } from 'drizzle-orm/pg-core';
=======
>>>>>>> 9f064076
import { db } from '#/db/db';
import { membershipsTable } from '#/db/schema/memberships';
import { organizationsTable } from '#/db/schema/organizations';
import { tokensTable } from '#/db/schema/tokens';
import { entityTables } from '#/entity-config';
import { getRelatedEntities, type ValidEntities } from '#/modules/entities/helpers/get-related-entities';
import { config, type ContextEntityType, type ProductEntityType } from 'config';
import { and, count, eq, isNotNull, sql, type SelectedFields, type SQL, type SQLWrapper } from 'drizzle-orm';
import type { PgColumn, SubqueryWithSelection } from 'drizzle-orm/pg-core';

type EntityIdColumnNames = keyof (typeof membershipsTable)['_']['columns'];

/**
 * Generates a query to count the number of admins and members for a specific entity.
 * If an entity is provided, counts are filtered by entity. Otherwise, counts are for all entities.
 *
 * @param entity - The entity type to filter by, or null for counting all entities.
 * @returns Query object that can be executed
 */
export const getMemberCountsQuery = (entityType: ContextEntityType) => {
  const targetEntityIdField = appConfig.entityIdFields[entityType];
  const entityIdColumn = membershipsTable[targetEntityIdField as EntityIdColumnNames];
  if (!entityIdColumn) throw new Error(`Entity ${entityType} does not have an ID column defined`);

  // Subquery to count pending invitations
  const inviteCountSubquery = db
    .select({
      id: tokensTable[targetEntityIdField],
      invites: count().as('invites'),
    })
    .from(tokensTable)
    .where(and(eq(tokensTable.type, 'invitation'), isNotNull(tokensTable.userId), isNotNull(tokensTable.entityType)))
    .groupBy(tokensTable[targetEntityIdField])
    .as('invites');

  return db
    .select({
      id: entityIdColumn,
      admin: count(sql`CASE WHEN ${membershipsTable.activatedAt} IS NOT NULL AND ${membershipsTable.role} = 'admin' THEN 1 END`).as('admin'),
      member: count(sql`CASE WHEN ${membershipsTable.activatedAt} IS NOT NULL AND ${membershipsTable.role} = 'member' THEN 1 END`).as('member'),
      pending:
        sql<number>`CAST(${count(sql`CASE WHEN ${membershipsTable.activatedAt} IS NULL THEN 1 END`)} + COALESCE(${inviteCountSubquery.invites}, 0) AS INTEGER)`.as(
          'pending',
        ),

      total: count().as('total'), // Fixed alias to avoid confusion
    })
    .from(membershipsTable)
    .leftJoin(inviteCountSubquery, eq(entityIdColumn, inviteCountSubquery.id))
    .where(and(eq(membershipsTable.contextType, entityType), isNotNull(membershipsTable.activatedAt)))
    .groupBy(entityIdColumn, inviteCountSubquery.invites)
    .as('membership_counts');
};

/**
 * Executes a count query to count admins and members for a given entity or entity id.
 *
 * @param entityType - The entity to filter by, or null for all entities.
 * @param id - id to filter the count by a specific entity instance.
 * @returns - The count of admins, members, pending and total members.
 */
export function getMemberCounts(entityType: ContextEntityType, id: string) {
  const query = getMemberCountsQuery(entityType);

  return db
    .select({
      admin: query.admin,
      member: query.member,
      pending: query.pending,
      total: query.total,
    })
    .from(query)
    .where(eq(query.id, id))
    .then((rows) => rows[0] || { admin: 0, member: 0, pending: 0, total: 0 });
}

/**
 * Counts related entities (Context + Product) for the given entity instance
 * by running one query per entity type instead of a single multi‑join.
 *
 * @param entity          – Base entity type whose ID we’re counting against
 * @param entityId        – ID value of that base entity
 * @param countConditions – Optional extra WHERE fragments per entity type
 *
 * @returns Record mapping each valid entity type to its count
 */
export const getRelatedEntityCounts = async (
  entityType: ContextEntityType,
  entityId: string,
  countConditions: Partial<Record<ProductEntityType | ContextEntityType, SQL>> = {},
) => {
  const entityIdField = appConfig.entityIdFields[entityType];

  // Only keep entity types that actually contain the ID field we care about
  const validEntities = getRelatedEntities(entityType);
  if (!validEntities.length) return {} as Record<ValidEntities<typeof entityIdField>, number>;

  // Run one COUNT query per entity type in parallel
  const counts = await Promise.all(
    validEntities.map(async (entityType) => {
      const table = entityTables[entityType];
      const idColumn = table[entityIdField as keyof typeof table] as SQLWrapper;
      const extraCondition = countConditions[entityType];

      const [row] = await db
        .select({ count: count().as('count') })
        .from(table)
        .where(extraCondition ? and(eq(idColumn, entityId), extraCondition) : eq(idColumn, entityId));

      return [entityType, row?.count ?? 0] as const;
    }),
  );

  // Convert array of tuples → Record<'entityType', number>
  return Object.fromEntries(counts) as Record<ValidEntities<typeof entityIdField>, number>;
};

export const getRelatedEntityCountsQuery = (entityType: ContextEntityType) => {
  const entityIdField = appConfig.entityIdFields[entityType];
  const table = entityTables[entityType];
  if (!table) throw new Error(`Invalid entityType: ${entityType}`);

  const entityIdColumn = table.id; // the target table must match the context — adapt as needed

  // Only keep entity types that actually contain the ID field we care about
  const validEntities = getRelatedEntities(entityType);
  if (!validEntities.length) return db.select({ id: entityIdColumn }).from(table).where(sql`false`).as('related_counts'); // returns zero rows

  const baseCounts: Record<string, SQL.Aliased<number>> = {};
  const joins: {
    subquery: SubqueryWithSelection<
      {
        [x: string]: never;
      },
      string
    >;
    alias: string;
    join: SQL;
  }[] = [];

  for (const relatedEntityType of validEntities) {
    const relatedTable = entityTables[relatedEntityType];
    if (!relatedTable || !(entityIdField in relatedTable)) continue;
    const alias = `${relatedEntityType}_counts`;
    const fkColumn = relatedTable[entityIdField as keyof typeof relatedTable] as PgColumn;

    const subquery = db
      .select<SelectedFields<PgColumn, typeof relatedTable>>({
        [entityIdField]: fkColumn,
        [relatedEntityType]: count().as(relatedEntityType),
      })
      .from(relatedTable)
      .groupBy(fkColumn)
      .as(alias);

    joins.push({ subquery, alias, join: eq(entityIdColumn, subquery[entityIdField]) });

    baseCounts[relatedEntityType] = sql<number>`COALESCE(${sql.raw(`"${alias}"."${relatedEntityType}"`)}, 0)`.as(relatedEntityType);
  }

  const query = db.select({ id: entityIdColumn, ...baseCounts }).from(organizationsTable);

  for (const { subquery, join } of joins) query.leftJoin(subquery, join);

  return query.as('related_counts');
};<|MERGE_RESOLUTION|>--- conflicted
+++ resolved
@@ -1,16 +1,10 @@
-<<<<<<< HEAD
-import { appConfig, type ContextEntityType, type ProductEntityType } from 'config';
-import { and, count, eq, isNotNull, isNull, type SelectedFields, type SQL, type SQLWrapper, sql } from 'drizzle-orm';
-import type { PgColumn, SubqueryWithSelection } from 'drizzle-orm/pg-core';
-=======
->>>>>>> 9f064076
 import { db } from '#/db/db';
 import { membershipsTable } from '#/db/schema/memberships';
 import { organizationsTable } from '#/db/schema/organizations';
 import { tokensTable } from '#/db/schema/tokens';
 import { entityTables } from '#/entity-config';
 import { getRelatedEntities, type ValidEntities } from '#/modules/entities/helpers/get-related-entities';
-import { config, type ContextEntityType, type ProductEntityType } from 'config';
+import { appConfig, type ContextEntityType, type ProductEntityType } from 'config';
 import { and, count, eq, isNotNull, sql, type SelectedFields, type SQL, type SQLWrapper } from 'drizzle-orm';
 import type { PgColumn, SubqueryWithSelection } from 'drizzle-orm/pg-core';
 
