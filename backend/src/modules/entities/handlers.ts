import { db } from '#/db/db';
import { membershipsTable } from '#/db/schema/memberships';
import { entityTables } from '#/entity-config';
import { type Env, getContextUser } from '#/lib/context';
import { checkSlugAvailable } from '#/modules/entities/helpers/check-slug';
import { getMemberCountsQuery } from '#/modules/entities/helpers/counts';
import entityRoutes from '#/modules/entities/routes';
import type { contextEntitiesResponseSchema } from '#/modules/entities/schema';
import { membershipSummarySelect } from '#/modules/memberships/helpers/select';
<<<<<<< HEAD
import { userSummarySelect } from '#/modules/users/helpers/select';
import { getValidContextEntity } from '#/permissions/get-context-entity';
=======
import type { membershipCountSchema } from '#/modules/organizations/schema';
>>>>>>> 61a703b4
import { defaultHook } from '#/utils/default-hook';
import { getOrderColumn } from '#/utils/order-column';
import { prepareStringForILikeFilter } from '#/utils/sql';
import { OpenAPIHono, type z } from '@hono/zod-openapi';
<<<<<<< HEAD
import { appConfig, type ContextEntityType } from 'config';
import { and, eq, ilike, inArray, isNotNull, isNull } from 'drizzle-orm';
=======
import { appConfig } from 'config';
import { and, eq, isNotNull, isNull, sql, type SQLWrapper } from 'drizzle-orm';
import { alias } from 'drizzle-orm/pg-core';
>>>>>>> 61a703b4

const app = new OpenAPIHono<Env>({ defaultHook });

const entityRouteHandlers = app
  .openapi(entityRoutes.getEntity, async (ctx) => {
    const { idOrSlug } = ctx.req.valid('param');
    const { type: targetEntityType } = ctx.req.valid('query');

    const { entity } = await getValidContextEntity(idOrSlug, targetEntityType as ContextEntityType, 'read');

    return ctx.json(
      {
        id: entity.id,
        slug: entity.slug,
        name: entity.name,
        entityType: entity.entityType,
        thumbnailUrl: entity.thumbnailUrl,
        bannerUrl: entity.bannerUrl,
      },
      200,
    );
  })
  /*
   * Get all users' context entities with admins
   */
  .openapi(entityRoutes.getContextEntities, async (ctx) => {
    const { q, sort, types, role, offset, limit, targetUserId, targetOrgId, excludeArchived } = ctx.req.valid('query');

    // Determine user to run context query for
    const { id: selfId } = getContextUser();
    const userId = targetUserId ?? selfId;

    const selectedTypes = new Set(types ?? appConfig.contextEntityTypes);

    // Base membership filters (only activated memberships)
    const baseMembershipQueryFilters = [
      eq(membershipsTable.userId, userId),
      isNotNull(membershipsTable.activatedAt),
      isNull(membershipsTable.tokenId),
    ];

    // Subquery to find all organizations user is a member of
    const orgMembershipsSubquery = db
      .select({ orgId: membershipsTable.organizationId })
      .from(membershipsTable)
      .where(
        and(
          ...baseMembershipQueryFilters,
          ...(targetOrgId ? [eq(membershipsTable.organizationId, targetOrgId)] : []),
          eq(membershipsTable.contextType, 'organization'),
        ),
      )
      .as('userOrgs');

    // Build a query for each context entity type
    const contextQueries = appConfig.contextEntityTypes.map((entityType) => {
      // Skip types that were not selected
      if (!selectedTypes.has(entityType)) return null;

      const table = entityTables[entityType];
      const entityIdField = appConfig.entityIdFields[entityType];
      if (!table) return null;

      // Choose column to order by
      const orderColumn = getOrderColumn({ name: table.name, createdAt: table.createdAt }, sort, table.createdAt);

      // Build a subquery that returns membership counts (by role/status) for entity type.
      const membershipCountsQuery = getMemberCountsQuery(entityType);
      // Alias  memberships table for later joins (to avoid naming conflicts)
      const orgMembershipsAlias = alias(membershipsTable, 'orgMembership');

      // Base query: select entity + membership summary
      const baseQuery = db
        .select({
          id: table.id,
          slug: table.slug,
          name: table.name,
          entityType: table.entityType,
          thumbnailUrl: table.thumbnailUrl,
          createdAt: table.createdAt,
          membership: membershipSummarySelect,
          membershipCounts: sql<
            z.infer<typeof membershipCountSchema>
          >`json_build_object('admin', ${membershipCountsQuery.admin}, 'member', ${membershipCountsQuery.member}, 'pending', ${membershipCountsQuery.pending}, 'total', ${membershipCountsQuery.total})`,
        })
        .from(table)
        .leftJoin(membershipCountsQuery, eq(table.id, membershipCountsQuery.id))
        .leftJoin(
          membershipsTable,
          and(...baseMembershipQueryFilters, eq(membershipsTable[entityIdField], table.id), eq(membershipsTable.contextType, entityType)),
        );

      // Add org membership join depending on entity type:
      // - For non-organization entities, join with orgMembershipsSubquery (this respects targetOrgId if provided).
      // - For organization entities themselves, join with orgMembershipsAlias(ignores targetOrgId to avoid filtering out org itself).
      const query =
        entityType !== 'organization' && 'organizationId' in table
          ? baseQuery.innerJoin(orgMembershipsSubquery, eq(table.organizationId as SQLWrapper, orgMembershipsSubquery.orgId))
          : baseQuery.innerJoin(
              orgMembershipsAlias,
              and(
                eq(orgMembershipsAlias.userId, userId),
                isNotNull(orgMembershipsAlias.activatedAt),
                isNull(orgMembershipsAlias.tokenId),
                eq(table.id, orgMembershipsAlias.organizationId),
                eq(orgMembershipsAlias.contextType, 'organization'),
              ),
            );

      // Apply filters: exclude archived, filter by role, search query
      return query
        .where(
          and(
            ...(excludeArchived ? [eq(membershipsTable.archived, false)] : []),
            ...(role ? [eq(membershipsTable.role, role)] : []),
            ...(q ? [eq(table.name, prepareStringForILikeFilter(q))] : []),
          ),
        )
        .orderBy(orderColumn)
        .limit(limit)
        .offset(offset);
    });

    // Execute all queries (replace skipped with empty arrays)
    const queriesData = await Promise.all(contextQueries.map((query) => (query ? query : Promise.resolve([]))));

    // Build response object: array of entities per entity type
    const data = {
      items: Object.fromEntries(appConfig.contextEntityTypes.map((entityType, i) => [entityType, queriesData[i] ?? []])) as z.infer<
        typeof contextEntitiesResponseSchema
      >['items'],
      total: queriesData.reduce((sum, rows) => sum + rows.length, 0), // total number of results
    };

    return ctx.json(data, 200);
  })
  /*
   * Check if slug is available
   */
  .openapi(entityRoutes.checkSlug, async (ctx) => {
    const { slug, entityType } = ctx.req.valid('json');

    const slugAvailable = await checkSlugAvailable(slug, entityType);

    return ctx.json(slugAvailable, 200);
  });

export default entityRouteHandlers;<|MERGE_RESOLUTION|>--- conflicted
+++ resolved
@@ -1,3 +1,7 @@
+import { OpenAPIHono, type z } from '@hono/zod-openapi';
+import { appConfig } from 'config';
+import { and, eq, isNotNull, isNull, type SQLWrapper, sql } from 'drizzle-orm';
+import { alias } from 'drizzle-orm/pg-core';
 import { db } from '#/db/db';
 import { membershipsTable } from '#/db/schema/memberships';
 import { entityTables } from '#/entity-config';
@@ -7,48 +11,17 @@
 import entityRoutes from '#/modules/entities/routes';
 import type { contextEntitiesResponseSchema } from '#/modules/entities/schema';
 import { membershipSummarySelect } from '#/modules/memberships/helpers/select';
-<<<<<<< HEAD
-import { userSummarySelect } from '#/modules/users/helpers/select';
+import type { membershipCountSchema } from '#/modules/organizations/schema';
 import { getValidContextEntity } from '#/permissions/get-context-entity';
-=======
-import type { membershipCountSchema } from '#/modules/organizations/schema';
->>>>>>> 61a703b4
 import { defaultHook } from '#/utils/default-hook';
 import { getOrderColumn } from '#/utils/order-column';
 import { prepareStringForILikeFilter } from '#/utils/sql';
-import { OpenAPIHono, type z } from '@hono/zod-openapi';
-<<<<<<< HEAD
-import { appConfig, type ContextEntityType } from 'config';
-import { and, eq, ilike, inArray, isNotNull, isNull } from 'drizzle-orm';
-=======
-import { appConfig } from 'config';
-import { and, eq, isNotNull, isNull, sql, type SQLWrapper } from 'drizzle-orm';
-import { alias } from 'drizzle-orm/pg-core';
->>>>>>> 61a703b4
 
 const app = new OpenAPIHono<Env>({ defaultHook });
 
 const entityRouteHandlers = app
-  .openapi(entityRoutes.getEntity, async (ctx) => {
-    const { idOrSlug } = ctx.req.valid('param');
-    const { type: targetEntityType } = ctx.req.valid('query');
-
-    const { entity } = await getValidContextEntity(idOrSlug, targetEntityType as ContextEntityType, 'read');
-
-    return ctx.json(
-      {
-        id: entity.id,
-        slug: entity.slug,
-        name: entity.name,
-        entityType: entity.entityType,
-        thumbnailUrl: entity.thumbnailUrl,
-        bannerUrl: entity.bannerUrl,
-      },
-      200,
-    );
-  })
   /*
-   * Get all users' context entities with admins
+   * Get all users' context entities with members counts
    */
   .openapi(entityRoutes.getContextEntities, async (ctx) => {
     const { q, sort, types, role, offset, limit, targetUserId, targetOrgId, excludeArchived } = ctx.req.valid('query');
@@ -162,6 +135,17 @@
     return ctx.json(data, 200);
   })
   /*
+   * Get base entity info
+   */
+  .openapi(entityRoutes.getContextEntity, async (ctx) => {
+    const { idOrSlug } = ctx.req.valid('param');
+    const { entityType } = ctx.req.valid('query');
+
+    const { entity } = await getValidContextEntity(idOrSlug, entityType, 'read');
+
+    return ctx.json(entity, 200);
+  })
+  /*
    * Check if slug is available
    */
   .openapi(entityRoutes.checkSlug, async (ctx) => {
