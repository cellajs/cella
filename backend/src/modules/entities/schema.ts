import { config } from 'config';
import { z } from 'zod';
import {
  booleanQuerySchema,
  contextEntityTypeSchema,
  idSchema,
  imageUrlSchema,
  nameSchema,
  pageEntityTypeSchema,
  slugSchema,
} from '#/utils/schema/common';
import { membershipInfoSchema } from '../memberships/schema';

export const limitEntitySchema = z.object({
  id: idSchema,
  entity: contextEntityTypeSchema,
  slug: slugSchema,
  name: nameSchema,
  thumbnailUrl: imageUrlSchema.nullable().optional(),
  bannerUrl: imageUrlSchema.nullable().optional(),
});

export const entitySuggestionSchema = limitEntitySchema.extend({
  email: z.string().optional(),
  entity: pageEntityTypeSchema,
  membership: membershipInfoSchema.nullable(),
});

export const entitiesSchema = z.object({
  items: z.array(entitySuggestionSchema),
  counts: z.record(z.enum(config.pageEntityTypes), z.number().optional()),
  total: z.number(),
});

export const entitiesQuerySchema = z.object({
  q: z.string().optional(),
  type: pageEntityTypeSchema.optional(),
  targetOrgId: idSchema.optional(),
  targetUserId: idSchema.optional(),
<<<<<<< HEAD
  removeSelf: booleanQuerySchema.optional(),
=======
>>>>>>> 02b2906e
  userMembershipType: contextEntityTypeSchema.optional(),
});<|MERGE_RESOLUTION|>--- conflicted
+++ resolved
@@ -1,14 +1,6 @@
 import { config } from 'config';
 import { z } from 'zod';
-import {
-  booleanQuerySchema,
-  contextEntityTypeSchema,
-  idSchema,
-  imageUrlSchema,
-  nameSchema,
-  pageEntityTypeSchema,
-  slugSchema,
-} from '#/utils/schema/common';
+import { contextEntityTypeSchema, idSchema, imageUrlSchema, nameSchema, pageEntityTypeSchema, slugSchema } from '#/utils/schema/common';
 import { membershipInfoSchema } from '../memberships/schema';
 
 export const limitEntitySchema = z.object({
@@ -37,9 +29,5 @@
   type: pageEntityTypeSchema.optional(),
   targetOrgId: idSchema.optional(),
   targetUserId: idSchema.optional(),
-<<<<<<< HEAD
-  removeSelf: booleanQuerySchema.optional(),
-=======
->>>>>>> 02b2906e
   userMembershipType: contextEntityTypeSchema.optional(),
 });