--- conflicted
+++ resolved
@@ -267,18 +267,10 @@
 
     // TODO simplify this? // For test purposes
     if (typeof env.SEND_ALL_TO_EMAIL === 'string' && env.NODE_ENV === 'development') {
-<<<<<<< HEAD
-      const userFromDb = await getUserBy('id', user.id, 'unsafe');
-
-      if (!userFromDb) return errorResponse(ctx, 404, 'User not found', 'warn', 'organization');
-
-      const unsubscribeLink = `${config.backendUrl}/unsubscribe?token=${userFromDb.unsubscribeToken}`;
-=======
       const unsafeUser = await getUserBy('id', user.id, 'unsafe');
       const unsubscribeToken = unsafeUser ? unsafeUser.unsubscribeToken : '';
       const unsubscribeLink = `${config.backendUrl}/unsubscribe?token=${unsubscribeToken}`;
 
->>>>>>> 2dc25142
       // generating email html
       const emailHtml = await render(
         organizationsNewsletter({ userLanguage: user.language, subject, content, unsubscribeLink, authorEmail: user.email, orgName: 'SOME NAME' }),
