import { db } from '#/db/db';
import { membershipSelect, membershipsTable } from '#/db/schema/memberships';
import { organizationsTable } from '#/db/schema/organizations';
import { type SQL, and, count, eq, getTableColumns, ilike, inArray, sql } from 'drizzle-orm';

import { usersTable } from '#/db/schema/users';
<<<<<<< HEAD
import { getUserBy } from '#/db/utils';
=======
import { getUserBy } from '#/db/util';
>>>>>>> af99035d
import { memberCountsQuery } from '#/lib/counts';
import { type ErrorType, createError, errorResponse } from '#/lib/errors';
import { emailSender } from '#/lib/mailer';
import { getOrderColumn } from '#/lib/order-column';
import { sendSSEToUsers } from '#/lib/sse';
import { logEvent } from '#/middlewares/logger/log-event';
import { CustomHono } from '#/types/common';
import { config } from 'config';
import { render } from 'jsx-email';
import organizationsNewsletter from '../../../emails/organization-newsletter';
import { env } from '../../../env';
import { checkSlugAvailable } from '../general/helpers/check-slug';
import { insertMembership } from '../memberships/helpers/insert-membership';
import organizationRoutesConfig from './routes';

const app = new CustomHono();

// Organization endpoints
const organizationsRoutes = app
  /*
   * Create organization
   */
  .openapi(organizationRoutesConfig.createOrganization, async (ctx) => {
    const { name, slug } = ctx.req.valid('json');
    const user = ctx.get('user');

    const slugAvailable = await checkSlugAvailable(slug);

    if (!slugAvailable) return errorResponse(ctx, 409, 'slug_exists', 'warn', 'organization', { slug });

    const [createdOrganization] = await db
      .insert(organizationsTable)
      .values({
        name,
        shortName: name,
        slug,
        languages: [config.defaultLanguage],
        defaultLanguage: config.defaultLanguage,
        createdBy: user.id,
      })
      .returning();

    logEvent('Organization created', { organization: createdOrganization.id });

    // Insert membership
    const createdMembership = await insertMembership({ user, role: 'admin', entity: createdOrganization });

    return ctx.json(
      {
        success: true,
        data: {
          ...createdOrganization,
          membership: createdMembership,
          counts: {
            memberships: {
              admins: 1,
              members: 1,
              total: 1,
            },
          },
        },
      },
      200,
    );
  })
  /*
   * Get list of organizations
   */
  .openapi(organizationRoutesConfig.getOrganizations, async (ctx) => {
    const { q, sort, order, offset, limit } = ctx.req.valid('query');
    const user = ctx.get('user');

    const filter: SQL | undefined = q ? ilike(organizationsTable.name, `%${q}%`) : undefined;

    const organizationsQuery = db.select().from(organizationsTable).where(filter);

    const [{ total }] = await db.select({ total: count() }).from(organizationsQuery.as('organizations'));

    const memberships = db
      .select()
      .from(membershipsTable)
      .where(and(eq(membershipsTable.userId, user.id), eq(membershipsTable.type, 'organization')))
      .as('memberships');

    const orderColumn = getOrderColumn(
      {
        id: organizationsTable.id,
        name: organizationsTable.name,
        createdAt: organizationsTable.createdAt,
        userRole: memberships.role,
      },
      sort,
      organizationsTable.id,
      order,
    );

    const countsQuery = memberCountsQuery('organization', 'organizationId');

    const organizations = await db
      .select({
        ...getTableColumns(organizationsTable),
        membership: membershipSelect,
        counts: {
          memberships: sql<{
            admins: number;
            members: number;
            total: number;
          }>`json_build_object('admins', ${countsQuery.admins}, 'members', ${countsQuery.members}, 'total', ${countsQuery.members})`,
        },
      })
      .from(organizationsQuery.as('organizations'))
      .leftJoin(memberships, eq(organizationsTable.id, memberships.organizationId))
      .leftJoin(countsQuery, eq(organizationsTable.id, countsQuery.id))
      .orderBy(orderColumn)
      .limit(Number(limit))
      .offset(Number(offset));

    return ctx.json(
      {
        success: true,
        data: {
          items: organizations,
          total,
        },
      },
      200,
    );
  })
  /*
   * Update an organization by id or slug
   */
  .openapi(organizationRoutesConfig.updateOrganization, async (ctx) => {
    const user = ctx.get('user');
    const organization = ctx.get('organization');

    const {
      name,
      slug,
      shortName,
      country,
      timezone,
      defaultLanguage,
      languages,
      notificationEmail,
      emailDomains,
      color,
      thumbnailUrl,
      logoUrl,
      bannerUrl,
      websiteUrl,
      welcomeText,
      authStrategies,
      chatSupport,
    } = ctx.req.valid('json');

    if (slug && slug !== organization.slug) {
      const slugAvailable = await checkSlugAvailable(slug);

      if (!slugAvailable) {
        return errorResponse(ctx, 409, 'slug_exists', 'warn', 'organization', { slug });
      }
    }

    const [updatedOrganization] = await db
      .update(organizationsTable)
      .set({
        name,
        slug,
        shortName,
        country,
        timezone,
        defaultLanguage,
        languages,
        notificationEmail,
        emailDomains,
        color,
        thumbnailUrl,
        logoUrl,
        bannerUrl,
        websiteUrl,
        welcomeText,
        authStrategies,
        chatSupport,
        modifiedAt: new Date(),
        modifiedBy: user.id,
      })
      .where(eq(organizationsTable.id, organization.id))
      .returning();

    const memberships = await db
      .select(membershipSelect)
      .from(membershipsTable)
      .where(and(eq(membershipsTable.type, 'organization'), eq(membershipsTable.organizationId, organization.id)));

    if (memberships.length > 0) {
      memberships.map((membership) =>
        sendSSEToUsers([membership.userId], 'update_entity', {
          ...updatedOrganization,
          membership: memberships.find((m) => m.id === membership.id) ?? null,
        }),
      );
    }

    logEvent('Organization updated', { organization: updatedOrganization.id });

    const memberCounts = await memberCountsQuery('organization', 'organizationId', organization.id);

    return ctx.json(
      {
        success: true,
        data: {
          ...updatedOrganization,
          membership: memberships.find((m) => m.id === user.id) ?? null,
          counts: {
            memberships: memberCounts,
          },
        },
      },
      200,
    );
  })
  /*
   * Get organization by id or slug
   */
  .openapi(organizationRoutesConfig.getOrganization, async (ctx) => {
    const user = ctx.get('user');
    const organization = ctx.get('organization');

    const [membership] = await db
      .select(membershipSelect)
      .from(membershipsTable)
      .where(
        and(eq(membershipsTable.userId, user.id), eq(membershipsTable.organizationId, organization.id), eq(membershipsTable.type, 'organization')),
      );

    const memberCounts = await memberCountsQuery('organization', 'organizationId', organization.id);

    return ctx.json(
      {
        success: true,
        data: {
          ...organization,
          membership,
          counts: {
            memberships: memberCounts,
          },
        },
      },
      200,
    );
  })

  /*
   * Delete organizations by ids
   */
  .openapi(organizationRoutesConfig.deleteOrganizations, async (ctx) => {
    // Extract allowed and disallowed ids
    const allowedIds = ctx.get('allowedIds');
    const disallowedIds = ctx.get('disallowedIds');

    // Map errors of organizations user is not allowed to delete
    const errors: ErrorType[] = disallowedIds.map((id) => createError(ctx, 404, 'not_found', 'warn', 'organization', { organization: id }));

    // Get members
    const organizationsMembers = await db
      .select({ id: membershipsTable.userId })
      .from(membershipsTable)
      .where(and(eq(membershipsTable.type, 'organization'), inArray(membershipsTable.organizationId, allowedIds)));

    // Delete the organizations
    await db.delete(organizationsTable).where(inArray(organizationsTable.id, allowedIds));

    // Send SSE events for the organizations that were deleted
    for (const id of allowedIds) {
      // Send the event to the user if they are a member of the organization
      if (organizationsMembers.length > 0) {
        const membersId = organizationsMembers.map((member) => member.id).filter(Boolean) as string[];
        sendSSEToUsers(membersId, 'remove_entity', { id, entity: 'organization' });
      }

      logEvent('Organization deleted', { organization: id });
    }

    return ctx.json({ success: true, errors: errors }, 200);
  })
  /*
   * Send newsletter email
   */
  .openapi(organizationRoutesConfig.sendNewsletterEmail, async (ctx) => {
    const user = ctx.get('user');
    const { organizationIds, subject, content } = ctx.req.valid('json');
    // For test purposes
    if (typeof env.SEND_ALL_TO_EMAIL === 'string' && env.NODE_ENV === 'development') {
<<<<<<< HEAD
      const userFromDb = await getUserBy('id', user.id, 'unsafe');

      if (!userFromDb) return errorResponse(ctx, 404, 'User not found', 'warn', 'organization');

      const unsubscribeLink = `${config.backendUrl}/unsubscribe?token=${userFromDb.unsubscribeToken}`;
=======
      const unsafeUser = await getUserBy('id', user.id, 'unsafe');
      const unsubscribeToken = unsafeUser ? unsafeUser.unsubscribeToken : '';
      const unsubscribeLink = `${config.backendUrl}/unsubscribe?token=${unsubscribeToken}`;
>>>>>>> af99035d
      // generating email html
      const emailHtml = await render(organizationsNewsletter({ userLanguage: user.language, subject, content, unsubscribeLink }));
      emailSender.send(env.SEND_ALL_TO_EMAIL, user.newsletter ? subject : 'User unsubscribed from newsletter', emailHtml);
    } else {
      // Get members
      const organizationsMembersEmails = await db
        .select({
          email: usersTable.email,
          unsubscribeToken: usersTable.unsubscribeToken,
          newsletter: usersTable.newsletter,
          language: usersTable.language,
        })
        .from(membershipsTable)
        .innerJoin(usersTable, and(eq(usersTable.id, membershipsTable.userId)))
        // eq(usersTable.emailVerified, true) // maybe add for only confirmed emails
        .where(and(eq(membershipsTable.type, 'organization'), inArray(membershipsTable.organizationId, organizationIds)));

      if (!organizationsMembersEmails.length) return errorResponse(ctx, 404, 'There is no members in organizations', 'warn', 'organization');

      if (organizationsMembersEmails.length === 1 && user.email === organizationsMembersEmails[0].email)
        return errorResponse(ctx, 400, 'Only receiver is sender', 'warn', 'organization');

      for (const member of organizationsMembersEmails) {
        if (!member.newsletter) continue;
        const unsubscribeLink = `${config.backendUrl}/unsubscribe?token=${member.unsubscribeToken}`;
        // generating email html
        const emailHtml = await render(organizationsNewsletter({ userLanguage: member.language, subject, content, unsubscribeLink }));

        emailSender.send(member.email, subject, emailHtml);
      }
    }

    return ctx.json({ success: true }, 200);
  });

export type AppOrganizationsType = typeof organizationsRoutes;

export default organizationsRoutes;<|MERGE_RESOLUTION|>--- conflicted
+++ resolved
@@ -4,11 +4,7 @@
 import { type SQL, and, count, eq, getTableColumns, ilike, inArray, sql } from 'drizzle-orm';
 
 import { usersTable } from '#/db/schema/users';
-<<<<<<< HEAD
-import { getUserBy } from '#/db/utils';
-=======
 import { getUserBy } from '#/db/util';
->>>>>>> af99035d
 import { memberCountsQuery } from '#/lib/counts';
 import { type ErrorType, createError, errorResponse } from '#/lib/errors';
 import { emailSender } from '#/lib/mailer';
@@ -302,17 +298,11 @@
     const { organizationIds, subject, content } = ctx.req.valid('json');
     // For test purposes
     if (typeof env.SEND_ALL_TO_EMAIL === 'string' && env.NODE_ENV === 'development') {
-<<<<<<< HEAD
       const userFromDb = await getUserBy('id', user.id, 'unsafe');
 
       if (!userFromDb) return errorResponse(ctx, 404, 'User not found', 'warn', 'organization');
 
       const unsubscribeLink = `${config.backendUrl}/unsubscribe?token=${userFromDb.unsubscribeToken}`;
-=======
-      const unsafeUser = await getUserBy('id', user.id, 'unsafe');
-      const unsubscribeToken = unsafeUser ? unsafeUser.unsubscribeToken : '';
-      const unsubscribeLink = `${config.backendUrl}/unsubscribe?token=${unsubscribeToken}`;
->>>>>>> af99035d
       // generating email html
       const emailHtml = await render(organizationsNewsletter({ userLanguage: user.language, subject, content, unsubscribeLink }));
       emailSender.send(env.SEND_ALL_TO_EMAIL, user.newsletter ? subject : 'User unsubscribed from newsletter', emailHtml);
