--- conflicted
+++ resolved
@@ -20,16 +20,8 @@
   languages: z.array(z.string()),
   emailDomains: z.array(z.string()).nullable(),
   authStrategies: z.array(z.string()).nullable(),
-<<<<<<< HEAD
   membership: membershipInfoSchema.nullable(),
-  counts: z.object({
-    admins: z.number(),
-    members: z.number(),
-  }),
-=======
-  membership: membershipInfoSchema,
   counts: countsSchema,
->>>>>>> f206e552
 });
 
 export const createOrganizationJsonSchema = z.object({
