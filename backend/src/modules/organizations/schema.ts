--- conflicted
+++ resolved
@@ -3,11 +3,7 @@
 import { createInsertSchema, createSelectSchema } from 'drizzle-zod';
 import { membershipsTable } from '../../db/schema/memberships';
 import { organizationsTable } from '../../db/schema/organizations';
-<<<<<<< HEAD
-import { imageUrlSchema, validUrlSchema, nameSchema, paginationQuerySchema, validSlugSchema } from '../../lib/common-schemas';
-=======
 import {
-  idSchema,
   imageUrlSchema,
   nameSchema,
   organizationParamSchema,
@@ -15,7 +11,7 @@
   validSlugSchema,
   validUrlSchema,
 } from '../../lib/common-schemas';
->>>>>>> 4ea45e20
+
 import { apiUserSchema } from '../users/schema';
 
 export const membershipSchema = createSelectSchema(membershipsTable);
