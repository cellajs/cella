--- conflicted
+++ resolved
@@ -7,16 +7,11 @@
 
 const membershipTableSchema = createSelectSchema(membershipsTable);
 
-<<<<<<< HEAD
-// TODO what happens here?
-export const membershipSchema = membershipTableSchema.extend({
-=======
 export const membershipSchema = z.object({
   ...membershipTableSchema.omit({
     activatedAt: true,
     tokenId: true,
   }).shape,
->>>>>>> 04f392e0
   archived: z.boolean(),
   muted: z.boolean(),
   createdAt: z.string(),
@@ -47,10 +42,7 @@
     modifiedAt: true,
     modifiedBy: true,
     tokenId: true,
-<<<<<<< HEAD
-=======
     activatedAt: true,
->>>>>>> 04f392e0
     userId: true,
     type: true,
   }).shape,
