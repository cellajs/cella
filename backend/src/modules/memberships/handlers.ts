import { OpenAPIHono } from '@hono/zod-openapi';
import { appConfig } from 'config';
import { and, count, desc, eq, ilike, inArray, isNotNull, isNull, or } from 'drizzle-orm';
import i18n from 'i18next';
import { db } from '#/db/db';
import { emailsTable } from '#/db/schema/emails';
import { membershipsTable } from '#/db/schema/memberships';
import { requestsTable } from '#/db/schema/requests';
import { tokensTable } from '#/db/schema/tokens';
import { usersTable } from '#/db/schema/users';
import { type Env, getContextMemberships, getContextOrganization, getContextUser } from '#/lib/context';
import { resolveEntity } from '#/lib/entity';
import { AppError } from '#/lib/errors';
import { eventManager } from '#/lib/events';
import { mailer } from '#/lib/mailer';
import { sendSSEToUsers } from '#/lib/sse';
import { getAssociatedEntityDetails, insertMembership } from '#/modules/memberships/helpers';
import { membershipBaseQuery, membershipBaseSelect } from '#/modules/memberships/helpers/select';
import membershipRoutes from '#/modules/memberships/routes';
import { memberSelect, userSelect, usersBaseQuery } from '#/modules/users/helpers/select';
import { getValidContextEntity } from '#/permissions/get-context-entity';
import { defaultHook } from '#/utils/default-hook';
import { getIsoDate } from '#/utils/iso-date';
import { logEvent } from '#/utils/logger';
import { nanoid } from '#/utils/nanoid';
import { getOrderColumn } from '#/utils/order-column';
import { slugFromEmail } from '#/utils/slug-from-email';
import { prepareStringForILikeFilter } from '#/utils/sql';
import { createDate, TimeSpan } from '#/utils/time-span';
import { MemberInviteEmail, type MemberInviteEmailProps } from '../../../emails/member-invite';
import { SystemInviteEmail, SystemInviteEmailProps } from '../../../emails/system-invite';

const app = new OpenAPIHono<Env>({ defaultHook });

const membershipRouteHandlers = app
  /**
   * Create memberships (invite members) for an entity such as an organization
   */
  .openapi(membershipRoutes.createMemberships, async (ctx) => {
    const { emails, role } = ctx.req.valid('json');
    const { idOrSlug, entityType: passedEntityType } = ctx.req.valid('query');

    // Normalize emails
    const normalizedEmails = emails.map((email) => email.toLowerCase().trim());
    if (!normalizedEmails.length) throw new AppError({ status: 400, type: 'no_recipients', severity: 'warn' });

    // Validate entity existence and check user permission for updates
    const { entity } = await getValidContextEntity(idOrSlug, passedEntityType, 'update');

    // Extract entity details
    const { entityType, id: entityId } = entity;
    const targetEntityIdField = appConfig.entityIdFields[entityType];

    // Determine additional entity details (if applicable)
    const associatedEntity = getAssociatedEntityDetails(entity);

    const user = getContextUser();
    const organization = getContextOrganization();

    const existingUsers = await db
      .select({ id: userSelect.id, email: emailsTable.email })
      .from(usersTable)
      .innerJoin(emailsTable, and(eq(usersTable.id, emailsTable.userId), eq(emailsTable.verified, true)))
      .where(inArray(emailsTable.email, normalizedEmails));

    const pendingTokens = await db
      .select()
      .from(tokensTable)
      .where(
        and(
          or(eq(tokensTable.type, 'invitation')),
          inArray(tokensTable.email, normalizedEmails),
          isNull(tokensTable.invokedAt), // pending (not used)
        ),
      );

<<<<<<< HEAD
    const existingMemberships = await db
      .select()
      .from(membershipsTable)
      .where(
        and(
          inArray(
            membershipsTable.userId,
            existingUsers.map(({ id }) => id),
          ),
          eq(membershipsTable.organizationId, organization.id),
          isNull(membershipsTable.tokenId),
          isNotNull(membershipsTable.activatedAt),
=======
    const organizationWideInvites = allInvitesToken.filter((token) => token.entityType !== entityType);
    // Map invited emails for filtering
    const directlyInvitedEmails = new Set(
      allInvitesToken.filter((token) => token[targetEntityIdField] === entityId && token.entityType === entityType).map(({ email }) => email),
    );
    const organizationInvitedEmails = new Set(organizationWideInvites.map(({ email }) => email));

    if (directlyInvitedEmails.size) {
      // Log existing direct entity invites
      logEvent('info', 'Skipped emails due to existing invitations', { [targetEntityIdField]: entityId, emails: Array.from(directlyInvitedEmails) });
    }

    if (organizationInvitedEmails.size) {
      // Log re-associated entity invites
      logEvent('info', `Re-associated existing invites to ${entity.name}`, {
        [targetEntityIdField]: entityId,
        count: organizationInvitedEmails.size,
      });
    }

    // Update organization-wide tokens to point to the current entity (if needed)
    await Promise.all(
      organizationWideInvites
        .filter((token) => !directlyInvitedEmails.has(token.email)) // make sure we don't touch those already fully set
        .map((token) =>
          db
            .update(tokensTable)
            .set({
              entityType,
              [targetEntityIdField]: entityId,
              ...(associatedEntity && { [associatedEntity.field]: associatedEntity.id }),
              expiresAt: createDate(new TimeSpan(7, 'd')),
            })
            .where(eq(tokensTable.id, token.id)),
        ),
    );

    // Exclude already-invited emails (in both direct & org scope)
    const emailsWithoutInvitations = normalizedEmails.filter((email) => !directlyInvitedEmails.has(email) && !organizationInvitedEmails.has(email));

    // Fetch existing users based and their memberships on the provided emails
    const existingUsers = await db
      .select({ id: userSelect.id, email: userSelect.email })
      .from(usersTable)
      .leftJoin(emailsTable, eq(usersTable.id, emailsTable.userId))
      .where(inArray(emailsTable.email, emailsWithoutInvitations));

    const memberships = await membershipBaseQuery().where(
      and(
        inArray(
          membershipsTable.userId,
          existingUsers.map(({ id }) => id),
>>>>>>> 2344cf14
        ),
        eq(membershipsTable.organizationId, organization.id),
        isNull(membershipsTable.tokenId),
      ),
    );

    const notInAppEmails: string[] = [];
    const rejectedItems: string[] = [];

    await Promise.all(
      normalizedEmails.map(async (email) => {
        const existingUser = existingUsers.find((user) => user.email === email);
        const pendingToken = pendingTokens.find((token) => token.email === email);

        if (existingUser) {
          const userMemberships = existingMemberships.filter((m) => m.userId === existingUser.id);
          // Check if the user is already a member of the target entity
          const targetMembership = userMemberships.find((m) => m.contextType === entityType && m[targetEntityIdField] === entityId);
          if (targetMembership) {
            rejectedItems.push(email);
            logEvent('info', `User already member of ${entityType}`, { userId: existingUser.id, [targetEntityIdField]: entityId });
            return;
          }

          // Check for organization memberships
          const hasOrgMembership = userMemberships.some((m) => m.contextType === 'organization' && m.organizationId === organization.id);

          // Determine if membership should be created instantly
          const instantCreateMembership =
            (entityType !== 'organization' && hasOrgMembership) || (user.role === 'admin' && existingUser.id === user.id);

          // If not instant, add to invite list
          if (!instantCreateMembership) {
            const [{ existingUserTokenId }] = await db
              .insert(tokensTable)
              .values({
                token: nanoid(40), // unique hashed token
                type: 'invitation' as const,
                email,
                userId: existingUser.id,
                createdBy: user.id,
                expiresAt: createDate(new TimeSpan(7, 'd')),
                role,
                entityType,
                [targetEntityIdField]: entityId,
                ...(associatedEntity && { [associatedEntity.field]: associatedEntity.id }), // Include associated entity if applicable
                ...(entityType !== 'organization' && { organizationId: organization.id }), // Add org ID if not an organization
              })
              .returning({ existingUserTokenId: tokensTable.id });

            await insertMembership({ userId: existingUser.id, role, entity, tokenId: existingUserTokenId });
            return;
          }

          const createdMembership = await insertMembership({ userId: existingUser.id, role, entity });

          eventManager.emit('instantMembershipCreation', createdMembership);

          sendSSEToUsers([existingUser.id], 'add_entity', {
            newItem: {
              ...entity,
              membership: createdMembership,
            },
            sectionName: associatedEntity?.type || entity.entityType,
            ...(associatedEntity && { parentIdOrSlug: associatedEntity.id }),
          });
          return;
        }

        if (pendingToken) {
          await db
            .update(tokensTable)
            .set({
              ...pendingToken,
              entityType,
              role,
              [targetEntityIdField]: entityId,
              ...(associatedEntity && { [associatedEntity.field]: associatedEntity.id }),
              expiresAt: createDate(new TimeSpan(7, 'd')),
            })
            .where(eq(tokensTable.id, pendingToken.id));

          return;
        }

        notInAppEmails.push(email);
      }),
    );

    if (!notInAppEmails.length) {
      const invitesSentCount = normalizedEmails.length - rejectedItems.length;
      return ctx.json({ success: invitesSentCount > 0, rejectedItems, invitesSentCount }, 200);
    }
    // // Check create restrictions
    // const [{ currentOrgMemberships }] = await db
    //   .select({ currentOrgMemberships: count() })
    //   .from(membershipsTable)
    //   .where(and(eq(membershipsTable.contextType, 'organization'), eq(membershipsTable.organizationId, organization.id)));
    // const membersRestrictions = organization.restrictions.user;
    // if (membersRestrictions !== 0 && currentOrgMemberships + emailsWithIdToInvite.length > membersRestrictions) {
    //   throw new AppError({ status: 403, type: 'restrict_by_org', severity: 'warn', entityType });
    // }

    // Generate invitation tokens
    const tokens = notInAppEmails.map((email) => ({
      token: nanoid(40), // unique hashed token
      type: 'invitation' as const,
      email,
      createdBy: user.id,
      expiresAt: createDate(new TimeSpan(7, 'd')),
      role,
      entityType,
      [targetEntityIdField]: entityId,
      ...(associatedEntity && { [associatedEntity.field]: associatedEntity.id }), // Include associated entity if applicable
      ...(entityType !== 'organization' && { organizationId: organization.id }), // Add org ID if not an organization
    }));

    // Insert tokens first
    const insertedTokens = await db
      .insert(tokensTable)
      .values(tokens)
      .returning({ id: tokensTable.id, email: tokensTable.email, token: tokensTable.token, type: tokensTable.type });

    // Link waitlist requests (if any)
    await Promise.all(
      insertedTokens.map(({ id, email }) =>
        db
          .update(requestsTable)
          .set({ tokenId: id })
          .where(and(eq(requestsTable.email, email), eq(requestsTable.type, 'waitlist'))),
      ),
    );

    const lng = appConfig.defaultLanguage;
    const senderName = user.name;
    const senderThumbnailUrl = user.thumbnailUrl;
    const subject = i18n.t('backend:email.system_invite.subject', { lng, appName: appConfig.name });

    // Prepare & send emails
    const recipients = insertedTokens.map(({ token, email, type }) => ({
      email,
      lng,
      name: slugFromEmail(email),
      systemInviteLink: `${appConfig.backendAuthUrl}/invoke-token/${type}/${token}`,
    }));
    type Recipient = (typeof recipients)[number];

    const staticProps = { senderName, senderThumbnailUrl, subject, lng };
    await mailer.prepareEmails<SystemInviteEmailProps, Recipient>(SystemInviteEmail, staticProps, recipients, user.email);

    logEvent('info', 'Users invited on system level', { count: recipients.length });

    return ctx.json({ success: true, rejectedItems, invitesSentCount: normalizedEmails.length - rejectedItems.length }, 200);
  })
  /**
   * Delete memberships to remove users from entity
   * When user is allowed to delete entity, they can delete memberships too
   */
  .openapi(membershipRoutes.deleteMemberships, async (ctx) => {
    const { entityType, idOrSlug } = ctx.req.valid('query');
    const { ids } = ctx.req.valid('json');

    const { entity } = await getValidContextEntity(idOrSlug, entityType, 'delete');

    const entityIdField = appConfig.entityIdFields[entityType];

    // Convert ids to an array
    const membershipIds = Array.isArray(ids) ? ids : [ids];

    // Get target memberships
    const targets = await membershipBaseQuery().where(
      and(inArray(membershipsTable.userId, membershipIds), eq(membershipsTable[entityIdField], entity.id)),
    );

    // Check if membership exist
    const rejectedItems: string[] = [];

    for (const id of membershipIds) {
      if (!targets.some((target) => target.userId === id)) rejectedItems.push(id);
    }

    // If the user doesn't have permission to delete any of the memberships, return an error
    if (targets.length === 0) return ctx.json({ success: false, rejectedItems }, 200);

    // Delete the memberships
    await db.delete(membershipsTable).where(
      inArray(
        membershipsTable.id,
        targets.map((target) => target.id),
      ),
    );

    // Send the event to the user if they are a member of the organization
    const memberIds = targets.map((el) => el.userId);
    sendSSEToUsers(memberIds, 'membership_deleted', { id: entity.id, entityType: entity.entityType });

    logEvent('info', 'Deleted members', memberIds);

    return ctx.json({ success: true, rejectedItems }, 200);
  })
  /**
   * Update user membership
   */
  .openapi(membershipRoutes.updateMembership, async (ctx) => {
    const { id: membershipId } = ctx.req.valid('param');
    const { role, archived, muted, order } = ctx.req.valid('json');

    const user = getContextUser();
    const memberships = getContextMemberships();
    const organization = getContextOrganization();

    let orderToUpdate = order;

    // Get the membership in valid organization
    const [membershipToUpdate] = await membershipBaseQuery()
      .where(
        and(eq(membershipsTable.id, membershipId), isNotNull(membershipsTable.activatedAt), eq(membershipsTable.organizationId, organization.id)),
      )
      .limit(1);

    if (!membershipToUpdate) {
      throw new AppError({ status: 404, type: 'not_found', severity: 'warn', entityType: 'user', meta: { membership: membershipId } });
    }

    const updatedType = membershipToUpdate.contextType;
    const updatedEntityIdField = appConfig.entityIdFields[updatedType];

    const membershipContextId = membershipToUpdate[updatedEntityIdField];
    if (!membershipContextId) throw new AppError({ status: 404, type: 'not_found', severity: 'warn', entityType: updatedType });

    const membershipContext = await resolveEntity(updatedType, membershipContextId);
    if (!membershipContext) throw new AppError({ status: 404, type: 'not_found', severity: 'warn', entityType: updatedType });

    // Check if user has permission to update someone elses membership role
    if (role) await getValidContextEntity(membershipContextId, updatedType, 'update');

    // If archived changed, set lowest order in relevant memberships
    if (archived !== undefined && archived !== membershipToUpdate.archived) {
      const relevantMemberships = memberships.filter((membership) => membership.contextType === updatedType && membership.archived === archived);

      const lastOrderMembership = relevantMemberships.sort((a, b) => b.order - a.order)[0];

      const ceilOrder = lastOrderMembership ? Math.ceil(lastOrderMembership.order) : 0;

      orderToUpdate = ceilOrder + 10;
    }

    const [updatedMembership] = await db
      .update(membershipsTable)
      .set({
        ...(role !== undefined && { role }),
        ...(orderToUpdate !== undefined && { order: orderToUpdate }),
        ...(muted !== undefined && { muted }),
        ...(archived !== undefined && { archived }),
        modifiedBy: user.id,
        modifiedAt: getIsoDate(),
      })
      .where(and(eq(membershipsTable.id, membershipId)))
      .returning();

    // Trigger SSE notification only if the update is for a different user
    if (updatedMembership.userId !== user.id) {
      sendSSEToUsers([updatedMembership.userId], 'membership_updated', {
        ...membershipContext,
        membership: updatedMembership,
      });
    }

    logEvent('info', 'Membership updated', { userId: updatedMembership.userId, membershipId: updatedMembership.id });

    return ctx.json(updatedMembership, 200);
  })
  /**
   * Accept - or reject - organization membership invitation
   */
  .openapi(membershipRoutes.handleMembershipInvitation, async (ctx) => {
    const { id: membershipId, acceptOrReject } = ctx.req.valid('param');

    const user = getContextUser();

    const [membership] = await db
      .select()
      .from(membershipsTable)
      .where(
        and(
          eq(membershipsTable.id, membershipId),
          eq(membershipsTable.userId, user.id),
          eq(membershipsTable.contextType, 'organization'),
          isNotNull(membershipsTable.tokenId),
        ),
      )
      .limit(1);

    if (!membership) throw new AppError({ status: 404, type: 'membership_not_found', severity: 'error', meta: { membershipId } });

    // Can't accept already active membership
    if (membership.activatedAt) throw new AppError({ status: 400, type: 'membership_already_active', severity: 'error', meta: { membershipId } });

    // Can't accept membership without token
    if (!membership.tokenId) throw new AppError({ status: 400, type: 'membership_without_token', severity: 'error', meta: { membershipId } });

    if (acceptOrReject === 'accept') {
      // Activate memberships, can be multiple if there are nested entity memberships. Eg. organization and project
      // TODO test this in raak for projects and edge cases
      const activatedMemberships = await db
        .update(membershipsTable)
        .set({ tokenId: null, activatedAt: getIsoDate() })
        .where(and(eq(membershipsTable.tokenId, membership.tokenId)))
        .returning();

      eventManager.emit('acceptedMembership', membership);

      logEvent('info', 'Accepted memberships', { ids: activatedMemberships.map((m) => m.id) });
    }

    if (acceptOrReject === 'reject') await db.delete(tokensTable).where(and(eq(tokensTable.id, membership.tokenId)));

    const entity = await resolveEntity('organization', membership.organizationId);
    if (!entity) throw new AppError({ status: 404, type: 'not_found', severity: 'error', entityType: 'organization' });

    return ctx.json(entity, 200);
  })
  /**
   * Get members by entity id/slug and type
   */
  .openapi(membershipRoutes.getMembers, async (ctx) => {
    const { idOrSlug, entityType, q, sort, order, offset, limit, role } = ctx.req.valid('query');

    const organization = getContextOrganization();

    // Validate entity existence and check read permission
    const { entity } = await getValidContextEntity(idOrSlug, entityType, 'read');

    const entityIdField = appConfig.entityIdFields[entity.entityType];

    // Build search filters
    const $or = q ? [ilike(usersTable.name, prepareStringForILikeFilter(q)), ilike(usersTable.email, prepareStringForILikeFilter(q))] : [];

    const membersFilters = [
      eq(membershipsTable.organizationId, organization.id),
      eq(membershipsTable[entityIdField], entity.id),
      eq(membershipsTable.contextType, entityType),
      isNull(membershipsTable.tokenId),
      isNotNull(membershipsTable.activatedAt),
    ];

    if (role) membersFilters.push(eq(membershipsTable.role, role));

    const orderColumn = getOrderColumn(
      {
        id: usersTable.id,
        name: usersTable.name,
        email: usersTable.email,
        createdAt: usersTable.createdAt,
        lastSeenAt: usersTable.lastSeenAt,
        role: membershipsTable.role,
      },
      sort,
      usersTable.id,
      order,
    );

    const membersQuery = db
      .select({
        ...memberSelect,
        membership: membershipBaseSelect,
      })
      .from(usersTable)
      .innerJoin(membershipsTable, eq(membershipsTable.userId, usersTable.id))
      .where(and(...membersFilters, or(...$or)));

    const [{ total }] = await db.select({ total: count() }).from(membersQuery.as('memberships'));

    const items = await membersQuery.orderBy(orderColumn).limit(limit).offset(offset);

    return ctx.json({ items, total }, 200);
  })
  /**
   * Get pending membership invitations by entity id/slug and type
   */
  .openapi(membershipRoutes.getPendingInvitations, async (ctx) => {
    const { idOrSlug, entityType, sort, order, offset, limit } = ctx.req.valid('query');

    // Scope request to organization
    const organization = getContextOrganization();

    const { entity } = await getValidContextEntity(idOrSlug, entityType, 'read');

    const entityIdField = appConfig.entityIdFields[entity.entityType];

    // TODO optimize this code
    const invitedMemberSelect = {
      id: tokensTable.id,
      name: usersTable.name,
      email: tokensTable.email,
      role: tokensTable.role,
      expiresAt: tokensTable.expiresAt,
      createdAt: tokensTable.createdAt,
      createdBy: tokensTable.createdBy,
    };

    const orderColumn = getOrderColumn(invitedMemberSelect, sort, tokensTable.createdAt, order);

    const pendingInvitationsQuery = db
      .select(invitedMemberSelect)
      .from(tokensTable)
      .leftJoin(usersTable, eq(usersTable.id, tokensTable.userId))
      .where(
        and(
          eq(tokensTable.type, 'invitation'),
          eq(tokensTable[entityIdField], entity.id),
          eq(tokensTable.organizationId, organization.id),
          isNotNull(tokensTable.role),
          isNotNull(tokensTable.entityType),
          isNull(tokensTable.invokedAt),
        ),
      )
      .orderBy(orderColumn);

    const [{ total }] = await db.select({ total: count() }).from(pendingInvitationsQuery.as('invites'));

    const items = await pendingInvitationsQuery.limit(limit).offset(offset);

    return ctx.json({ items, total }, 200);
  })
  /**
   * Resend invitation email for entity invites.
   */
  .openapi(membershipRoutes.resendInvitation, async (ctx) => {
    const { email, tokenId } = ctx.req.valid('json');

    const normalizedEmail = email?.toLowerCase().trim();

    const filters = [eq(tokensTable.type, 'invitation'), isNotNull(tokensTable.entityType), isNotNull(tokensTable.role)];

    if (normalizedEmail) filters.push(eq(tokensTable.email, normalizedEmail));
    else if (tokenId) filters.push(eq(tokensTable.id, tokenId));
    else throw new AppError({ status: 400, type: 'invalid_request', severity: 'error' });

    // Retrieve token
    const [oldToken] = await db
      .select()
      .from(tokensTable)
      .where(and(...filters))
      .orderBy(desc(tokensTable.createdAt))
      .limit(1);

    if (!oldToken) throw new AppError({ status: 404, type: 'token_not_found', severity: 'error' });

    const { entityType, role, email: userEmail } = oldToken;

    if (!entityType || !role) throw new AppError({ status: 500, type: 'server_error', severity: 'error' });

    const entityIdField = appConfig.entityIdFields[entityType];
    const entityId = oldToken[entityIdField];
    if (!entityId) throw new AppError({ status: 500, type: 'server_error', entityType, severity: 'error' });

    const entity = await resolveEntity(entityType, entityId);
    if (!entity) throw new AppError({ status: 404, type: 'not_found', severity: 'error', entityType });

    // Insert token first
    const [{ newTokenId, newToken }] = await db
      .insert(tokensTable)
      .values({
        ...oldToken,
        id: nanoid(),
        token: nanoid(40), // unique hashed token
        expiresAt: createDate(new TimeSpan(7, 'd')),
        invokedAt: null,
        singleUseToken: null,
      })
      .returning({ newTokenId: tokensTable.id, newToken: tokensTable.token });

    // Update membership record with new token
    await db
      .update(membershipsTable)
      .set({ tokenId: newTokenId })
      .where(and(eq(membershipsTable.tokenId, oldToken.id)));

    // Delete old token (avoid triggering cascade prematurely)
    await db.delete(tokensTable).where(eq(tokensTable.id, oldToken.id));

    // Prepare and send invitation email
    const recipient = {
      email: userEmail,
      name: slugFromEmail(userEmail),
      memberInviteLink: `${appConfig.backendAuthUrl}/invoke-token/${oldToken.type}/${newToken}`,
    };

    let senderName = 'System';
    let senderThumbnailUrl: null | string = null;

    // Get original sender
    if (oldToken.createdBy) {
      const [sender] = await usersBaseQuery().where(eq(usersTable.id, oldToken.createdBy)).limit(1);

      senderName = sender.name;
      senderThumbnailUrl = sender.thumbnailUrl;
    }

    const emailProps = {
      senderName,
      senderThumbnailUrl,
      entityName: entity.name,
      role,
      subject: i18n.t('backend:email.member_invite.subject', {
        lng: 'defaultLanguage' in entity ? entity.defaultLanguage : 'en',
        entityName: entity.name,
      }),
      lng: 'defaultLanguage' in entity ? entity.defaultLanguage : 'en',
    };

    await mailer.prepareEmails<MemberInviteEmailProps, typeof recipient>(MemberInviteEmail, emailProps, [recipient], userEmail);

    logEvent('info', 'Invitation has been resent', { [entityIdField]: entity.id });

    return ctx.body(null, 204);
  });

export default membershipRouteHandlers;<|MERGE_RESOLUTION|>--- conflicted
+++ resolved
@@ -1,7 +1,3 @@
-import { OpenAPIHono } from '@hono/zod-openapi';
-import { appConfig } from 'config';
-import { and, count, desc, eq, ilike, inArray, isNotNull, isNull, or } from 'drizzle-orm';
-import i18n from 'i18next';
 import { db } from '#/db/db';
 import { emailsTable } from '#/db/schema/emails';
 import { membershipsTable } from '#/db/schema/memberships';
@@ -17,7 +13,7 @@
 import { getAssociatedEntityDetails, insertMembership } from '#/modules/memberships/helpers';
 import { membershipBaseQuery, membershipBaseSelect } from '#/modules/memberships/helpers/select';
 import membershipRoutes from '#/modules/memberships/routes';
-import { memberSelect, userSelect, usersBaseQuery } from '#/modules/users/helpers/select';
+import { memberSelect, usersBaseQuery, userSelect } from '#/modules/users/helpers/select';
 import { getValidContextEntity } from '#/permissions/get-context-entity';
 import { defaultHook } from '#/utils/default-hook';
 import { getIsoDate } from '#/utils/iso-date';
@@ -27,6 +23,10 @@
 import { slugFromEmail } from '#/utils/slug-from-email';
 import { prepareStringForILikeFilter } from '#/utils/sql';
 import { createDate, TimeSpan } from '#/utils/time-span';
+import { OpenAPIHono } from '@hono/zod-openapi';
+import { appConfig } from 'config';
+import { and, count, desc, eq, ilike, inArray, isNotNull, isNull, or } from 'drizzle-orm';
+import i18n from 'i18next';
 import { MemberInviteEmail, type MemberInviteEmailProps } from '../../../emails/member-invite';
 import { SystemInviteEmail, SystemInviteEmailProps } from '../../../emails/system-invite';
 
@@ -74,7 +74,6 @@
         ),
       );
 
-<<<<<<< HEAD
     const existingMemberships = await db
       .select()
       .from(membershipsTable)
@@ -87,65 +86,8 @@
           eq(membershipsTable.organizationId, organization.id),
           isNull(membershipsTable.tokenId),
           isNotNull(membershipsTable.activatedAt),
-=======
-    const organizationWideInvites = allInvitesToken.filter((token) => token.entityType !== entityType);
-    // Map invited emails for filtering
-    const directlyInvitedEmails = new Set(
-      allInvitesToken.filter((token) => token[targetEntityIdField] === entityId && token.entityType === entityType).map(({ email }) => email),
-    );
-    const organizationInvitedEmails = new Set(organizationWideInvites.map(({ email }) => email));
-
-    if (directlyInvitedEmails.size) {
-      // Log existing direct entity invites
-      logEvent('info', 'Skipped emails due to existing invitations', { [targetEntityIdField]: entityId, emails: Array.from(directlyInvitedEmails) });
-    }
-
-    if (organizationInvitedEmails.size) {
-      // Log re-associated entity invites
-      logEvent('info', `Re-associated existing invites to ${entity.name}`, {
-        [targetEntityIdField]: entityId,
-        count: organizationInvitedEmails.size,
-      });
-    }
-
-    // Update organization-wide tokens to point to the current entity (if needed)
-    await Promise.all(
-      organizationWideInvites
-        .filter((token) => !directlyInvitedEmails.has(token.email)) // make sure we don't touch those already fully set
-        .map((token) =>
-          db
-            .update(tokensTable)
-            .set({
-              entityType,
-              [targetEntityIdField]: entityId,
-              ...(associatedEntity && { [associatedEntity.field]: associatedEntity.id }),
-              expiresAt: createDate(new TimeSpan(7, 'd')),
-            })
-            .where(eq(tokensTable.id, token.id)),
         ),
-    );
-
-    // Exclude already-invited emails (in both direct & org scope)
-    const emailsWithoutInvitations = normalizedEmails.filter((email) => !directlyInvitedEmails.has(email) && !organizationInvitedEmails.has(email));
-
-    // Fetch existing users based and their memberships on the provided emails
-    const existingUsers = await db
-      .select({ id: userSelect.id, email: userSelect.email })
-      .from(usersTable)
-      .leftJoin(emailsTable, eq(usersTable.id, emailsTable.userId))
-      .where(inArray(emailsTable.email, emailsWithoutInvitations));
-
-    const memberships = await membershipBaseQuery().where(
-      and(
-        inArray(
-          membershipsTable.userId,
-          existingUsers.map(({ id }) => id),
->>>>>>> 2344cf14
-        ),
-        eq(membershipsTable.organizationId, organization.id),
-        isNull(membershipsTable.tokenId),
-      ),
-    );
+      );
 
     const notInAppEmails: string[] = [];
     const rejectedItems: string[] = [];
