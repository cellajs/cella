--- conflicted
+++ resolved
@@ -24,13 +24,8 @@
 import { prepareStringForILikeFilter } from '#/utils/sql';
 import { createDate, TimeSpan } from '#/utils/time-span';
 import { OpenAPIHono } from '@hono/zod-openapi';
-<<<<<<< HEAD
-import { config } from 'config';
+import { appConfig } from 'config';
 import { and, count, eq, gt, ilike, inArray, isNotNull, isNull, or } from 'drizzle-orm';
-=======
-import { appConfig } from 'config';
-import { and, count, eq, ilike, inArray, isNotNull, isNull, or } from 'drizzle-orm';
->>>>>>> 11b94060
 import i18n from 'i18next';
 import { MemberInviteEmail, type MemberInviteEmailProps } from '../../../emails/member-invite';
 
