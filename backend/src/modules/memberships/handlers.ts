<<<<<<< HEAD
import { OpenAPIHono } from '@hono/zod-openapi';
import { appConfig } from 'config';
import { and, count, eq, ilike, inArray, isNotNull, isNull, or } from 'drizzle-orm';
import i18n from 'i18next';
=======
>>>>>>> 9f064076
import { db } from '#/db/db';
import { emailsTable } from '#/db/schema/emails';
import { membershipsTable } from '#/db/schema/memberships';
import { tokensTable } from '#/db/schema/tokens';
import { usersTable } from '#/db/schema/users';
import { type Env, getContextMemberships, getContextOrganization, getContextUser } from '#/lib/context';
import { resolveEntity } from '#/lib/entity';
import { AppError } from '#/lib/errors';
import { eventManager } from '#/lib/events';
import { mailer } from '#/lib/mailer';
import { sendSSEToUsers } from '#/lib/sse';
import { getAssociatedEntityDetails, insertMembership } from '#/modules/memberships/helpers';
import { membershipSummarySelect } from '#/modules/memberships/helpers/select';
import membershipRoutes from '#/modules/memberships/routes';
import { getUsersByConditions } from '#/modules/users/helpers/get-user-by';
import { userSelect } from '#/modules/users/helpers/select';
import { getValidContextEntity } from '#/permissions/get-context-entity';
import { defaultHook } from '#/utils/default-hook';
import { getIsoDate } from '#/utils/iso-date';
import { logEvent } from '#/utils/logger';
import { nanoid } from '#/utils/nanoid';
import { getOrderColumn } from '#/utils/order-column';
import { slugFromEmail } from '#/utils/slug-from-email';
import { prepareStringForILikeFilter } from '#/utils/sql';
import { createDate, TimeSpan } from '#/utils/time-span';
import { OpenAPIHono } from '@hono/zod-openapi';
import { config } from 'config';
import { and, count, eq, ilike, inArray, isNotNull, isNull, or } from 'drizzle-orm';
import i18n from 'i18next';
import { MemberInviteEmail, type MemberInviteEmailProps } from '../../../emails/member-invite';

const app = new OpenAPIHono<Env>({ defaultHook });

const membershipRouteHandlers = app
  /*
   * Create memberships (invite members) for an entity such as an organization
   */
  .openapi(membershipRoutes.createMemberships, async (ctx) => {
    const { emails, role } = ctx.req.valid('json');
    const { idOrSlug, entityType: passedEntityType } = ctx.req.valid('query');

    // Normalize emails
    const normalizedEmails = emails.map((email) => email.toLowerCase());
    if (!normalizedEmails.length) throw new AppError({ status: 400, type: 'no_recipients', severity: 'warn' });

    // Validate entity existence and check user permission for updates
    const { entity } = await getValidContextEntity(idOrSlug, passedEntityType, 'update');

    // Extract entity details
    const { entityType, id: entityId } = entity;
    const targetEntityIdField = appConfig.entityIdFields[entityType];

    const user = getContextUser();
    const organization = getContextOrganization();

    // Determine main entity details (if applicable)
    const associatedEntity = getAssociatedEntityDetails(entity);

    // Fetch existing users based on the provided emails
    const existingUsers = await getUsersByConditions([inArray(emailsTable.email, normalizedEmails)]);
    const userIds = existingUsers.map(({ id }) => id);

    // Since a user can have multiple emails, we need to check if the email exists in the emails table
    const existingEmails = await db.select().from(emailsTable).where(inArray(emailsTable.email, normalizedEmails));

    // Fetch all existing memberships by organizationId
    const membershipsOfExistingUsers = await db
      .select()
      .from(membershipsTable)
      .where(and(eq(membershipsTable.organizationId, organization.id), inArray(membershipsTable.userId, userIds)));

    // Fetch all existing tokens by organizationId
    const existingTokens = await db
      .select()
      .from(tokensTable)
      .where(and(eq(tokensTable.organizationId, organization.id), inArray(tokensTable.email, emails)));

    // Map for lookup of existing users by email
    const existingUsersByEmail = new Map(existingEmails.map((eu) => [eu.email, eu]));
    const emailsWithIdToInvite: { email: string; userId: string | null }[] = [];

    // Process existing users
    await Promise.all(
      existingUsers.map(async (existingUser) => {
        const { id: userId, email } = existingUser;

        // Filter memberships for current user
        const userMemberships = membershipsOfExistingUsers.filter(({ userId: id }) => id === userId);

        // Check if the user is already a member of the target entity
        const targetMembership = userMemberships.find((m) => m[targetEntityIdField] === entityId);
        if (targetMembership) {
          const msg = targetMembership.activatedAt === null ? `User already invited to ${entityType}` : `User already member of ${entityType}`;
          logEvent({ msg, meta: { user: userId, id: entityId } });
          return;
        }

        // Check for associated memberships and organization memberships
        const addAssociatedMembership = associatedEntity ? userMemberships.some((m) => m[associatedEntity.field] === associatedEntity.id) : false;
        const hasOrgMembership = userMemberships.some((m) => m.organizationId === organization.id && m.activatedAt !== null);

        // Determine if membership should be created instantly
        const instantCreateMembership = (entityType !== 'organization' && hasOrgMembership) || (user.role === 'admin' && userId === user.id);

        // If not instant, add to invite list
        if (!instantCreateMembership) return emailsWithIdToInvite.push({ email, userId });

        const createdMembership = await insertMembership({ userId: existingUser.id, role, entity, addAssociatedMembership });

        eventManager.emit('instantMembershipCreation', createdMembership);

        sendSSEToUsers([existingUser.id], 'add_entity', {
          newItem: {
            ...entity,
            membership: createdMembership,
          },
          sectionName: associatedEntity?.type || entity.entityType,
          ...(associatedEntity && { parentIdOrSlug: associatedEntity.id }),
        });
      }),
    );

    // Identify emails without associated users, nor with existing tokens
    for (const email of normalizedEmails) {
      if (existingUsersByEmail.has(email)) continue;

      // There might be emails that are already invited recently
      if (
        existingTokens.some(({ email: tokenEmail, createdAt }) => {
          const tokenCreatedAt = new Date(createdAt);
          const isSameEmail = tokenEmail === email;
          const isRecent = tokenCreatedAt > new Date(Date.now() - 7 * 24 * 60 * 60 * 1000); // 7 days
          return isSameEmail && isRecent;
        })
      ) {
        logEvent({ msg: 'Invitation to pending user by email address already sent recently', meta: { id: entityId } });
        continue;
      }

      emailsWithIdToInvite.push({ email, userId: null });
    }

    if (emailsWithIdToInvite.length === 0) return ctx.json({ success: false, rejectedItems: normalizedEmails, invitesSended: 0 }, 200);

    // Check create restrictions
    const [{ currentOrgMemberships }] = await db
      .select({ currentOrgMemberships: count() })
      .from(membershipsTable)
      .where(and(eq(membershipsTable.contextType, 'organization'), eq(membershipsTable.organizationId, organization.id)));
    const membersRestrictions = organization.restrictions.user;
    if (membersRestrictions !== 0 && currentOrgMemberships + emailsWithIdToInvite.length > membersRestrictions) {
      throw new AppError({ status: 403, type: 'restrict_by_org', severity: 'warn', entityType });
    }

    // Generate invitation tokens
    const tokens = emailsWithIdToInvite.map(({ email, userId }) => ({
      id: nanoid(),
      token: nanoid(40), // unique hashed token
      type: 'invitation' as const,
      email,
      createdBy: user.id,
      expiresAt: createDate(new TimeSpan(7, 'd')),
      role,
      userId,
      entityType,
      [targetEntityIdField]: entityId,
      ...(associatedEntity && { [associatedEntity.field]: associatedEntity.id }), // Include associated entity if applicable
      ...(entityType !== 'organization' && { organizationId: organization.id }), // Add org ID if not an organization
    }));

    // Insert tokens first
    const insertedTokens = await db
      .insert(tokensTable)
      .values(tokens)
      .returning({ tokenId: tokensTable.id, userId: tokensTable.userId, email: tokensTable.email, token: tokensTable.token, role: tokensTable.role });

    // Generate inactive memberships after tokens are inserted
    const inactiveMemberships = insertedTokens
      .filter(({ userId }) => userId !== null)
      .map(({ tokenId, userId }) => insertMembership({ userId: userId as string, role, entity, tokenId }));

    // Wait for all memberships to be inserted
    await Promise.all(inactiveMemberships);

    // Prepare and send invitation emails
    const recipients = insertedTokens.map(({ email, tokenId, token }) => ({
      email,
      name: slugFromEmail(email),
      memberInviteLink: `${appConfig.frontendUrl}/invitation/${token}?tokenId=${tokenId}`,
    }));

    const emailProps = {
      senderName: user.name,
      senderThumbnailUrl: user.thumbnailUrl,
      orgName: entity.name,
      role,
      subject: i18n.t('backend:email.member_invite.subject', {
        lng: organization.defaultLanguage,
        appName: appConfig.name,
        entityType: organization.name,
      }),
      lng: organization.defaultLanguage,
    };

    await mailer.prepareEmails<MemberInviteEmailProps, (typeof recipients)[number]>(MemberInviteEmail, emailProps, recipients, user.email);

    // Fetch all existing memberships by organizationId
    const adminMemberships = await db
      .selectDistinctOn([membershipsTable.userId], { userId: membershipsTable.userId })
      .from(membershipsTable)
      .where(
        and(
          eq(membershipsTable.organizationId, organization.id),
          eq(membershipsTable.role, 'admin'),
          eq(membershipsTable.archived, false),
          isNotNull(membershipsTable.activatedAt),
        ),
      );

    const adminMembersIds = adminMemberships.map(({ userId }) => userId);

    sendSSEToUsers(adminMembersIds, 'invite_members', {
      targetEntity: entity,
      organization,
      invitesCount: recipients.length,
    });

    logEvent({ msg: `${insertedTokens.length} users invited to ${entity.entityType}`, meta: entity }); // Log invitation event

    const rejectedItems = normalizedEmails.filter((email) => !recipients.some((recipient) => recipient.email === email));
    return ctx.json({ success: true, rejectedItems, invitesSended: recipients.length }, 200);
  })
  /*
   * Delete memberships to remove users from entity
   * When user is allowed to delete entity, they can delete memberships too
   */
  .openapi(membershipRoutes.deleteMemberships, async (ctx) => {
    const { entityType, idOrSlug } = ctx.req.valid('query');
    const { ids } = ctx.req.valid('json');

    const { entity } = await getValidContextEntity(idOrSlug, entityType, 'delete');

    const entityIdField = appConfig.entityIdFields[entityType];

    // Convert ids to an array
    const membershipIds = Array.isArray(ids) ? ids : [ids];

    // Get target memberships
    const targets = await db
      .select()
      .from(membershipsTable)
      .where(
        and(
          inArray(membershipsTable.userId, membershipIds),
          eq(membershipsTable.contextType, entityType),
          eq(membershipsTable[entityIdField], entity.id),
          isNotNull(membershipsTable.activatedAt),
        ),
      );

    // Check if membership exist
    const rejectedItems: string[] = [];

    for (const id of membershipIds) {
      if (!targets.some((target) => target.userId === id)) rejectedItems.push(id);
    }

    // If the user doesn't have permission to delete any of the memberships, return an error
    if (targets.length === 0) return ctx.json({ success: false, rejectedItems }, 200);

    // Delete the memberships
    await db.delete(membershipsTable).where(
      inArray(
        membershipsTable.id,
        targets.map((target) => target.id),
      ),
    );

    // Send the event to the user if they are a member of the organization
    const memberIds = targets.map((el) => el.userId);
    sendSSEToUsers(memberIds, 'remove_entity', { id: entity.id, entityType: entity.entityType });

    logEvent({ msg: 'Deleted members', meta: { memberIds } });

    return ctx.json({ success: true, rejectedItems }, 200);
  })
  /*
   * Update user membership
   */
  .openapi(membershipRoutes.updateMembership, async (ctx) => {
    const { id: membershipId } = ctx.req.valid('param');
    const { role, archived, muted, order } = ctx.req.valid('json');

    const user = getContextUser();
    const memberships = getContextMemberships();
    const organization = getContextOrganization();

    let orderToUpdate = order;

    // Get the membership in valid organization
    const [membershipToUpdate] = await db
      .select()
      .from(membershipsTable)
      .where(
        and(eq(membershipsTable.id, membershipId), isNotNull(membershipsTable.activatedAt), eq(membershipsTable.organizationId, organization.id)),
      )
      .limit(1);

    if (!membershipToUpdate) {
      throw new AppError({ status: 404, type: 'not_found', severity: 'warn', entityType: 'user', meta: { membership: membershipId } });
    }

    const updatedType = membershipToUpdate.contextType;
    const updatedEntityIdField = appConfig.entityIdFields[updatedType];

    const membershipContextId = membershipToUpdate[updatedEntityIdField];
    if (!membershipContextId) throw new AppError({ status: 404, type: 'not_found', severity: 'warn', entityType: updatedType });

    const membershipContext = await resolveEntity(updatedType, membershipContextId);
    if (!membershipContext) throw new AppError({ status: 404, type: 'not_found', severity: 'warn', entityType: updatedType });

    // Check if user has permission to update someone elses membership role
    if (role) await getValidContextEntity(membershipContextId, updatedType, 'update');

    // If archived changed, set lowest order in relevant memberships
    if (archived !== undefined && archived !== membershipToUpdate.archived) {
      const relevantMemberships = memberships.filter((membership) => membership.contextType === updatedType && membership.archived === archived);

      const lastOrderMembership = relevantMemberships.sort((a, b) => b.order - a.order)[0];

      const ceilOrder = lastOrderMembership ? Math.ceil(lastOrderMembership.order) : 0;

      orderToUpdate = ceilOrder + 10;
    }

    const [updatedMembership] = await db
      .update(membershipsTable)
      .set({
        ...(role !== undefined && { role }),
        ...(orderToUpdate !== undefined && { order: orderToUpdate }),
        ...(muted !== undefined && { muted }),
        ...(archived !== undefined && { archived }),
        modifiedBy: user.id,
        modifiedAt: getIsoDate(),
      })
      .where(and(eq(membershipsTable.id, membershipId)))
      .returning();

    // Trigger SSE notification only if the update is for a different user
    if (updatedMembership.userId !== user.id) {
      sendSSEToUsers([updatedMembership.userId], 'update_entity', {
        ...membershipContext,
        membership: updatedMembership,
      });
    }

    logEvent({ msg: 'Membership updated', meta: { user: updatedMembership.userId, membership: updatedMembership.id } });

    return ctx.json(updatedMembership, 200);
  })
  /*
   * Get members by entity id/slug and type
   */
  .openapi(membershipRoutes.getMembers, async (ctx) => {
    const { idOrSlug, entityType, q, sort, order, offset, limit, role } = ctx.req.valid('query');

    const organization = getContextOrganization();

    // Validate entity existence and check read permission
    const { entity } = await getValidContextEntity(idOrSlug, entityType, 'read');

    const entityIdField = appConfig.entityIdFields[entity.entityType];

    // Build search filters
    const $or = q ? [ilike(usersTable.name, prepareStringForILikeFilter(q)), ilike(usersTable.email, prepareStringForILikeFilter(q))] : [];

    const membersFilters = [
      eq(membershipsTable.organizationId, organization.id),
      eq(membershipsTable[entityIdField], entity.id),
      eq(membershipsTable.contextType, entityType),
      isNull(membershipsTable.tokenId),
      isNotNull(membershipsTable.activatedAt),
    ];

    if (role) membersFilters.push(eq(membershipsTable.role, role));

    const orderColumn = getOrderColumn(
      {
        id: usersTable.id,
        name: usersTable.name,
        email: usersTable.email,
        createdAt: usersTable.createdAt,
        lastSeenAt: usersTable.lastSeenAt,
        role: membershipsTable.role,
      },
      sort,
      usersTable.id,
      order,
    );

    const membersQuery = db
      .select({
        ...userSelect,
        membership: membershipSummarySelect,
      })
      .from(usersTable)
      .innerJoin(membershipsTable, eq(membershipsTable.userId, usersTable.id))
      .where(and(...membersFilters, or(...$or)));

    const [{ total }] = await db.select({ total: count() }).from(membersQuery.as('memberships'));

    const items = await membersQuery.orderBy(orderColumn).limit(Number(limit)).offset(Number(offset));

    return ctx.json({ items, total }, 200);
  })
  /*
   * Get pending membership invitations by entity id/slug and type
   */
  .openapi(membershipRoutes.getPendingInvitations, async (ctx) => {
    const { idOrSlug, entityType, sort, order, offset, limit } = ctx.req.valid('query');

    // Scope request to organization
    const organization = getContextOrganization();

    const { entity } = await getValidContextEntity(idOrSlug, entityType, 'read');

    const entityIdField = appConfig.entityIdFields[entity.entityType];

    const invitedMemberSelect = {
      id: tokensTable.id,
      name: usersTable.name,
      email: tokensTable.email,
      role: tokensTable.role,
      expiresAt: tokensTable.expiresAt,
      createdAt: tokensTable.createdAt,
      createdBy: tokensTable.createdBy,
    };

    const orderColumn = getOrderColumn(invitedMemberSelect, sort, tokensTable.createdAt, order);

    const pendingInvitationsQuery = db
      .select(invitedMemberSelect)
      .from(tokensTable)
      .leftJoin(usersTable, eq(usersTable.id, tokensTable.userId))
      .where(
        and(
          eq(tokensTable.type, 'invitation'),
          eq(tokensTable[entityIdField], entity.id),
          eq(tokensTable.organizationId, organization.id),
          isNotNull(tokensTable.role),
        ),
      )
      .orderBy(orderColumn);

    const [{ total }] = await db.select({ total: count() }).from(pendingInvitationsQuery.as('invites'));

    const items = await pendingInvitationsQuery.limit(Number(limit)).offset(Number(offset));

    return ctx.json({ items, total }, 200);
  });

export default membershipRouteHandlers;<|MERGE_RESOLUTION|>--- conflicted
+++ resolved
@@ -1,10 +1,3 @@
-<<<<<<< HEAD
-import { OpenAPIHono } from '@hono/zod-openapi';
-import { appConfig } from 'config';
-import { and, count, eq, ilike, inArray, isNotNull, isNull, or } from 'drizzle-orm';
-import i18n from 'i18next';
-=======
->>>>>>> 9f064076
 import { db } from '#/db/db';
 import { emailsTable } from '#/db/schema/emails';
 import { membershipsTable } from '#/db/schema/memberships';
@@ -31,7 +24,7 @@
 import { prepareStringForILikeFilter } from '#/utils/sql';
 import { createDate, TimeSpan } from '#/utils/time-span';
 import { OpenAPIHono } from '@hono/zod-openapi';
-import { config } from 'config';
+import { appConfig } from 'config';
 import { and, count, eq, ilike, inArray, isNotNull, isNull, or } from 'drizzle-orm';
 import i18n from 'i18next';
 import { MemberInviteEmail, type MemberInviteEmailProps } from '../../../emails/member-invite';
