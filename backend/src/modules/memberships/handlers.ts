import { OpenAPIHono } from '@hono/zod-openapi';
import { config } from 'config';
import { and, count, eq, ilike, inArray, isNotNull, isNull, or } from 'drizzle-orm';
import i18n from 'i18next';
import { db } from '#/db/db';
import { emailsTable } from '#/db/schema/emails';
import { membershipsTable } from '#/db/schema/memberships';
import { tokensTable } from '#/db/schema/tokens';
import { usersTable } from '#/db/schema/users';
import { type Env, getContextMemberships, getContextOrganization, getContextUser } from '#/lib/context';
import { resolveEntity } from '#/lib/entity';
import { createError, type ErrorType, errorResponse } from '#/lib/errors';
import { mailer } from '#/lib/mailer';
import { sendSSEToUsers } from '#/lib/sse';
import { logEvent } from '#/middlewares/logger/log-event';
import { getAssociatedEntityDetails, insertMembership } from '#/modules/memberships/helpers';
import { membershipSummarySelect } from '#/modules/memberships/helpers/select';
import membershipRoutes from '#/modules/memberships/routes';
import { getUsersByConditions } from '#/modules/users/helpers/get-user-by';
import { userSelect } from '#/modules/users/helpers/select';
import { getValidContextEntity } from '#/permissions/get-context-entity';
import { defaultHook } from '#/utils/default-hook';
import { getIsoDate } from '#/utils/iso-date';
import { nanoid } from '#/utils/nanoid';
import { getOrderColumn } from '#/utils/order-column';
import { slugFromEmail } from '#/utils/slug-from-email';
import { prepareStringForILikeFilter } from '#/utils/sql';
import { createDate, TimeSpan } from '#/utils/time-span';
import { MemberInviteEmail, type MemberInviteEmailProps } from '../../../emails/member-invite';

const app = new OpenAPIHono<Env>({ defaultHook });

const membershipRouteHandlers = app
  /*
   * Create memberships (invite members) for an entity such as an organization
   */
  .openapi(membershipRoutes.createMemberships, async (ctx) => {
    const { emails, role } = ctx.req.valid('json');
    const { idOrSlug, entityType: passedEntityType } = ctx.req.valid('query');

    // Validate entity existence and check user permission for updates
    const { error, entity } = await getValidContextEntity(ctx, idOrSlug, passedEntityType, 'update');
    if (error) return ctx.json(error, 400);

    // Extract entity details
    const { entityType, id: entityId } = entity;
    const targetEntityIdField = config.entityIdFields[entityType];

    const user = getContextUser();
    const organization = getContextOrganization();

    const membersRestrictions = organization.restrictions.user;

    const currentOrgMemberships = await db
      .select()
      .from(membershipsTable)
      .where(and(eq(membershipsTable.contextType, 'organization'), eq(membershipsTable.organizationId, organization.id)));

    // Check create restrictions
    if (membersRestrictions !== 0 && currentOrgMemberships.length + emails.length > membersRestrictions) {
      return errorResponse(ctx, 403, 'restrict_by_org', 'warn', 'attachment');
    }

    // Normalize emails
    const normalizedEmails = emails.map((email) => email.toLowerCase());

    // Determine main entity details (if applicable)
    const associatedEntity = getAssociatedEntityDetails(entity);

    // Fetch existing users based on the provided emails
    const existingUsers = await getUsersByConditions([inArray(emailsTable.email, normalizedEmails)]);

    // Stop if no recipients
    if (!existingUsers.length) return errorResponse(ctx, 400, 'no_recipients', 'warn');

    const userIds = existingUsers.map(({ id }) => id);

    // Since a user can have multiple emails, we need to check if the email exists in the emails table
    const existingEmails = await db.select().from(emailsTable).where(inArray(emailsTable.email, normalizedEmails));

    // Fetch all existing memberships by organizationId
    const memberships = await db
      .select()
      .from(membershipsTable)
      .where(and(eq(membershipsTable.organizationId, organization.id), inArray(membershipsTable.userId, userIds)));

    // Fetch all existing tokens by organizationId
    const existingTokens = await db
      .select()
      .from(tokensTable)
      .where(and(eq(tokensTable.organizationId, organization.id), inArray(tokensTable.email, emails)));

    // Map for lookup of existing users by email
    const existingUsersByEmail = new Map(existingEmails.map((eu) => [eu.email, eu]));
    const emailsWithIdToInvite: { email: string; userId: string | null }[] = [];

    // Process existing users
    await Promise.all(
      existingUsers.map(async (existingUser) => {
        const { id: userId, email } = existingUser;

        // Filter memberships for current user
        const userMemberships = memberships.filter(({ userId: id }) => id === userId);

        // Check if the user is already a member of the target entity
        const hasTargetMembership = userMemberships.some((m) => m[targetEntityIdField] === entityId);
        if (hasTargetMembership) return logEvent(`User already member of ${entityType}`, { user: userId, id: entityId });

        // Check for associated memberships and organization memberships
        const hasAssociatedMembership = associatedEntity ? userMemberships.some((m) => m[associatedEntity.field] === associatedEntity.id) : false;
        const hasOrgMembership = userMemberships.some(({ organizationId }) => organizationId === organization.id);

        // Determine if membership should be created instantly
        const instantCreateMembership = (entityType !== 'organization' && hasOrgMembership) || (user.role === 'admin' && userId === user.id);

        // If not instant, add to invite list
        if (!instantCreateMembership) return emailsWithIdToInvite.push({ email, userId });

        const createdMembership = await insertMembership({ userId: existingUser.id, role, entity, addAssociatedMembership: hasAssociatedMembership });

        sendSSEToUsers([existingUser.id], 'add_entity', {
          newItem: {
            ...entity,
            membership: createdMembership,
          },
          sectionName: associatedEntity?.type || entity.entityType,
          ...(associatedEntity && { parentIdOrSlug: associatedEntity.id }),
        });
      }),
    );

    // Identify emails without associated users, nor with existing tokens
    for (const email of normalizedEmails) {
      if (existingUsersByEmail.has(email)) continue;

      // There might be emails that are already invited recently
      if (
        existingTokens.some(({ email: tokenEmail, createdAt }) => {
          const tokenCreatedAt = new Date(createdAt);
          const isSameEmail = tokenEmail === email;
          const isRecent = tokenCreatedAt > new Date(Date.now() - 7 * 24 * 60 * 60 * 1000); // 7 days
          return isSameEmail && isRecent;
        })
      ) {
        logEvent('Invitation to pending user by email address already sent recently', { id: entityId });
        continue;
      }

      emailsWithIdToInvite.push({ email, userId: null });
    }

<<<<<<< HEAD
    if (emailsWithIdToInvite.length === 0) return ctx.json(true, 200);
=======
    if (emailsWithIdToInvite.length === 0) return ctx.json({ success: true }, 200);
>>>>>>> 71c0b452

    // Generate invitation tokens
    const tokens = emailsWithIdToInvite.map(({ email, userId }) => ({
      id: nanoid(),
      token: nanoid(40), // unique hashed token
      type: 'invitation' as const,
      email,
      createdBy: user.id,
      expiresAt: createDate(new TimeSpan(7, 'd')),
      role,
      userId,
      entityType: entityType,
      [targetEntityIdField]: entityId,
      ...(associatedEntity && { [associatedEntity.field]: associatedEntity.id }), // Include associated entity if applicable
      ...(entityType !== 'organization' && { organizationId: organization.id }), // Add org ID if not an organization
    }));

    // Insert tokens first
    const insertedTokens = await db
      .insert(tokensTable)
      .values(tokens)
      .returning({ tokenId: tokensTable.id, userId: tokensTable.userId, email: tokensTable.email, token: tokensTable.token, role: tokensTable.role });

    // Generate inactive memberships after tokens are inserted
    const inactiveMemberships = insertedTokens
      .filter(({ userId }) => userId !== null)
      .map(({ tokenId, userId }) => insertMembership({ userId: userId as string, role, entity, tokenId }));

    // Wait for all memberships to be inserted
    await Promise.all(inactiveMemberships);

    // Prepare and send invitation emails
    const recipients = insertedTokens.map(({ email, tokenId, token }) => ({
      email,
      name: slugFromEmail(email),
      memberInviteLink: `${config.frontendUrl}/invitation/${token}?tokenId=${tokenId}`,
    }));

    const emailProps = {
      senderName: user.name,
      senderThumbnailUrl: user.thumbnailUrl,
      orgName: entity.name,
      role,
      subject: i18n.t('backend:email.member_invite.subject', {
        lng: organization.defaultLanguage,
        appName: config.name,
        entityType: organization.name,
      }),
      lng: organization.defaultLanguage,
    };

    await mailer.prepareEmails<MemberInviteEmailProps, (typeof recipients)[number]>(MemberInviteEmail, emailProps, recipients, user.email);

    logEvent(`${insertedTokens.length} users invited to organization`, { organization: organization.id }); // Log invitation event

    return ctx.json(true, 200);
  })
  /*
   * Delete memberships to remove users from entity
   * When user is allowed to delete entity, they can delete memberships too
   */
  .openapi(membershipRoutes.deleteMemberships, async (ctx) => {
    const { entityType, idOrSlug } = ctx.req.valid('query');
    const { ids } = ctx.req.valid('json');

    const { error, entity } = await getValidContextEntity(ctx, idOrSlug, entityType, 'delete');
    if (error) return ctx.json(error, 400);

    const entityIdField = config.entityIdFields[entityType];

    // Convert ids to an array
    const membershipIds = Array.isArray(ids) ? ids : [ids];

    const errors: ErrorType[] = [];

    const filters = [eq(membershipsTable.contextType, entityType), eq(membershipsTable[entityIdField], entity.id)];

    // Get target memberships
    const targets = await db
      .select()
      .from(membershipsTable)
      .where(and(inArray(membershipsTable.userId, membershipIds), ...filters));

    // Check if membership exist
    for (const id of membershipIds) {
      if (!targets.some((target) => target.userId === id)) {
        errors.push(createError(ctx, 404, 'not_found', 'warn', entityType, { user: id }));
      }
    }

    // If the user doesn't have permission to delete any of the memberships, return an error
    if (targets.length === 0) return ctx.json({ success: false, errors }, 200);

    // Delete the memberships
    await db.delete(membershipsTable).where(
      inArray(
        membershipsTable.id,
        targets.map((target) => target.id),
      ),
    );

    // Send SSE events for the memberships that were deleted
    for (const targetMembership of targets) {
      // Send the event to the user if they are a member of the organization
      const memberIds = targets.map((el) => el.userId);
      sendSSEToUsers(memberIds, 'remove_entity', { id: entity.id, entityType: entity.entityType });

      logEvent('Member deleted', { membership: targetMembership.id });
    }

    return ctx.json({ success: true, errors }, 200);
  })
  /*
   * Update user membership
   */
  .openapi(membershipRoutes.updateMembership, async (ctx) => {
    const { id: membershipId } = ctx.req.valid('param');
    const { role, archived, muted, order } = ctx.req.valid('json');

    const user = getContextUser();
    const memberships = getContextMemberships();
    const organization = getContextOrganization();

    let orderToUpdate = order;

    // Get the membership in valid organization
    const [membershipToUpdate] = await db
      .select()
      .from(membershipsTable)
      .where(and(eq(membershipsTable.id, membershipId), eq(membershipsTable.organizationId, organization.id)))
      .limit(1);

    if (!membershipToUpdate) return errorResponse(ctx, 404, 'not_found', 'warn', 'user', { membership: membershipId });

    const updatedType = membershipToUpdate.contextType;
    const updatedEntityIdField = config.entityIdFields[updatedType];

    const membershipContextId = membershipToUpdate[updatedEntityIdField];
    if (!membershipContextId) return errorResponse(ctx, 404, 'not_found', 'warn', updatedType);

    const membershipContext = await resolveEntity(updatedType, membershipContextId);
    if (!membershipContext) return errorResponse(ctx, 404, 'not_found', 'warn', updatedType);

    // Check if user has permission to update someone elses membership role
    if (role) {
      const { error } = await getValidContextEntity(ctx, membershipContextId, updatedType, 'update');
      if (error) return ctx.json(error, 400);
    }

    // If archived changed, set lowest order in relevant memberships
    if (archived !== undefined && archived !== membershipToUpdate.archived) {
      const relevantMemberships = memberships.filter((membership) => membership.contextType === updatedType && membership.archived === archived);

      const lastOrderMembership = relevantMemberships.sort((a, b) => b.order - a.order)[0];

      const ceilOrder = lastOrderMembership ? Math.ceil(lastOrderMembership.order) : 0;

      orderToUpdate = ceilOrder + 10;
    }

    const [updatedMembership] = await db
      .update(membershipsTable)
      .set({
        ...(role !== undefined && { role }),
        ...(orderToUpdate !== undefined && { order: orderToUpdate }),
        ...(muted !== undefined && { muted }),
        ...(archived !== undefined && { archived }),
        modifiedBy: user.id,
        modifiedAt: getIsoDate(),
      })
      .where(and(eq(membershipsTable.id, membershipId)))
      .returning();

    // Trigger SSE notification only if the update is for a different user
    if (updatedMembership.userId !== user.id) {
      sendSSEToUsers([updatedMembership.userId], 'update_entity', {
        ...membershipContext,
        membership: updatedMembership,
      });
    }

    logEvent('Membership updated', { user: updatedMembership.userId, membership: updatedMembership.id });

    return ctx.json(updatedMembership, 200);
  })
  /*
   * Get members by entity id/slug and type
   */
  .openapi(membershipRoutes.getMembers, async (ctx) => {
    const { idOrSlug, entityType, q, sort, order, offset, limit, role } = ctx.req.valid('query');

    const entity = await resolveEntity(entityType, idOrSlug);
    if (!entity) return errorResponse(ctx, 404, 'not_found', 'warn', entityType);

    const entityIdField = config.entityIdFields[entity.entityType];

    // Build search filters
    const $or = q ? [ilike(usersTable.name, prepareStringForILikeFilter(q)), ilike(usersTable.email, prepareStringForILikeFilter(q))] : [];

    const membersFilters = [
      eq(membershipsTable[entityIdField], entity.id),
      eq(membershipsTable.contextType, entityType),
      isNull(membershipsTable.tokenId),
      isNotNull(membershipsTable.activatedAt),
    ];

    if (role) membersFilters.push(eq(membershipsTable.role, role));

    const orderColumn = getOrderColumn(
      {
        id: usersTable.id,
        name: usersTable.name,
        email: usersTable.email,
        createdAt: usersTable.createdAt,
        lastSeenAt: usersTable.lastSeenAt,
        role: membershipsTable.role,
      },
      sort,
      usersTable.id,
      order,
    );

    const membersQuery = db
      .select({
        user: userSelect,
        membership: membershipSummarySelect,
      })
      .from(usersTable)
      .innerJoin(membershipsTable, eq(membershipsTable.userId, usersTable.id))
      .where(and(...membersFilters, or(...$or)));

    const [{ total }] = await db.select({ total: count() }).from(membersQuery.as('memberships'));

    const members = await membersQuery.orderBy(orderColumn).limit(Number(limit)).offset(Number(offset));
    const items = members.map(({ user, membership }) => ({ ...user, membership }));

    return ctx.json({ items, total }, 200);
  })
  /*
   * Get pending membership invitations by entity id/slug and type
   */
  .openapi(membershipRoutes.getPendingInvitations, async (ctx) => {
    const { idOrSlug, entityType, sort, order, offset, limit } = ctx.req.valid('query');

    // Scope request to organization
    const organization = getContextOrganization();

    const { error, entity } = await getValidContextEntity(ctx, idOrSlug, entityType, 'read');
    if (error) return ctx.json(error, 400);

    const entityIdField = config.entityIdFields[entity.entityType];

    const invitedMemberSelect = {
      id: tokensTable.id,
      name: usersTable.name,
      email: tokensTable.email,
      role: membershipsTable.role,
      expiresAt: tokensTable.expiresAt,
      createdAt: tokensTable.createdAt,
      createdBy: tokensTable.createdBy,
    };

    const orderColumn = getOrderColumn(invitedMemberSelect, sort, tokensTable.createdAt, order);

    const pendingInvitationsQuery = db
      .select(invitedMemberSelect)
      .from(tokensTable)
      .where(
        and(
          eq(tokensTable.type, 'invitation'),
          eq(tokensTable.entityType, entity.entityType),
          eq(tokensTable[entityIdField], entity.id),
          eq(tokensTable.organizationId, organization.id),
        ),
      )
      .leftJoin(usersTable, eq(usersTable.id, tokensTable.userId))
      .orderBy(orderColumn);

    const [{ total }] = await db.select({ total: count() }).from(pendingInvitationsQuery.as('invites'));

    const items = await pendingInvitationsQuery.limit(Number(limit)).offset(Number(offset));

    return ctx.json({ items, total }, 200);
  });

export default membershipRouteHandlers;<|MERGE_RESOLUTION|>--- conflicted
+++ resolved
@@ -1,7 +1,3 @@
-import { OpenAPIHono } from '@hono/zod-openapi';
-import { config } from 'config';
-import { and, count, eq, ilike, inArray, isNotNull, isNull, or } from 'drizzle-orm';
-import i18n from 'i18next';
 import { db } from '#/db/db';
 import { emailsTable } from '#/db/schema/emails';
 import { membershipsTable } from '#/db/schema/memberships';
@@ -9,7 +5,7 @@
 import { usersTable } from '#/db/schema/users';
 import { type Env, getContextMemberships, getContextOrganization, getContextUser } from '#/lib/context';
 import { resolveEntity } from '#/lib/entity';
-import { createError, type ErrorType, errorResponse } from '#/lib/errors';
+import { createError, errorResponse, type ErrorType } from '#/lib/errors';
 import { mailer } from '#/lib/mailer';
 import { sendSSEToUsers } from '#/lib/sse';
 import { logEvent } from '#/middlewares/logger/log-event';
@@ -26,6 +22,10 @@
 import { slugFromEmail } from '#/utils/slug-from-email';
 import { prepareStringForILikeFilter } from '#/utils/sql';
 import { createDate, TimeSpan } from '#/utils/time-span';
+import { OpenAPIHono } from '@hono/zod-openapi';
+import { config } from 'config';
+import { and, count, eq, ilike, inArray, isNotNull, isNull, or } from 'drizzle-orm';
+import i18n from 'i18next';
 import { MemberInviteEmail, type MemberInviteEmailProps } from '../../../emails/member-invite';
 
 const app = new OpenAPIHono<Env>({ defaultHook });
@@ -149,11 +149,7 @@
       emailsWithIdToInvite.push({ email, userId: null });
     }
 
-<<<<<<< HEAD
     if (emailsWithIdToInvite.length === 0) return ctx.json(true, 200);
-=======
-    if (emailsWithIdToInvite.length === 0) return ctx.json({ success: true }, 200);
->>>>>>> 71c0b452
 
     // Generate invitation tokens
     const tokens = emailsWithIdToInvite.map(({ email, userId }) => ({
