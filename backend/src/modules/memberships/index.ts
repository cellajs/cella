--- conflicted
+++ resolved
@@ -327,21 +327,18 @@
     if (archived !== undefined && archived !== membershipToUpdate.archived) {
       const relevantMemberships = memberships.filter((membership) => membership.type === updatedType && membership.archived === archived);
 
-<<<<<<< HEAD
+      const lastOrderMembership = relevantMemberships.sort((a, b) => b.order - a.order)[0];
+
+      const ceilOrder = lastOrderMembership ? Math.ceil(lastOrderMembership.order) : 0;
+
+      orderToUpdate = ceilOrder + 1;
+    }
+
     const membershipContextId = membershipToUpdate[updatedEntityIdField];
 
     if (!membershipContextId) return errorResponse(ctx, 404, 'not_found', 'warn', updatedType);
 
     const membershipContext = await resolveEntity(updatedType, membershipContextId);
-=======
-      const lastOrderMembership = relevantMemberships.sort((a, b) => b.order - a.order)[0];
-
-      const ceilOrder = lastOrderMembership ? Math.ceil(lastOrderMembership.order) : 0;
-
-      orderToUpdate = ceilOrder + 1;
-    }
-    const membershipContext = await resolveEntity(updatedType, membershipToUpdate[updatedEntityIdField]);
->>>>>>> c6ce3380
 
     if (!membershipContext) return errorResponse(ctx, 404, 'not_found', 'warn', updatedType);
 
