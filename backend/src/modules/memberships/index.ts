import { OpenAPIHono } from '@hono/zod-openapi';
import { and, count, eq, ilike, inArray, isNotNull, isNull, or } from 'drizzle-orm';

import { db } from '#/db/db';
import { membershipSelect, membershipsTable } from '#/db/schema/memberships';

import { config } from 'config';
import { mailer } from '#/lib/mailer';

import { tokensTable } from '#/db/schema/tokens';
import { safeUserSelect, usersTable } from '#/db/schema/users';
<<<<<<< HEAD
import { entityIdFields, menuSections } from '#/entity-config';
=======
import { entityIdFields } from '#/entity-config';
>>>>>>> 04f392e0
import { type Env, getContextMemberships, getContextOrganization, getContextUser } from '#/lib/context';
import { resolveEntity } from '#/lib/entity';
import { type ErrorType, createError, errorResponse } from '#/lib/errors';
import { i18n } from '#/lib/i18n';
import { sendSSEToUsers } from '#/lib/sse';
import { logEvent } from '#/middlewares/logger/log-event';
import { getUsersByConditions } from '#/modules/users/helpers/utils';
import { getValidEntity } from '#/permissions/get-valid-entity';
import { memberCountsQuery } from '#/utils/counts';
import { nanoid } from '#/utils/nanoid';
import { getOrderColumn } from '#/utils/order-column';
import { encodeLowerCased } from '#/utils/oslo';
import { prepareStringForILikeFilter } from '#/utils/sql';
import { TimeSpan, createDate } from '#/utils/time-span';
import { MemberInviteEmail, type MemberInviteEmailProps } from '../../../emails/member-invite';
import { slugFromEmail } from '../auth/helpers/oauth';
import { getAssociatedEntityDetails, insertMembership } from './helpers';
import membershipRouteConfig from './routes';

const app = new OpenAPIHono<Env>();

// Membership endpoints
const membershipsRoutes = app
  /*
   * Invite members to an entity such as an organization
   */
<<<<<<< HEAD
  // TODO simplify this, put parts in helper functions
  .openapi(membershipRouteConfig.createMemberships, async (ctx) => {
    const { idOrSlug, entityType } = ctx.req.valid('query');
=======
  .openapi(membershipRouteConfig.createMemberships, async (ctx) => {
    const { emails, role } = ctx.req.valid('json');
    const { idOrSlug, entityType: passedEntityType } = ctx.req.valid('query');
>>>>>>> 04f392e0

    // Validate entity existence and check user permission for updates
    const { entity, isAllowed } = await getValidEntity(passedEntityType, 'update', idOrSlug);
    if (!entity || !isAllowed) return errorResponse(ctx, 403, 'forbidden', 'warn', passedEntityType);

<<<<<<< HEAD
    const { emails, role } = ctx.req.valid('json');
=======
    // Extract entity details
    const { entity: entityType, id: entityId } = entity;
    const targetEntityIdField = entityIdFields[entityType];
>>>>>>> 04f392e0

    const user = getContextUser();
    const organization = getContextOrganization();

    // Normalize emails
    const normalizedEmails = emails.map((email) => email.toLowerCase());

<<<<<<< HEAD
    // Query existing memberships and users
    const existingUsers = await getUsersByConditions([inArray(usersTable.email, normalizedEmails)]);

    // Maps to store memberships by existing user
    const organizationMembershipsByUser = new Map<string, MembershipModel>();
    const contextMembershipsByUser = new Map<string, MembershipModel>();
    const contextEntityIdField = entityIdFields[entity.entity];

    if (existingUsers.length) {
      const userIds = existingUsers.map((user) => user.id);

      // Prepare conditions for fetching existing memberships
      const $where = [
        and(
          eq(membershipsTable[contextEntityIdField], entity.id),
          eq(membershipsTable.type, entity.entity),
          inArray(membershipsTable.userId, userIds),
        ),
      ];

      // Add conditions for organization memberships if applicable
      if (entity.entity !== 'organization') {
        $where.push(
          and(
            eq(membershipsTable.type, 'organization'),
            eq(membershipsTable.organizationId, organization.id),
            inArray(membershipsTable.userId, userIds),
          ),
        );
      }
=======
    // Determine main entity details (if applicable)
    const { associatedEntityType, associatedEntityIdField, associatedEntityId } = getAssociatedEntityDetails(entity);
>>>>>>> 04f392e0

    // Fetch existing users based on the provided emails
    const existingUsers = await getUsersByConditions([inArray(usersTable.email, normalizedEmails)]);
    const userIds = existingUsers.map(({ id }) => id);

    // Fetch all existing memberships by organizationId
    const memberships = await db
      .select()
      .from(membershipsTable)
      .where(and(eq(membershipsTable.organizationId, organization.id), inArray(membershipsTable.userId, userIds)));

    // Map for lookup of existing users by email
    const existingUsersByEmail = new Map(existingUsers.map((eu) => [eu.email, eu]));
    const emailsToInvite: { email: string; userId: string | null }[] = [];

    // Process existing users
    await Promise.all(
      existingUsers.map(async (existingUser) => {
<<<<<<< HEAD
        existingUsersByEmail.set(existingUser.email, existingUser);

        const existingMembership = contextMembershipsByUser.get(existingUser.id);
        const organizationMembership = organizationMembershipsByUser.get(existingUser.id);

        if (existingMembership) {
          logEvent(`User already member of ${entity.entity}`, { user: existingUser.id, id: entity.id });

          // Check if the role needs to be updated (downgrade or upgrade)
          if (role && existingMembership.role !== role) {
            await db
              .update(membershipsTable)
              .set({ role, modifiedAt: new Date(), modifiedBy: user.id })
              .where(eq(membershipsTable.id, existingMembership.id));

            logEvent('User role updated', { user: existingUser.id, id: entity.id, type: existingMembership.type, role });
          }
        } else {
          // Check if membership creation is allowed and if invitation is needed
          const instantCreateMembership =
            (entity.entity !== 'organization' && organizationMembership) || (entity.entity === 'organization' && existingUser.id === user.id);

          if (instantCreateMembership) {
            // const parentEntity = parentEntityInfo ? await resolveEntity(parentEntityInfo.entity, parentEntityInfo.idOrSlug) : null;

            // TODO-entitymap map over entityIdFields
            const [createdMembership] = await Promise.all([
              // parentEntity ? insertMembership({ user: existingUser, role, entity: parentEntity }) : Promise.resolve(null),
              insertMembership({ user: existingUser, role, entity: entity }),
            ]);

            // if (parentEntity && createdParentMembership) {
            //   // SSE with parentEntity data, to update user's menu
            //   sendSSEToUsers([existingUser.id], 'add_entity', {
            //     newItem: { ...parentEntity, membership: createdParentMembership },
            //     sectionName: menuSections.find((el) => el.entityType === parentEntity.entity)?.name,
            //   });
            // }

            // SSE with entity data, to update user's menu
            sendSSEToUsers([existingUser.id], 'add_entity', {
              newItem: { ...entity, membership: createdMembership },
              sectionName: menuSections.find((el) => el.entityType === entity.entity)?.name,
              // TODO-entitymap map over entityIdFields
              // ...(parentEntity && { parentSlug: parentEntity.slug }),
            });
            // Add email to the invitation list for sending an organization invite to another user
          } else emailsToSendInvitation.push({ email: existingUser.email, userId: existingUser.id });
        }
=======
        const { id: userId, email } = existingUser;

        // Filter memberships for current user
        const userMemberships = memberships.filter(({ userId: id }) => id === userId);

        // Check if the user is already a member of the target entity
        const hasTargetMembership = userMemberships.some(({ type }) => type === entityType);
        if (hasTargetMembership) return logEvent(`User already member of ${entityType}`, { user: userId, id: entityId });

        // Check for associated memberships and organization memberships
        const hasAssociatedMembership = userMemberships.some(({ type }) => type === associatedEntityType);
        const hasOrgMembership = userMemberships.some(({ type }) => type === 'organization');

        // Determine if membership should be created instantly
        const instantCreateMembership = (entityType !== 'organization' && hasOrgMembership) || (user.role === 'admin' && userId === user.id);

        // If not instant, add to invite list
        if (!instantCreateMembership) return emailsToInvite.push({ email, userId });

        await insertMembership({ userId: existingUser.id, role, entity, addAssociatedMembership: hasAssociatedMembership });

        // TODO: Add SSE to notify user of instant membership creation
>>>>>>> 04f392e0
      }),
    );

    // Identify emails without associated users
    for (const email of normalizedEmails) if (!existingUsersByEmail.has(email)) emailsToInvite.push({ email, userId: null });

    // Stop if no recipients
    if (emailsToInvite.length === 0) return errorResponse(ctx, 400, 'no_recipients', 'warn'); // Stop if no recipients

    // Generate invitation tokens
    const tokens = emailsToInvite.map(({ email, userId }) => ({
      id: nanoid(),
      token: encodeLowerCased(nanoid()), // unique hashed token
      type: 'invitation' as const,
      email,
      createdBy: user.id,
      expiresAt: createDate(new TimeSpan(7, 'd')),
      role,
      userId,
<<<<<<< HEAD
      organizationId: organization.id,
=======
      [targetEntityIdField]: entityId,
      ...(associatedEntityIdField && associatedEntityId && { [associatedEntityIdField]: associatedEntityId }), // Include associated entity if applicable
      ...(entityType !== 'organization' && { organizationId: organization.id }), // Add org ID if not an organization
>>>>>>> 04f392e0
    }));

    // Generate inactive tokens
    const inactiveMemberships = tokens.map(({ id: tokenId, userId }) => {
      if (!userId) return Promise.resolve();
      return insertMembership({ userId, role, entity, tokenId });
    });

    // Batch insert tokens and inactive memberships
    const [insertedTokens] = await Promise.all([db.insert(tokensTable).values(tokens).returning(), inactiveMemberships]);

    // Prepare and send invitation emails
    const recipients = insertedTokens.map((tokenRecord) => ({
      email: tokenRecord.email,
      name: slugFromEmail(tokenRecord.email),
      memberInviteLink: `${config.frontendUrl}/invitation/${tokenRecord.token}?tokenId=${tokenRecord.id}`,
    }));

    const emailProps = {
      senderName: user.name,
      senderThumbnailUrl: user.thumbnailUrl,
      orgName: entity.name,
      subject: i18n.t('backend:email.member_invite.subject', {
        lng: organization.defaultLanguage,
        appName: config.name,
        entity: organization.name,
      }),
      lng: organization.defaultLanguage,
    };

    await mailer.prepareEmails<MemberInviteEmailProps, (typeof recipients)[number]>(MemberInviteEmail, emailProps, recipients, user.email);

<<<<<<< HEAD
=======
    logEvent('Users invited to organization', { organization: organization.id }); // Log invitation event

>>>>>>> 04f392e0
    return ctx.json({ success: true }, 200);
  })
  /*
   * Delete memberships to remove users from entity
   * When user is allowed to delete entity, they can delete memberships too
   */
  .openapi(membershipRouteConfig.deleteMemberships, async (ctx) => {
    const { entityType, idOrSlug } = ctx.req.valid('query');
    const { ids } = ctx.req.valid('json');

    const { entity, isAllowed } = await getValidEntity(entityType, 'delete', idOrSlug);
    if (!entity) return errorResponse(ctx, 404, 'not_found', 'warn', entityType);
    if (!isAllowed) return errorResponse(ctx, 403, 'forbidden', 'warn', entityType);

    const entityIdField = entityIdFields[entityType];

    // Convert ids to an array
    const membershipIds = Array.isArray(ids) ? ids : [ids];

    const errors: ErrorType[] = [];

    const filters = [eq(membershipsTable.type, entityType), eq(membershipsTable[entityIdField], entity.id)];

    // Get target memberships
    const targets = await db
      .select()
      .from(membershipsTable)
      .where(and(inArray(membershipsTable.userId, membershipIds), ...filters));

    // Check if membership exist
    for (const id of membershipIds) {
      if (!targets.some((target) => target.userId === id)) {
        errors.push(createError(ctx, 404, 'not_found', 'warn', entityType, { user: id }));
      }
    }

    // If the user doesn't have permission to delete any of the memberships, return an error
    if (targets.length === 0) return ctx.json({ success: false, errors: errors }, 200);

    // Delete the memberships
    await db.delete(membershipsTable).where(
      inArray(
        membershipsTable.id,
        targets.map((target) => target.id),
      ),
    );

    // Send SSE events for the memberships that were deleted
    for (const membership of targets) {
      // Send the event to the user if they are a member of the organization
      const memberIds = targets.map((el) => el.userId);
      sendSSEToUsers(memberIds, 'remove_entity', { id: entity.id, entity: entity.entity });

      logEvent('Member deleted', { membership: membership.id });
    }

    return ctx.json({ success: true, errors }, 200);
  })
  /*
   * Update user membership
   */
  .openapi(membershipRouteConfig.updateMembership, async (ctx) => {
    const { id: membershipId } = ctx.req.valid('param');
    const { role, archived, muted, order } = ctx.req.valid('json');

    const user = getContextUser();
    const memberships = getContextMemberships();
    const organization = getContextOrganization();

    let orderToUpdate = order;

    // Get the membership in valid organization
    const [membershipToUpdate] = await db
      .select()
      .from(membershipsTable)
      .where(and(eq(membershipsTable.id, membershipId), eq(membershipsTable.organizationId, organization.id)))
      .limit(1);

    if (!membershipToUpdate) return errorResponse(ctx, 404, 'not_found', 'warn', 'user', { membership: membershipId });

    const updatedType = membershipToUpdate.type;
    const updatedEntityIdField = entityIdFields[updatedType];

    // if archived changed, set lowest order in relevant memberships
    if (archived !== undefined && archived !== membershipToUpdate.archived) {
      const relevantMemberships = memberships.filter((membership) => membership.type === updatedType && membership.archived === archived);

      const lastOrderMembership = relevantMemberships.sort((a, b) => b.order - a.order)[0];

      const ceilOrder = lastOrderMembership ? Math.ceil(lastOrderMembership.order) : 0;

      orderToUpdate = ceilOrder + 10;
    }

    const membershipContextId = membershipToUpdate[updatedEntityIdField];
    if (!membershipContextId) return errorResponse(ctx, 404, 'not_found', 'warn', updatedType);

    const membershipContext = await resolveEntity(updatedType, membershipContextId);
    if (!membershipContext) return errorResponse(ctx, 404, 'not_found', 'warn', updatedType);

    // Check if user has permission to someone elses membership
    if (user.id !== membershipToUpdate.userId) {
      const { entity, isAllowed } = await getValidEntity(updatedType, 'update', membershipContextId);
      if (!entity) return errorResponse(ctx, 404, 'not_found', 'warn', updatedType);
      if (!isAllowed) return errorResponse(ctx, 403, 'forbidden', 'warn', updatedType);
    }

    const [updatedMembership] = await db
      .update(membershipsTable)
      .set({
        role,
        ...(orderToUpdate !== undefined && { order: orderToUpdate }),
        ...(muted !== undefined && { muted }),
        ...(archived !== undefined && { archived }),
        modifiedBy: user.id,
        modifiedAt: new Date(),
      })
      .where(and(eq(membershipsTable.id, membershipId)))
      .returning();

    sendSSEToUsers([membershipToUpdate.userId], 'update_entity', {
      ...membershipContext,
      membership: updatedMembership,
    });

    logEvent('Membership updated', { user: updatedMembership.userId, membership: updatedMembership.id });

    return ctx.json({ success: true, data: updatedMembership }, 200);
  })
  /*
   * Get members by entity id/slug and type
   */
  .openapi(membershipRouteConfig.getMembers, async (ctx) => {
    const { idOrSlug, entityType, q, sort, order, offset, limit, role } = ctx.req.valid('query');

    const entity = await resolveEntity(entityType, idOrSlug);
    if (!entity) return errorResponse(ctx, 404, 'not_found', 'warn', entityType);

    const entityIdField = entityIdFields[entity.entity];

    // Build search filters
    const $or = [];
    if (q) {
      const query = prepareStringForILikeFilter(q);
      $or.push(ilike(usersTable.name, query), ilike(usersTable.email, query));
    }

    const usersQuery = db
      .select({ user: safeUserSelect })
      .from(usersTable)
      .where(or(...$or))
      .as('users');
    const membersFilters = [
      eq(membershipsTable[entityIdField], entity.id),
      eq(membershipsTable.type, entityType),
      isNull(membershipsTable.tokenId),
      isNotNull(membershipsTable.activatedAt),
    ];

    if (role) membersFilters.push(eq(membershipsTable.role, role));

    const memberships = db
      .select()
      .from(membershipsTable)
      .where(and(...membersFilters))
      .as('memberships');

    const membershipCount = memberCountsQuery(null, 'userId');

    const orderColumn = getOrderColumn(
      {
        id: usersTable.id,
        name: usersTable.name,
        email: usersTable.email,
        createdAt: usersTable.createdAt,
        lastSeenAt: usersTable.lastSeenAt,
        role: memberships.role,
      },
      sort,
      usersTable.id,
      order,
    );

    const membersQuery = db
      .select({
        user: safeUserSelect,
        membership: membershipSelect,
        counts: {
          memberships: membershipCount.members,
        },
      })
      .from(usersQuery)
      .innerJoin(memberships, eq(usersTable.id, memberships.userId))
      .leftJoin(membershipCount, eq(usersTable.id, membershipCount.id))
      .orderBy(orderColumn);

    const [{ total }] = await db.select({ total: count() }).from(membersQuery.as('memberships'));

    const result = await membersQuery.limit(Number(limit)).offset(Number(offset));

    const members = await Promise.all(
      result.map(async ({ user, membership, counts }) => ({
        ...user,
        membership,
        counts,
      })),
    );

    return ctx.json({ success: true, data: { items: members, total } }, 200);
  });

export default membershipsRoutes;<|MERGE_RESOLUTION|>--- conflicted
+++ resolved
@@ -9,11 +9,7 @@
 
 import { tokensTable } from '#/db/schema/tokens';
 import { safeUserSelect, usersTable } from '#/db/schema/users';
-<<<<<<< HEAD
-import { entityIdFields, menuSections } from '#/entity-config';
-=======
 import { entityIdFields } from '#/entity-config';
->>>>>>> 04f392e0
 import { type Env, getContextMemberships, getContextOrganization, getContextUser } from '#/lib/context';
 import { resolveEntity } from '#/lib/entity';
 import { type ErrorType, createError, errorResponse } from '#/lib/errors';
@@ -40,27 +36,17 @@
   /*
    * Invite members to an entity such as an organization
    */
-<<<<<<< HEAD
-  // TODO simplify this, put parts in helper functions
-  .openapi(membershipRouteConfig.createMemberships, async (ctx) => {
-    const { idOrSlug, entityType } = ctx.req.valid('query');
-=======
   .openapi(membershipRouteConfig.createMemberships, async (ctx) => {
     const { emails, role } = ctx.req.valid('json');
     const { idOrSlug, entityType: passedEntityType } = ctx.req.valid('query');
->>>>>>> 04f392e0
 
     // Validate entity existence and check user permission for updates
     const { entity, isAllowed } = await getValidEntity(passedEntityType, 'update', idOrSlug);
     if (!entity || !isAllowed) return errorResponse(ctx, 403, 'forbidden', 'warn', passedEntityType);
 
-<<<<<<< HEAD
-    const { emails, role } = ctx.req.valid('json');
-=======
     // Extract entity details
     const { entity: entityType, id: entityId } = entity;
     const targetEntityIdField = entityIdFields[entityType];
->>>>>>> 04f392e0
 
     const user = getContextUser();
     const organization = getContextOrganization();
@@ -68,41 +54,8 @@
     // Normalize emails
     const normalizedEmails = emails.map((email) => email.toLowerCase());
 
-<<<<<<< HEAD
-    // Query existing memberships and users
-    const existingUsers = await getUsersByConditions([inArray(usersTable.email, normalizedEmails)]);
-
-    // Maps to store memberships by existing user
-    const organizationMembershipsByUser = new Map<string, MembershipModel>();
-    const contextMembershipsByUser = new Map<string, MembershipModel>();
-    const contextEntityIdField = entityIdFields[entity.entity];
-
-    if (existingUsers.length) {
-      const userIds = existingUsers.map((user) => user.id);
-
-      // Prepare conditions for fetching existing memberships
-      const $where = [
-        and(
-          eq(membershipsTable[contextEntityIdField], entity.id),
-          eq(membershipsTable.type, entity.entity),
-          inArray(membershipsTable.userId, userIds),
-        ),
-      ];
-
-      // Add conditions for organization memberships if applicable
-      if (entity.entity !== 'organization') {
-        $where.push(
-          and(
-            eq(membershipsTable.type, 'organization'),
-            eq(membershipsTable.organizationId, organization.id),
-            inArray(membershipsTable.userId, userIds),
-          ),
-        );
-      }
-=======
     // Determine main entity details (if applicable)
     const { associatedEntityType, associatedEntityIdField, associatedEntityId } = getAssociatedEntityDetails(entity);
->>>>>>> 04f392e0
 
     // Fetch existing users based on the provided emails
     const existingUsers = await getUsersByConditions([inArray(usersTable.email, normalizedEmails)]);
@@ -121,57 +74,6 @@
     // Process existing users
     await Promise.all(
       existingUsers.map(async (existingUser) => {
-<<<<<<< HEAD
-        existingUsersByEmail.set(existingUser.email, existingUser);
-
-        const existingMembership = contextMembershipsByUser.get(existingUser.id);
-        const organizationMembership = organizationMembershipsByUser.get(existingUser.id);
-
-        if (existingMembership) {
-          logEvent(`User already member of ${entity.entity}`, { user: existingUser.id, id: entity.id });
-
-          // Check if the role needs to be updated (downgrade or upgrade)
-          if (role && existingMembership.role !== role) {
-            await db
-              .update(membershipsTable)
-              .set({ role, modifiedAt: new Date(), modifiedBy: user.id })
-              .where(eq(membershipsTable.id, existingMembership.id));
-
-            logEvent('User role updated', { user: existingUser.id, id: entity.id, type: existingMembership.type, role });
-          }
-        } else {
-          // Check if membership creation is allowed and if invitation is needed
-          const instantCreateMembership =
-            (entity.entity !== 'organization' && organizationMembership) || (entity.entity === 'organization' && existingUser.id === user.id);
-
-          if (instantCreateMembership) {
-            // const parentEntity = parentEntityInfo ? await resolveEntity(parentEntityInfo.entity, parentEntityInfo.idOrSlug) : null;
-
-            // TODO-entitymap map over entityIdFields
-            const [createdMembership] = await Promise.all([
-              // parentEntity ? insertMembership({ user: existingUser, role, entity: parentEntity }) : Promise.resolve(null),
-              insertMembership({ user: existingUser, role, entity: entity }),
-            ]);
-
-            // if (parentEntity && createdParentMembership) {
-            //   // SSE with parentEntity data, to update user's menu
-            //   sendSSEToUsers([existingUser.id], 'add_entity', {
-            //     newItem: { ...parentEntity, membership: createdParentMembership },
-            //     sectionName: menuSections.find((el) => el.entityType === parentEntity.entity)?.name,
-            //   });
-            // }
-
-            // SSE with entity data, to update user's menu
-            sendSSEToUsers([existingUser.id], 'add_entity', {
-              newItem: { ...entity, membership: createdMembership },
-              sectionName: menuSections.find((el) => el.entityType === entity.entity)?.name,
-              // TODO-entitymap map over entityIdFields
-              // ...(parentEntity && { parentSlug: parentEntity.slug }),
-            });
-            // Add email to the invitation list for sending an organization invite to another user
-          } else emailsToSendInvitation.push({ email: existingUser.email, userId: existingUser.id });
-        }
-=======
         const { id: userId, email } = existingUser;
 
         // Filter memberships for current user
@@ -194,7 +96,6 @@
         await insertMembership({ userId: existingUser.id, role, entity, addAssociatedMembership: hasAssociatedMembership });
 
         // TODO: Add SSE to notify user of instant membership creation
->>>>>>> 04f392e0
       }),
     );
 
@@ -214,13 +115,9 @@
       expiresAt: createDate(new TimeSpan(7, 'd')),
       role,
       userId,
-<<<<<<< HEAD
-      organizationId: organization.id,
-=======
       [targetEntityIdField]: entityId,
       ...(associatedEntityIdField && associatedEntityId && { [associatedEntityIdField]: associatedEntityId }), // Include associated entity if applicable
       ...(entityType !== 'organization' && { organizationId: organization.id }), // Add org ID if not an organization
->>>>>>> 04f392e0
     }));
 
     // Generate inactive tokens
@@ -253,11 +150,8 @@
 
     await mailer.prepareEmails<MemberInviteEmailProps, (typeof recipients)[number]>(MemberInviteEmail, emailProps, recipients, user.email);
 
-<<<<<<< HEAD
-=======
     logEvent('Users invited to organization', { organization: organization.id }); // Log invitation event
 
->>>>>>> 04f392e0
     return ctx.json({ success: true }, 200);
   })
   /*
