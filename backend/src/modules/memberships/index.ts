import { and, desc, eq, inArray, or } from 'drizzle-orm';
import { db } from '#/db/db';
import { type MembershipModel, membershipsTable } from '#/db/schema/memberships';

import { config } from 'config';
import { render } from 'jsx-email';
import { generateId } from 'lucia';
import { TimeSpan, createDate } from 'oslo';
import { emailSender } from '#/lib/mailer';
import { InviteMemberEmail } from '../../../emails/member-invite';

import type { OrganizationModel } from '#/db/schema/organizations';
import { projectsToWorkspacesTable } from '#/db/schema/projects-to-workspaces';
import { type TokenModel, tokensTable } from '#/db/schema/tokens';
import { type UserModel, safeUserSelect, usersTable } from '#/db/schema/users';
import { resolveEntity } from '#/lib/entity';
import { type ErrorType, createError, errorResponse } from '#/lib/errors';
import permissionManager from '#/lib/permission-manager';
import { sendSSEToUsers } from '#/lib/sse';
import { logEvent } from '#/middlewares/logger/log-event';
import { CustomHono } from '#/types/common';
import { membershipsTableId, supportedEntityTypes, type supportedModelTypes } from './helpers/create-membership-config';
import { insertMembership } from './helpers/insert-membership';
import membershipRouteConfig from './routes';

const app = new CustomHono();

// Membership endpoints
const membershipsRoutes = app
  /*
   * Invite members to an entity such as an organization
   */
  .openapi(membershipRouteConfig.createMembership, async (ctx) => {
    const { idOrSlug, entityType, organizationId } = ctx.req.valid('query');
    const { emails, role } = ctx.req.valid('json');
    const user = ctx.get('user');

    // Check params
    if (!organizationId || !entityType || !supportedEntityTypes.includes(entityType) || !idOrSlug) {
      return errorResponse(ctx, 403, 'forbidden', 'warn');
    }

    // Fetch organization, user memberships, and context from the database
    const [organization, memberships, context] = await Promise.all([
      resolveEntity('organization', organizationId) as Promise<OrganizationModel>,
      db.select().from(membershipsTable).where(eq(membershipsTable.userId, user.id)),
      resolveEntity(entityType, idOrSlug) as Promise<supportedModelTypes>,
    ]);

    // Check if the user is allowed to perform an update action in the organization
    const isAllowed = permissionManager.isPermissionAllowed(memberships, 'update', organization);

    if (!context || !organization || (!isAllowed && user.role !== 'admin')) {
      return errorResponse(ctx, 403, 'forbidden', 'warn');
    }

    // Normalize emails for consistent comparison
    const normalizedEmails = emails.map((email) => email.toLowerCase());

    // Fetch existing users from the database
    const existingUsers = (await db.select({ user: safeUserSelect }).from(usersTable).where(inArray(usersTable.email, normalizedEmails))).map(
      (eu) => eu.user,
    );

    // Maps to store memberships by existing user
    const organizationMembershipsByUser = new Map<string, MembershipModel>();
    const contextMembershipsByUser = new Map<string, MembershipModel>();

    if (existingUsers.length) {
      // Prepare conditions for fetching existing memberships
      const $where = [
        and(
          eq(membershipsTableId(context), context.id),
          eq(membershipsTable.type, context.entity as MembershipModel['type']),
          inArray(
            membershipsTable.userId,
            existingUsers.map((u) => u.id),
          ),
        ),
      ];

      // Add conditions for organization memberships if applicable
      if (context.entity !== 'organization') {
        $where.push(
          and(
            eq(membershipsTable.organizationId, organizationId),
            eq(membershipsTable.type, 'organization'),
            inArray(
              membershipsTable.userId,
              existingUsers.map((u) => u.id),
            ),
          ),
        );
      }

      // Query existing memberships
      const existingMemberships = await db
        .select()
        .from(membershipsTable)
        .where($where.length > 1 ? or(...$where) : $where[0]);

      // Group memberships by user
      for (const membership of existingMemberships) {
        if (membership.userId && membership.type === 'organization') organizationMembershipsByUser.set(membership.userId, membership);
        if (membership.userId && membership.type === context.entity) contextMembershipsByUser.set(membership.userId, membership);
      }
    }

    // Map to track existing users
    const existingUsersByEmail = new Map<string, UserModel>();

    // Array of emails to send invitations
    const emailsToSendInvitation: string[] = [];

    // Establish memberships for existing users
    await Promise.all(
      existingUsers.map(async (existingUser) => {
        existingUsersByEmail.set(existingUser.email, existingUser);

        const existingMembership = contextMembershipsByUser.get(existingUser.id);
        const organizationMembership = organizationMembershipsByUser.get(existingUser.id);

        if (existingMembership) {
          logEvent(`User already member of ${context.entity}`, { user: existingUser.id, id: context.id });

          // Check if the role needs to be updated (downgrade or upgrade)
          if (role && existingMembership.role !== role) {
            await db
              .update(membershipsTable)
              .set({ role: role as MembershipModel['role'] })
              .where(eq(membershipsTable.id, existingMembership.id));

            logEvent('User role updated', { user: existingUser.id, id: context.id, type: existingMembership.type, role });
          }
        } else {
          // Check if membership creation is allowed and if invitation is needed
          const canCreateMembership = context.entity !== 'organization' || existingUser.id === user.id;
          const needsInvitation =
            (context.entity !== 'organization' && !organizationMembership) || (context.entity === 'organization' && existingUser.id !== user.id);

          if (canCreateMembership) {
            const assignedRole = (role as MembershipModel['role']) || 'member';

            // Insert membership
<<<<<<< HEAD
            const createdMembership = await insertMembership({ user: existingUser, role: assignedRole, entity: context, memberships });
            // if invite to project also add membership to project's workspace
            if (context.entity === 'project') {
              const [{ workspaceId }] = await db
                .select({ workspaceId: projectsToWorkspacesTable.workspaceId })
                .from(projectsToWorkspacesTable)
                .where(eq(projectsToWorkspacesTable.projectId, context.id));
              await db.insert(membershipsTable).values({
                organizationId,
                workspaceId,
                type: 'workspace',
                userId: existingUser.id,
                role: 'member',
                createdBy: user.id,
                order: 1,
              });
              // TODO add SSE to workspace membership 2 ??
            }
=======
            const createdMembership = await insertMembership({ user: existingUser, role: assignedRole, entity: context });
>>>>>>> 2469d0d2

            // Send a Server-Sent Event (SSE) to the newly added user
            sendSSEToUsers([existingUser.id], 'update_entity', {
              ...context,
              membership: createdMembership,
            });
          }

          if (needsInvitation) {
            // Add email to the invitation list for sending an organization invite to another user
            emailsToSendInvitation.push(existingUser.email);
          }
        }
      }),
    );

    // Identify emails that do not have existing users (will need to send a invitation)
    for (const email of normalizedEmails) {
      if (!existingUsersByEmail.has(email)) emailsToSendInvitation.push(email);
    }

    // Send invitations for organization membership
    await Promise.all(
      emailsToSendInvitation.map(async (email) => {
        const targetUser = existingUsersByEmail.get(email);

        const token = generateId(40);
        await db.insert(tokensTable).values({
          id: token,
          type: 'membership_invitation',
          userId: targetUser?.id,
          email: email,
          role: (role as TokenModel['role']) || 'member',
          organizationId: organization.id,
          expiresAt: createDate(new TimeSpan(7, 'd')),
        });

        // Render email template
        const emailHtml = await render(
          InviteMemberEmail({
            userName: targetUser?.name,
            userLanguage: targetUser?.language || user.language,
            userThumbnailUrl: targetUser?.thumbnailUrl,
            inviteBy: user.name,
            inviterEmail: user.email,
            organizationName: organization.name,
            organizationThumbnailUrl: organization.logoUrl || organization.thumbnailUrl,
            token,
          }),
        );

        // Log event for user invitation
        logEvent('User invited to organization', { organization: organization.id });

        // Send invitation email
        emailSender
          .send(config.senderIsReceiver ? user.email : email, `Invitation to ${organization.name} on Cella`, emailHtml, user.email)
          .catch((error) => {
            logEvent('Error sending email', { error: (error as Error).message }, 'error');
          });
      }),
    );

    return ctx.json({ success: true }, 200);
  })
  /*
   * Delete memberships to remove users from entity
   */
  .openapi(membershipRouteConfig.deleteMemberships, async (ctx) => {
    const { idOrSlug, entityType, ids } = ctx.req.valid('query');
    const user = ctx.get('user');

    if (!config.contextEntityTypes.includes(entityType)) return errorResponse(ctx, 404, 'not_found', 'warn');
    // Convert the member ids to an array
    const memberToDeleteIds = Array.isArray(ids) ? ids : [ids];

    // Check if the user has permission to delete the memberships
    const membershipContext = await resolveEntity(entityType, idOrSlug);
    const memberships = await db.select().from(membershipsTable).where(eq(membershipsTable.userId, user.id));

    const isAllowed = permissionManager.isPermissionAllowed(memberships, 'update', membershipContext);

    if (!isAllowed && user.role !== 'admin') {
      return errorResponse(ctx, 403, 'forbidden', 'warn', entityType, { user: user.id, id: membershipContext.id });
    }

    const errors: ErrorType[] = [];

    const where = and(
      eq(membershipsTable.type, entityType),
      or(
        eq(membershipsTable.organizationId, membershipContext.id),
        eq(membershipsTable.workspaceId, membershipContext.id),
        eq(membershipsTable.projectId, membershipContext.id),
      ),
    );

    // Get the user membership
    const [currentUserMembership] = (await db
      .select()
      .from(membershipsTable)
      .where(and(where, eq(membershipsTable.userId, user.id)))) as (MembershipModel | undefined)[];

    // Get the memberships
    const targets = await db
      .select()
      .from(membershipsTable)
      .where(and(inArray(membershipsTable.userId, memberToDeleteIds), where));

    // Check if the memberships exist
    for (const id of memberToDeleteIds) {
      if (!targets.some((target) => target.userId === id)) {
        errors.push(createError(ctx, 404, 'not_found', 'warn', entityType, { user: id }));
      }
    }

    // Filter out memberships that the user doesn't have permission to delete
    const allowedTargets = targets.filter((target) => {
      if (user.role !== 'admin' && currentUserMembership?.role !== 'admin') {
        errors.push(
          createError(ctx, 403, 'delete_forbidden', 'warn', entityType, {
            user: target.userId,
            membership: target.id,
          }),
        );
        return false;
      }

      return true;
    });

    // If the user doesn't have permission to delete any of the memberships, return an error
    if (allowedTargets.length === 0) {
      return ctx.json({ success: false, errors: errors }, 200);
    }

    // Delete the memberships
    await db.delete(membershipsTable).where(
      inArray(
        membershipsTable.id,
        allowedTargets.map((target) => target.id),
      ),
    );

    // Send SSE events for the memberships that were deleted
    for (const membership of allowedTargets) {
      // Send the event to the user if they are a member of the organization
      const memberIds = targets.map((el) => el.userId).filter(Boolean) as string[];
      sendSSEToUsers(memberIds, 'remove_entity', { id: membershipContext.id, entity: membershipContext.entity });

      logEvent('Member deleted', { membership: membership.id });
    }

    return ctx.json({ success: true, errors }, 200);
  })
  /*
   * Update user membership
   */
  .openapi(membershipRouteConfig.updateMembership, async (ctx) => {
    const { id: membershipId } = ctx.req.valid('param');
    const { role, archived, muted, order } = ctx.req.valid('json');
    const user = ctx.get('user');

    let orderToUpdate = order;
    // Get the membership
    const [membershipToUpdate] = await db.select().from(membershipsTable).where(eq(membershipsTable.id, membershipId));
    if (!membershipToUpdate) return errorResponse(ctx, 404, 'not_found', 'warn', 'user', { membership: membershipId });

    const updatedType = membershipToUpdate.type;

    // on restore item set last order in memberships
    if (archived === false) {
      const [lastOrderMembership] = await db
        .select()
        .from(membershipsTable)
        .where(and(eq(membershipsTable.type, updatedType), eq(membershipsTable.userId, user.id)))
        .orderBy(desc(membershipsTable.order))
        .limit(1);
      const ceilOrder = Math.ceil(lastOrderMembership.order);
      orderToUpdate = lastOrderMembership.order === ceilOrder ? ceilOrder + 1 : ceilOrder;
    }

    // TODO: Refactor
    const membershipContext = await resolveEntity(
      updatedType,
      membershipToUpdate.projectId || membershipToUpdate.workspaceId || membershipToUpdate.organizationId || '',
    );

    // Check if user has permission to someone elses membership
    if (user.id !== membershipToUpdate.userId) {
      const permissionMemberships = await db
        .select()
        .from(membershipsTable)
        .where(and(eq(membershipsTable.type, updatedType), eq(membershipsTable.userId, user.id)));
      const isAllowed = permissionManager.isPermissionAllowed(permissionMemberships, 'update', membershipContext);
      if (!isAllowed && user.role !== 'admin') {
        return errorResponse(ctx, 403, 'forbidden', 'warn', updatedType, { user: user.id, id: membershipContext.id });
      }
    }

    const [updatedMembership] = await db
      .update(membershipsTable)
      .set({
        role,
        ...(orderToUpdate !== undefined && { order: orderToUpdate }),
        ...(muted !== undefined && { muted }),
        ...(archived !== undefined && { archived }),
        modifiedBy: user.id,
        modifiedAt: new Date(),
      })
      .where(and(eq(membershipsTable.id, membershipId)))
      .returning();

    const allMembers = await db
      .select({ id: membershipsTable.userId })
      .from(membershipsTable)
      .where(
        and(
          eq(membershipsTable.type, updatedType),
          or(
            eq(membershipsTable.organizationId, membershipContext.id),
            eq(membershipsTable.workspaceId, membershipContext.id),
            eq(membershipsTable.projectId, membershipContext.id),
          ),
        ),
      );

    const membersIds = allMembers.map((member) => member.id).filter(Boolean) as string[];
    sendSSEToUsers(membersIds, 'update_entity', {
      ...membershipContext,
      membership: updatedMembership,
    });

    logEvent('Membership updated', { user: updatedMembership.userId, membership: updatedMembership.id });

    return ctx.json(
      {
        success: true,
        data: updatedMembership,
      },
      200,
    );
  });

export type AppMembershipsType = typeof membershipsRoutes;

export default membershipsRoutes;<|MERGE_RESOLUTION|>--- conflicted
+++ resolved
@@ -10,7 +10,6 @@
 import { InviteMemberEmail } from '../../../emails/member-invite';
 
 import type { OrganizationModel } from '#/db/schema/organizations';
-import { projectsToWorkspacesTable } from '#/db/schema/projects-to-workspaces';
 import { type TokenModel, tokensTable } from '#/db/schema/tokens';
 import { type UserModel, safeUserSelect, usersTable } from '#/db/schema/users';
 import { resolveEntity } from '#/lib/entity';
@@ -142,28 +141,7 @@
             const assignedRole = (role as MembershipModel['role']) || 'member';
 
             // Insert membership
-<<<<<<< HEAD
-            const createdMembership = await insertMembership({ user: existingUser, role: assignedRole, entity: context, memberships });
-            // if invite to project also add membership to project's workspace
-            if (context.entity === 'project') {
-              const [{ workspaceId }] = await db
-                .select({ workspaceId: projectsToWorkspacesTable.workspaceId })
-                .from(projectsToWorkspacesTable)
-                .where(eq(projectsToWorkspacesTable.projectId, context.id));
-              await db.insert(membershipsTable).values({
-                organizationId,
-                workspaceId,
-                type: 'workspace',
-                userId: existingUser.id,
-                role: 'member',
-                createdBy: user.id,
-                order: 1,
-              });
-              // TODO add SSE to workspace membership 2 ??
-            }
-=======
             const createdMembership = await insertMembership({ user: existingUser, role: assignedRole, entity: context });
->>>>>>> 2469d0d2
 
             // Send a Server-Sent Event (SSE) to the newly added user
             sendSSEToUsers([existingUser.id], 'update_entity', {
