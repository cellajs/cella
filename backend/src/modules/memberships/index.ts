import { db } from '#/db/db';
import { type MembershipModel, membershipsTable } from '#/db/schema/memberships';
import { and, desc, eq, inArray, or } from 'drizzle-orm';

import { emailSender } from '#/lib/mailer';
import { config } from 'config';
import { render } from 'jsx-email';
import { generateId } from 'lucia';
import { TimeSpan, createDate } from 'oslo';
import { InviteMemberEmail } from '../../../emails/member-invite';

import type { OrganizationModel } from '#/db/schema/organizations';
import { type TokenModel, tokensTable } from '#/db/schema/tokens';
<<<<<<< HEAD
import { type UserModel, safeUserSelect } from '#/db/schema/users';
=======
import { type UserModel, usersTable } from '#/db/schema/users';
import { getUsersByConditions } from '#/db/util';
>>>>>>> af99035d
import { resolveEntity } from '#/lib/entity';
import { type ErrorType, createError, errorResponse } from '#/lib/errors';
import permissionManager from '#/lib/permission-manager';
import { sendSSEToUsers } from '#/lib/sse';
import { logEvent } from '#/middlewares/logger/log-event';
import { CustomHono } from '#/types/common';
import { insertMembership } from './helpers/insert-membership';
import membershipRouteConfig from './routes';

const app = new CustomHono();

// Membership endpoints
const membershipsRoutes = app
  /*
   * Invite members to an entity such as an organization
   */
  .openapi(membershipRouteConfig.createMembership, async (ctx) => {
    const { idOrSlug, entityType, organizationId } = ctx.req.valid('query');
    const { emails, role } = ctx.req.valid('json');
    const user = ctx.get('user');

    // Check params
    if (!organizationId || !entityType || !config.contextEntityTypes.includes(entityType) || !idOrSlug) {
      return errorResponse(ctx, 403, 'forbidden', 'warn');
    }

    // Fetch organization, user memberships, and context from the database
    const [organization, memberships, context] = await Promise.all([
      resolveEntity('organization', organizationId) as Promise<OrganizationModel>,
      db.select().from(membershipsTable).where(eq(membershipsTable.userId, user.id)),
      resolveEntity(entityType, idOrSlug),
    ]);

    // Check if the user is allowed to perform an update action in the organization
    const isAllowed = permissionManager.isPermissionAllowed(memberships, 'update', organization);

    if (!context || !organization || (!isAllowed && user.role !== 'admin')) {
      return errorResponse(ctx, 403, 'forbidden', 'warn');
    }

    // Normalize emails for consistent comparison
    const normalizedEmails = emails.map((email) => email.toLowerCase());

    // Fetch existing users from the database
<<<<<<< HEAD
    const existingUsers = await db.select().from(safeUserSelect).where(inArray(safeUserSelect.email, normalizedEmails));
=======
    const existingUsers = await getUsersByConditions([inArray(usersTable.email, normalizedEmails)]);
>>>>>>> af99035d

    // Maps to store memberships by existing user
    const organizationMembershipsByUser = new Map<string, MembershipModel>();
    const contextMembershipsByUser = new Map<string, MembershipModel>();

    if (existingUsers.length) {
      // Prepare conditions for fetching existing memberships
      const $where = [
        and(
          eq(membershipsTable[`${context.entity}Id`], context.id),
          eq(membershipsTable.type, context.entity as MembershipModel['type']),
          inArray(
            membershipsTable.userId,
            existingUsers.map((u) => u.id),
          ),
        ),
      ];

      // Add conditions for organization memberships if applicable
      if (context.entity !== 'organization') {
        $where.push(
          and(
            eq(membershipsTable.organizationId, organizationId),
            eq(membershipsTable.type, 'organization'),
            inArray(
              membershipsTable.userId,
              existingUsers.map((u) => u.id),
            ),
          ),
        );
      }

      // Query existing memberships
      const existingMemberships = await db
        .select()
        .from(membershipsTable)
        .where($where.length > 1 ? or(...$where) : $where[0]);

      // Group memberships by user
      for (const membership of existingMemberships) {
        if (membership.userId && membership.type === 'organization') organizationMembershipsByUser.set(membership.userId, membership);
        if (membership.userId && membership.type === context.entity) contextMembershipsByUser.set(membership.userId, membership);
      }
    }

    // Map to track existing users
    const existingUsersByEmail = new Map<string, UserModel>();

    // Array of emails to send invitations
    const emailsToSendInvitation: string[] = [];

    // Establish memberships for existing users
    await Promise.all(
      existingUsers.map(async (existingUser) => {
        existingUsersByEmail.set(existingUser.email, existingUser);

        const existingMembership = contextMembershipsByUser.get(existingUser.id);
        const organizationMembership = organizationMembershipsByUser.get(existingUser.id);

        if (existingMembership) {
          logEvent(`User already member of ${context.entity}`, { user: existingUser.id, id: context.id });

          // Check if the role needs to be updated (downgrade or upgrade)
          if (role && existingMembership.role !== role) {
            await db
              .update(membershipsTable)
              .set({ role: role as MembershipModel['role'] })
              .where(eq(membershipsTable.id, existingMembership.id));

            logEvent('User role updated', { user: existingUser.id, id: context.id, type: existingMembership.type, role });
          }
        } else {
          // Check if membership creation is allowed and if invitation is needed
          const canCreateMembership = context.entity !== 'organization' || existingUser.id === user.id;
          const needsInvitation =
            (context.entity !== 'organization' && !organizationMembership) || (context.entity === 'organization' && existingUser.id !== user.id);

          if (canCreateMembership) {
            const assignedRole = (role as MembershipModel['role']) || 'member';

            // Insert membership
            const createdMembership = await insertMembership({ user: existingUser, role: assignedRole, entity: context });

            // Send a Server-Sent Event (SSE) to the newly added user
            sendSSEToUsers([existingUser.id], 'update_entity', {
              ...context,
              membership: createdMembership,
            });
          }

          if (needsInvitation) {
            // Add email to the invitation list for sending an organization invite to another user
            emailsToSendInvitation.push(existingUser.email);
          }
        }
      }),
    );

    // Identify emails that do not have existing users (will need to send a invitation)
    for (const email of normalizedEmails) {
      if (!existingUsersByEmail.has(email)) emailsToSendInvitation.push(email);
    }

    // Send invitations for organization membership
    await Promise.all(
      emailsToSendInvitation.map(async (email) => {
        const targetUser = existingUsersByEmail.get(email);

        const token = generateId(40);
        await db.insert(tokensTable).values({
          id: token,
          type: 'membership_invitation',
          userId: targetUser?.id,
          email: email,
          role: (role as TokenModel['role']) || 'member',
          organizationId: organization.id,
          expiresAt: createDate(new TimeSpan(7, 'd')),
        });

        // Render email template
        const emailHtml = await render(
          InviteMemberEmail({
            userName: targetUser?.name,
            userLanguage: targetUser?.language || user.language,
            userThumbnailUrl: targetUser?.thumbnailUrl,
            inviteBy: user.name,
            inviterEmail: user.email,
            organizationName: organization.name,
            organizationThumbnailUrl: organization.logoUrl || organization.thumbnailUrl,
            token,
          }),
        );

        // Log event for user invitation
        logEvent('User invited to organization', { organization: organization.id });

        // Send invitation email
        emailSender
          .send(config.senderIsReceiver ? user.email : email, `Invitation to ${organization.name} on Cella`, emailHtml, user.email)
          .catch((error) => {
            logEvent('Error sending email', { error: (error as Error).message }, 'error');
          });
      }),
    );

    return ctx.json({ success: true }, 200);
  })
  /*
   * Delete memberships to remove users from entity
   */
  .openapi(membershipRouteConfig.deleteMemberships, async (ctx) => {
    const { idOrSlug, entityType, ids } = ctx.req.valid('query');
    const user = ctx.get('user');

    if (!config.contextEntityTypes.includes(entityType)) return errorResponse(ctx, 404, 'not_found', 'warn');
    // Convert the member ids to an array
    const memberToDeleteIds = Array.isArray(ids) ? ids : [ids];

    // Check if the user has permission to delete the memberships
    const membershipContext = await resolveEntity(entityType, idOrSlug);
    const memberships = await db.select().from(membershipsTable).where(eq(membershipsTable.userId, user.id));

    const isAllowed = permissionManager.isPermissionAllowed(memberships, 'update', membershipContext);

    if (!isAllowed && user.role !== 'admin') {
      return errorResponse(ctx, 403, 'forbidden', 'warn', entityType, { user: user.id, id: membershipContext.id });
    }

    const errors: ErrorType[] = [];

    const filters = and(eq(membershipsTable.type, entityType), or(eq(membershipsTable[`${entityType}Id`], membershipContext.id)));

    // Get the user membership
    const [currentUserMembership] = (await db
      .select()
      .from(membershipsTable)
      .where(and(filters, eq(membershipsTable.userId, user.id)))) as (MembershipModel | undefined)[];

    // Get the memberships
    const targets = await db
      .select()
      .from(membershipsTable)
      .where(and(inArray(membershipsTable.userId, memberToDeleteIds), filters));

    // Check if the memberships exist
    for (const id of memberToDeleteIds) {
      if (!targets.some((target) => target.userId === id)) {
        errors.push(createError(ctx, 404, 'not_found', 'warn', entityType, { user: id }));
      }
    }

    // Filter out memberships that the user doesn't have permission to delete
    const allowedTargets = targets.filter((target) => {
      if (user.role !== 'admin' && currentUserMembership?.role !== 'admin') {
        errors.push(
          createError(ctx, 403, 'delete_forbidden', 'warn', entityType, {
            user: target.userId,
            membership: target.id,
          }),
        );
        return false;
      }

      return true;
    });

    // If the user doesn't have permission to delete any of the memberships, return an error
    if (allowedTargets.length === 0) {
      return ctx.json({ success: false, errors: errors }, 200);
    }

    // Delete the memberships
    await db.delete(membershipsTable).where(
      inArray(
        membershipsTable.id,
        allowedTargets.map((target) => target.id),
      ),
    );

    // Send SSE events for the memberships that were deleted
    for (const membership of allowedTargets) {
      // Send the event to the user if they are a member of the organization
      const memberIds = targets.map((el) => el.userId).filter(Boolean) as string[];
      sendSSEToUsers(memberIds, 'remove_entity', { id: membershipContext.id, entity: membershipContext.entity });

      logEvent('Member deleted', { membership: membership.id });
    }

    return ctx.json({ success: true, errors }, 200);
  })
  /*
   * Update user membership
   */
  .openapi(membershipRouteConfig.updateMembership, async (ctx) => {
    const { id: membershipId } = ctx.req.valid('param');
    const { role, archived, muted, order } = ctx.req.valid('json');
    const user = ctx.get('user');

    let orderToUpdate = order;
    // Get the membership
    const [membershipToUpdate] = await db.select().from(membershipsTable).where(eq(membershipsTable.id, membershipId));
    if (!membershipToUpdate) return errorResponse(ctx, 404, 'not_found', 'warn', 'user', { membership: membershipId });

    const updatedType = membershipToUpdate.type;

    // on restore item set last order in memberships
    if (archived === false) {
      const [lastOrderMembership] = await db
        .select()
        .from(membershipsTable)
        .where(and(eq(membershipsTable.type, updatedType), eq(membershipsTable.userId, user.id)))
        .orderBy(desc(membershipsTable.order))
        .limit(1);
      const ceilOrder = Math.ceil(lastOrderMembership.order);
      orderToUpdate = lastOrderMembership.order === ceilOrder ? ceilOrder + 1 : ceilOrder;
    }

    const membershipContext = await resolveEntity(updatedType, membershipToUpdate[`${updatedType}Id`] || '');

    // Check if user has permission to someone elses membership
    if (user.id !== membershipToUpdate.userId) {
      const permissionMemberships = await db
        .select()
        .from(membershipsTable)
        .where(and(eq(membershipsTable.type, updatedType), eq(membershipsTable.userId, user.id)));
      const isAllowed = permissionManager.isPermissionAllowed(permissionMemberships, 'update', membershipContext);
      if (!isAllowed && user.role !== 'admin') {
        return errorResponse(ctx, 403, 'forbidden', 'warn', updatedType, { user: user.id, id: membershipContext.id });
      }
    }

    const [updatedMembership] = await db
      .update(membershipsTable)
      .set({
        role,
        ...(orderToUpdate !== undefined && { order: orderToUpdate }),
        ...(muted !== undefined && { muted }),
        ...(archived !== undefined && { archived }),
        modifiedBy: user.id,
        modifiedAt: new Date(),
      })
      .where(and(eq(membershipsTable.id, membershipId)))
      .returning();

    sendSSEToUsers([membershipToUpdate.userId], 'update_entity', {
      ...membershipContext,
      membership: updatedMembership,
    });

    logEvent('Membership updated', { user: updatedMembership.userId, membership: updatedMembership.id });

    return ctx.json(
      {
        success: true,
        data: updatedMembership,
      },
      200,
    );
  });

export type AppMembershipsType = typeof membershipsRoutes;

export default membershipsRoutes;<|MERGE_RESOLUTION|>--- conflicted
+++ resolved
@@ -11,12 +11,8 @@
 
 import type { OrganizationModel } from '#/db/schema/organizations';
 import { type TokenModel, tokensTable } from '#/db/schema/tokens';
-<<<<<<< HEAD
-import { type UserModel, safeUserSelect } from '#/db/schema/users';
-=======
 import { type UserModel, usersTable } from '#/db/schema/users';
 import { getUsersByConditions } from '#/db/util';
->>>>>>> af99035d
 import { resolveEntity } from '#/lib/entity';
 import { type ErrorType, createError, errorResponse } from '#/lib/errors';
 import permissionManager from '#/lib/permission-manager';
@@ -61,11 +57,7 @@
     const normalizedEmails = emails.map((email) => email.toLowerCase());
 
     // Fetch existing users from the database
-<<<<<<< HEAD
-    const existingUsers = await db.select().from(safeUserSelect).where(inArray(safeUserSelect.email, normalizedEmails));
-=======
     const existingUsers = await getUsersByConditions([inArray(usersTable.email, normalizedEmails)]);
->>>>>>> af99035d
 
     // Maps to store memberships by existing user
     const organizationMembershipsByUser = new Map<string, MembershipModel>();
