--- conflicted
+++ resolved
@@ -1,12 +1,12 @@
-import { and, desc, eq, inArray, or } from 'drizzle-orm';
 import { db } from '#/db/db';
 import { type MembershipModel, membershipsTable } from '#/db/schema/memberships';
-
+import { and, desc, eq, inArray, or } from 'drizzle-orm';
+
+import { emailSender } from '#/lib/mailer';
 import { config } from 'config';
 import { render } from 'jsx-email';
 import { generateId } from 'lucia';
 import { TimeSpan, createDate } from 'oslo';
-import { emailSender } from '#/lib/mailer';
 import { InviteMemberEmail } from '../../../emails/member-invite';
 
 import type { OrganizationModel } from '#/db/schema/organizations';
@@ -229,18 +229,7 @@
 
     const errors: ErrorType[] = [];
 
-<<<<<<< HEAD
-    const where = and(
-      eq(membershipsTable.type, entityType),
-      or(
-        eq(membershipsTable.organizationId, membershipContext.id),
-        eq(membershipsTable.workspaceId, membershipContext.id),
-        eq(membershipsTable.projectId, membershipContext.id),
-      ),
-    );
-=======
     const filters = and(eq(membershipsTable.type, entityType), or(eq(membershipsTable[`${entityType}Id`], membershipContext.id)));
->>>>>>> 7039c547
 
     // Get the user membership
     const [currentUserMembership] = (await db
@@ -327,15 +316,7 @@
       orderToUpdate = lastOrderMembership.order === ceilOrder ? ceilOrder + 1 : ceilOrder;
     }
 
-<<<<<<< HEAD
-    // TODO: Refactor
-    const membershipContext = await resolveEntity(
-      updatedType,
-      membershipToUpdate.projectId || membershipToUpdate.workspaceId || membershipToUpdate.organizationId || '',
-    );
-=======
-    const membershipContext = await resolveEntity(updatedType, membershipToUpdate[`${updatedType}Id`]);
->>>>>>> 7039c547
+    const membershipContext = await resolveEntity(updatedType, membershipToUpdate[`${updatedType}Id`] || '');
 
     // Check if user has permission to someone elses membership
     if (user.id !== membershipToUpdate.userId) {
@@ -365,20 +346,7 @@
     const allMembers = await db
       .select({ id: membershipsTable.userId })
       .from(membershipsTable)
-<<<<<<< HEAD
-      .where(
-        and(
-          eq(membershipsTable.type, updatedType),
-          or(
-            eq(membershipsTable.organizationId, membershipContext.id),
-            eq(membershipsTable.workspaceId, membershipContext.id),
-            eq(membershipsTable.projectId, membershipContext.id),
-          ),
-        ),
-      );
-=======
       .where(and(eq(membershipsTable.type, updatedType), eq(membershipsTable[`${updatedType}Id`], membershipContext.id)));
->>>>>>> 7039c547
 
     const membersIds = allMembers.map((member) => member.id).filter(Boolean) as string[];
 
