--- conflicted
+++ resolved
@@ -19,11 +19,7 @@
 import { sendSSEToUsers } from '#/lib/sse';
 import { logEvent } from '#/middlewares/logger/log-event';
 import { getValidEntity } from '#/permissions/get-valid-entity';
-<<<<<<< HEAD
-import { CustomHono } from '#/types/common';
-=======
 import type { Env } from '#/types/app';
->>>>>>> fe037913
 import { memberCountsQuery } from '#/utils/counts';
 import { nanoid } from '#/utils/nanoid';
 import { getOrderColumn } from '#/utils/order-column';
