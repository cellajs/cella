--- conflicted
+++ resolved
@@ -1,5 +1,5 @@
 import { appConfig, type ContextEntityType } from 'config';
-import { inArray, max } from 'drizzle-orm';
+import { and, eq, inArray, max } from 'drizzle-orm';
 import { db } from '#/db/db';
 import { InsertMembershipModel, type MembershipModel, membershipsTable } from '#/db/schema/memberships';
 import type { EntityModel } from '#/lib/entity';
@@ -11,47 +11,19 @@
   organizationId?: string;
 };
 
-/**
- * Helpers to find associated entity details for a given entity.
- * @param entity - entity to find associated entities for
- * @returns
- */
-export const getAssociatedEntityDetails = <T extends ContextEntityType>(entity: EntityModel<T>) => {
-  // Find a parent/associated relationship for the entity's type
-  const relation = appConfig.menuStructure.find((rel) => rel.subentityType === entity.entityType);
-  if (!relation) return null;
-
-  // Resolve parent type and its id field
-  const type = relation.entityType;
-  const field = appConfig.entityIdFields[type] ?? null;
-  if (!field || !(field in entity)) return null;
-
-  // Read the associated entity id from the current entity
-  const id = entity[field as keyof typeof entity] as string;
-  return { id, type, field };
-};
-
 interface Props<T> {
   userId: string;
   role: MembershipModel['role'];
   entity: T;
-  activate: boolean;
   createdBy?: string;
-<<<<<<< HEAD
   tokenId?: string | null;
-=======
->>>>>>> 6f407ed7
 }
 
 /**
- * Batch insert memberships for existing users.
+ * Inserts a new membership for a user, linking user to both target entity
+ * and its associated entity (if applicable). Function calculates
+ * next available order number and handles token-based memberships.
  *
- * - Ensures organization membership exists for non-organization entities.
- * - Ensures associated parent membership exists when applicable.
- * - Inserts the target entity membership (inactive if activate=false).
- * - Computes per-user 'order' in a single grouped query and increments by 10.
- *
-<<<<<<< HEAD
  * @param info.userId - user ID to be added to membership.
  * @param info.role - Role of user within entity.
  * @param info.entity - Entity to which membership belongs.
@@ -111,7 +83,59 @@
       })
       .onConflictDoNothing(); // Do nothing if already exist
   }
-=======
+
+  // Insert target entity membership
+  const [result] = await db
+    .insert(membershipsTable)
+    .values({
+      ...baseMembership,
+      contextType: entity.entityType,
+      ...(entity.entityType !== 'organization' && { [entityIdField]: entity.id }),
+      ...(associatedEntity && { [associatedEntity.field]: associatedEntity.id }),
+    })
+    .returning(membershipBaseSelect);
+
+  logEvent('info', `User added to ${entity.entityType}`, { userId: userId, [entityIdField]: entity.id }); // Log event
+
+  return result;
+};
+
+/**
+ * Helpers to find associated entity details for a given entity.
+ * @param entity - entity to find associated entities for
+ * @returns
+ */
+export const getAssociatedEntityDetails = <T extends ContextEntityType>(entity: EntityModel<T>) => {
+  // Find a parent/associated relationship for the entity's type
+  const relation = appConfig.menuStructure.find((rel) => rel.subentityType === entity.entityType);
+  if (!relation) return null;
+
+  // Resolve parent type and its id field
+  const type = relation.entityType;
+  const field = appConfig.entityIdFields[type] ?? null;
+  if (!field || !(field in entity)) return null;
+
+  // Read the associated entity id from the current entity
+  const id = entity[field as keyof typeof entity] as string;
+  return { id, type, field };
+};
+
+interface Props<T> {
+  userId: string;
+  role: MembershipModel['role'];
+  entity: T;
+  activate: boolean;
+  createdBy?: string;
+}
+
+/**
+ * Batch insert memberships for existing users.
+ *
+ * - Ensures organization membership exists for non-organization entities.
+ * - Ensures associated parent membership exists when applicable.
+ * - Inserts the target entity membership (inactive if activate=false).
+ * - Computes per-user 'order' in a single grouped query and increments by 10.
+ *
  * @param items - membership requests for existing users
  * @returns inserted target memberships (MembershipBaseModel)
  */
@@ -121,7 +145,6 @@
 
   // Collect the distinct userIds appearing in this batch (for order calc)
   const userIds = Array.from(new Set(items.map((i) => i.userId)));
->>>>>>> 6f407ed7
 
   // Fetch per-user max(order) in one query to determine the next order baseline
   const maxOrderRows =
