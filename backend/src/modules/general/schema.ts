--- conflicted
+++ resolved
@@ -18,18 +18,7 @@
 import { userSchema } from '../users/schema';
 import { createEntitiesSchema } from '#/lib/schema-utils';
 
-<<<<<<< HEAD
-export const publicCountsSchema = z.object({
-  users: z.number(),
-  organizations: z.number(),
-  workspaces: z.number(),
-  projects: z.number(),
-  tasks: z.number(),
-  labels: z.number(),
-});
-=======
 export const publicCountsSchema = createEntitiesSchema(() => z.number());
->>>>>>> 2469d0d2
 
 export const checkTokenSchema = z.object({
   type: createSelectSchema(tokensTable).shape.type,
