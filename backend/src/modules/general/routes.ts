--- conflicted
+++ resolved
@@ -4,7 +4,6 @@
 import { createRouteConfig } from '../../lib/route-config';
 import { anyTenantGuard, authGuard, publicGuard, systemGuard } from '../../middlewares/guard';
 import { authRateLimiter, rateLimiter } from '../../middlewares/rate-limiter';
-<<<<<<< HEAD
 import {
   acceptInviteJsonSchema,
   accessReqSchema,
@@ -14,10 +13,6 @@
   suggestionsSchema,
   tokensSchema,
 } from './schema';
-import { resourceTypeSchema } from '../../lib/common-schemas';
-=======
-import { acceptInviteJsonSchema, inviteJsonSchema, inviteQuerySchema, suggestionsSchema, tokensSchema } from './schema';
->>>>>>> 20f80633
 
 export const getUploadTokenRouteConfig = createRouteConfig({
   method: 'get',
