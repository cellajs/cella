import { and, eq, ilike, or } from 'drizzle-orm';
import { emailSender } from '../../../../email';
import { InviteEmail } from '../../../../email/emails/invite';

import { render } from '@react-email/render';
import { config } from 'config';
import { env } from 'env';
import { streamSSE, type SSEStreamingApi } from 'hono/streaming';
import jwt from 'jsonwebtoken';
<<<<<<< HEAD
import { type User, generateId } from 'lucia';
import { TimeSpan, createDate, isWithinExpirationDate } from 'oslo';
=======
import { generateId, type User } from 'lucia';
import { TimeSpan, createDate } from 'oslo';
>>>>>>> aa129deb

import { db } from '../../db/db';

import { EventName, Paddle } from '@paddle/paddle-node-sdk';
import { membershipsTable, type MembershipModel } from '../../db/schema/memberships';
import { organizationsTable, type OrganizationModel } from '../../db/schema/organizations';
import { tokensTable } from '../../db/schema/tokens';
import { usersTable } from '../../db/schema/users';
import { workspacesTable } from '../../db/schema/workspaces';
import { errorResponse } from '../../lib/errors';
import { i18n } from '../../lib/i18n';
import { sendSSE } from '../../lib/sse';
import auth from '../../middlewares/guard/auth';
import { logEvent } from '../../middlewares/logger/log-event';
import { CustomHono } from '../../types/common';
import { membershipSchema } from '../organizations/schema';
import { apiUserSchema } from '../users/schema';
import { checkSlugAvailable } from './helpers/check-slug';
import {
  acceptInviteRouteConfig,
  checkSlugRouteConfig,
  checkTokenRouteConfig,
  getUploadTokenRouteConfig,
  inviteRouteConfig,
  paddleWebhookRouteConfig,
  suggestionsConfig,
} from './routes';
import { checkRole } from './helpers/check-role';

const paddle = new Paddle(env.PADDLE_API_KEY || '');

const app = new CustomHono();

export const streams = new Map<string, SSEStreamingApi>();

// * General endpoints
const generalRoutes = app
  /*
   * Get upload token
   */
  .openapi(getUploadTokenRouteConfig, async (ctx) => {
    const isPublic = ctx.req.query('public');
    const user = ctx.get('user');
    // TODO: validate query param organization?
    const organizationId = ctx.req.query('organizationId');

    const sub = organizationId ? `${organizationId}/${user.id}` : user.id;

    const token = jwt.sign(
      {
        sub: sub,
        public: isPublic === 'true',
        imado: !!env.AWS_S3_UPLOAD_ACCESS_KEY_ID,
      },
      env.TUS_UPLOAD_API_SECRET,
    );

    return ctx.json({
      success: true,
      data: token,
    });
  })
  /*
   * Check if slug is available
   */
  .openapi(checkSlugRouteConfig, async (ctx) => {
    const { slug } = ctx.req.valid('param');

    const slugAvailable = await checkSlugAvailable(slug);

    return ctx.json({
      success: true,
      data: slugAvailable,
    });
  })
  /*
   * Check token (token validation)
   */
  .openapi(checkTokenRouteConfig, async (ctx) => {
    const token = ctx.req.valid('param').token;

    // Check if token exists
    const [tokenRecord] = await db
      .select()
      .from(tokensTable)
      .where(and(eq(tokensTable.id, token)));
<<<<<<< HEAD

    console.log('tokenRecord', tokenRecord);

    // if (!tokenRecord?.email) return errorResponse(ctx, 404, 'not_found', 'warn', 'token');

    // const [user] = await db.select().from(usersTable).where(eq(usersTable.email, tokenRecord.email));
    // if (!user) return errorResponse(ctx, 404, 'not_found', 'warn', 'user');

    // For reset token: check if token has valid user
    // if (tokenRecord.type === 'PASSWORD_RESET') {
    //   const [user] = await db.select().from(usersTable).where(eq(usersTable.email, tokenRecord.email));
    //   if (!user) return errorResponse(ctx, 404, 'not_found', 'warn', 'user');
    // }
=======
    if (!tokenRecord?.email) return errorResponse(ctx, 404, 'not_found', 'warn');

    // For reset token: check if token has valid user
    if (tokenRecord.type === 'PASSWORD_RESET') {
      const [user] = await db.select().from(usersTable).where(eq(usersTable.email, tokenRecord.email));
      if (!user) return errorResponse(ctx, 404, 'not_found', 'warn', 'USER');
    }
>>>>>>> aa129deb

    // For system invitation token: check if user email is not already in the system
    // if (tokenRecord.type === 'SYSTEM_INVITATION') {
    //   const [user] = await db.select().from(usersTable).where(eq(usersTable.email, tokenRecord.email));
    //   if (user) return errorResponse(ctx, 409, 'email_exists', 'error');
    // }

    return ctx.json({
      success: true,
      data: {
        type: tokenRecord.type,
        // TODO: review
        email: tokenRecord.email || '',
      },
    });
  })
  /*
   * Invite users to the system or members to an organization
   */
  .openapi(inviteRouteConfig, async (ctx) => {
    const { emails, role } = ctx.req.valid('json');
    const user = ctx.get('user');
    const organization = ctx.get('organization') as OrganizationModel | undefined;

    if (!organization && user.role !== 'ADMIN') {
      return errorResponse(ctx, 403, 'forbidden', 'warn');
    }

    if (organization && !checkRole(membershipSchema, role)) {
      return errorResponse(ctx, 400, 'invalid_role', 'warn');
    }

    if (!organization && !checkRole(apiUserSchema, role)) {
      return errorResponse(ctx, 400, 'invalid_role', 'warn');
    }

    for (const email of emails) {
      const [targetUser] = (await db.select().from(usersTable).where(eq(usersTable.email, email.toLowerCase()))) as (User | undefined)[];

      // Check if it's invitation to organization
      if (targetUser && organization) {
        // Check if user is already member of organization
        const [existingMembership] = await db
          .select()
          .from(membershipsTable)
          .where(and(eq(membershipsTable.organizationId, organization.id), eq(membershipsTable.userId, targetUser.id)));
        if (existingMembership) {
          logEvent('User already member of organization', { user: targetUser.id, organization: organization.id });

<<<<<<< HEAD
          // Update role if different
          if (role && existingMembership.role !== role) {
=======
          if (role && existingMembership.role !== role && existingMembership.organizationId) {
>>>>>>> aa129deb
            await db
              .update(membershipsTable)
              .set({ role: role as MembershipModel['role'] })
              .where(
                and(eq(membershipsTable.organizationId, existingMembership.organizationId), eq(membershipsTable.userId, existingMembership.userId)),
              );
            logEvent('User role updated', { user: targetUser.id, organization: organization.id, role });

            sendSSE(targetUser.id, 'update_organization', {
              ...organization,
              userRole: role,
              type: 'ORGANIZATION',
            });
          }

          continue;
        }

        // Check if user is trying to invite themselves
        if (user.id === targetUser.id) {
          await db
            .insert(membershipsTable)
            .values({
              organizationId: organization.id,
              userId: user.id,
              role: (role as MembershipModel['role']) || 'MEMBER',
              createdBy: user.id,
            })
            .returning();

          logEvent('User added to organization', { user: user.id, organization: organization.id });

          sendSSE(user.id, 'new_membership', {
            ...organization,
            userRole: role || 'MEMBER',
          });

          continue;
        }
      }

      const token = generateId(40);
      await db.insert(tokensTable).values({
        id: token,
        type: organization ? 'ORGANIZATION_INVITATION' : 'SYSTEM_INVITATION',
        userId: targetUser?.id,
        email: email.toLowerCase(),
        role: role || 'USER',
        organizationId: organization?.id,
        expiresAt: createDate(new TimeSpan(7, 'd')),
      });

      const emailLanguage = organization?.defaultLanguage || targetUser?.language || config.defaultLanguage;

      let emailHtml: string;

      if (!organization) {
        if (!targetUser) {
          // Send invitation email in system level
          emailHtml = render(
            InviteEmail({
              i18n: i18n.cloneInstance({ lng: i18n.languages.includes(emailLanguage) ? emailLanguage : config.defaultLanguage }),
              username: email.toLowerCase(),
              inviteUrl: `${config.frontendUrl}/accept-invite/${token}`,
              invitedBy: user.name,
              type: 'system',
              replyTo: user.email,
            }),
          );
          logEvent('User invited on system level');
        } else {
          logEvent('User already exists', { user: targetUser.id }, 'warn');
          continue;
        }
      } else {
        // Send invitation email in organization level
        emailHtml = render(
          InviteEmail({
            i18n: i18n.cloneInstance({ lng: i18n.languages.includes(emailLanguage) ? emailLanguage : config.defaultLanguage }),
            orgName: organization.name || '',
            orgImage: organization.logoUrl || '',
            userImage: targetUser?.thumbnailUrl ? `${targetUser.thumbnailUrl}?width=100&format=avif` : '',
            username: targetUser?.name || email.toLowerCase() || '',
            invitedBy: user.name,
            inviteUrl: `${config.frontendUrl}/accept-invite/${token}`,
            replyTo: user.email,
          }),
        );
        logEvent('User invited to organization', { organization: organization?.id });
      }
      emailSender
        .send(
          config.senderIsReceiver ? user.email : email.toLowerCase(),
          organization ? `Invitation to ${organization.name} on Cella` : 'Invitation to Cella',
          emailHtml,
        )
        .catch((error) => {
          logEvent('Error sending email', { error: (error as Error).message }, 'error');
        });
    }

    return ctx.json({
      success: true,
      data: undefined,
    });
  })
  /*
   * Accept invite token
   */
  .openapi(acceptInviteRouteConfig, async (ctx) => {
    const verificationToken = ctx.req.valid('param').token;
    const [token] = await db
      .select()
      .from(tokensTable)
      .where(and(eq(tokensTable.id, verificationToken)));
    await db.delete(tokensTable).where(and(eq(tokensTable.id, verificationToken)));

    if (!token || !token.email || !token.role || !isWithinExpirationDate(token.expiresAt)) {
      return errorResponse(ctx, 400, 'invalid_token_or_expired', 'warn');
    }

    const [user] = await db.select().from(usersTable).where(eq(usersTable.email, token.email));

    if (!user) {
      return errorResponse(ctx, 404, 'not_found', 'warn', 'user', {
        email: token.email,
      });
    }

    if (token.type === 'SYSTEM_INVITATION') {
      if (token.role === 'ADMIN') {
        await db.update(usersTable).set({ role: 'ADMIN' }).where(eq(usersTable.id, user.id));
      }

      return ctx.json({
        success: true,
      });
    }

    if (token.type === 'ORGANIZATION_INVITATION') {
      if (!token.organizationId) {
        return errorResponse(ctx, 400, 'invalid_token', 'warn');
      }

      const [organization] = await db
        .select()
        .from(organizationsTable)
        .where(and(eq(organizationsTable.id, token.organizationId)));

      if (!organization) {
        return errorResponse(ctx, 404, 'not_found', 'warn', 'organization', {
          organizationId: token.organizationId,
        });
      }

      const [existingMembership] = await db
        .select()
        .from(membershipsTable)
        .where(and(eq(membershipsTable.organizationId, organization.id), eq(membershipsTable.userId, user.id)));

      if (existingMembership) {
        if (existingMembership.role !== token.role) {
          await db
            .update(membershipsTable)
            .set({ role: token.role as MembershipModel['role'] })
            .where(and(eq(membershipsTable.organizationId, organization.id), eq(membershipsTable.userId, user.id)));
        }

        return ctx.json({
          success: true,
        });
      }

      await db.insert(membershipsTable).values({
        organizationId: organization.id,
        userId: user.id,
        role: token.role as MembershipModel['role'],
        createdBy: user.id,
      });

      sendSSE(user.id, 'new_membership', {
        ...organization,
        userRole: token.role,
      });
    }

    return ctx.json({
      success: true,
    });
  })
  /*
   * Paddle webhook
   */
  .openapi(paddleWebhookRouteConfig, async (ctx) => {
    const signature = ctx.req.header('paddle-signature');
    const rawRequestBody = String(ctx.req.raw.body);

    try {
      if (signature && rawRequestBody) {
        const eventData = paddle.webhooks.unmarshal(rawRequestBody, env.PADDLE_WEBHOOK_KEY || '', signature);
        switch (eventData?.eventType) {
          case EventName.SubscriptionCreated:
            logEvent(`Subscription ${eventData.data.id} was created`, {
              ecent: JSON.stringify(eventData),
            });
            break;
          default:
            logEvent('Unhandled paddle event', {
              event: JSON.stringify(eventData),
            });
        }
      }
    } catch (error) {
      logEvent('Error handling paddle webhook', { error: (error as Error).message }, 'error');
    }

    return ctx.json({
      success: true,
      data: undefined,
    });
  })
  /*
   * Get suggestions
   */
  .openapi(suggestionsConfig, async (ctx) => {
    const { q, type } = ctx.req.valid('query');
    const usersResult = [];
    const workspacesResult = [];
    const organizationsResult = [];

    if (type === 'USER' || !type) {
      const users = await db
        .select({
          id: usersTable.id,
          slug: usersTable.slug,
          name: usersTable.name,
          email: usersTable.email,
          thumbnailUrl: usersTable.thumbnailUrl,
        })
        .from(usersTable)
        .where(or(ilike(usersTable.name, `%${q}%`), ilike(usersTable.email, `%${q}%`)))
        .limit(10);

      usersResult.push(...users.map((user) => ({ ...user, type: 'USER' as const })));
    }

    if (type === 'ORGANIZATION' || !type) {
      const organizations = await db
        .select({
          id: organizationsTable.id,
          slug: organizationsTable.slug,
          name: organizationsTable.name,
          thumbnailUrl: organizationsTable.thumbnailUrl,
        })
        .from(organizationsTable)
        .where(ilike(organizationsTable.name, `%${q}%`))
        .limit(10);

      organizationsResult.push(...organizations.map((organization) => ({ ...organization, type: 'ORGANIZATION' as const })));
    }

    if (type === 'WORKSPACE' || !type) {
      const workspaces = await db
        .select({
          id: workspacesTable.id,
          slug: workspacesTable.slug,
          name: workspacesTable.name,
          thumbnailUrl: workspacesTable.thumbnailUrl,
        })
        .from(workspacesTable)
        .where(ilike(workspacesTable.name, `%${q}%`))
        .limit(10);

      workspacesResult.push(...workspaces.map((workspace) => ({ ...workspace, type: 'WORKSPACE' as const })));
    }

    return ctx.json({
      success: true,
      data: {
        users: usersResult,
        organizations: organizationsResult,
        workspaces: workspacesResult,
        total: usersResult.length + workspacesResult.length + organizationsResult.length,
      },
    });
  })
  .get('/sse', auth(), async (ctx) => {
    const user = ctx.get('user');
    return streamSSE(ctx, async (stream) => {
      streams.set(user.id, stream);
      console.info('User connected to SSE', user.id);
      stream.writeSSE({
        event: 'connected',
        data: 'connected',
      });

      stream.onAbort(() => {
        console.info('User disconnected from SSE', user.id);
        streams.delete(user.id);
        stream.close();
      });
    });
  });

export default generalRoutes;

export type GeneralRoutes = typeof generalRoutes;<|MERGE_RESOLUTION|>--- conflicted
+++ resolved
@@ -7,13 +7,8 @@
 import { env } from 'env';
 import { streamSSE, type SSEStreamingApi } from 'hono/streaming';
 import jwt from 'jsonwebtoken';
-<<<<<<< HEAD
 import { type User, generateId } from 'lucia';
 import { TimeSpan, createDate, isWithinExpirationDate } from 'oslo';
-=======
-import { generateId, type User } from 'lucia';
-import { TimeSpan, createDate } from 'oslo';
->>>>>>> aa129deb
 
 import { db } from '../../db/db';
 
@@ -100,7 +95,6 @@
       .select()
       .from(tokensTable)
       .where(and(eq(tokensTable.id, token)));
-<<<<<<< HEAD
 
     console.log('tokenRecord', tokenRecord);
 
@@ -114,15 +108,6 @@
     //   const [user] = await db.select().from(usersTable).where(eq(usersTable.email, tokenRecord.email));
     //   if (!user) return errorResponse(ctx, 404, 'not_found', 'warn', 'user');
     // }
-=======
-    if (!tokenRecord?.email) return errorResponse(ctx, 404, 'not_found', 'warn');
-
-    // For reset token: check if token has valid user
-    if (tokenRecord.type === 'PASSWORD_RESET') {
-      const [user] = await db.select().from(usersTable).where(eq(usersTable.email, tokenRecord.email));
-      if (!user) return errorResponse(ctx, 404, 'not_found', 'warn', 'USER');
-    }
->>>>>>> aa129deb
 
     // For system invitation token: check if user email is not already in the system
     // if (tokenRecord.type === 'SYSTEM_INVITATION') {
@@ -172,12 +157,8 @@
         if (existingMembership) {
           logEvent('User already member of organization', { user: targetUser.id, organization: organization.id });
 
-<<<<<<< HEAD
           // Update role if different
-          if (role && existingMembership.role !== role) {
-=======
           if (role && existingMembership.role !== role && existingMembership.organizationId) {
->>>>>>> aa129deb
             await db
               .update(membershipsTable)
               .set({ role: role as MembershipModel['role'] })
@@ -302,7 +283,7 @@
     const [user] = await db.select().from(usersTable).where(eq(usersTable.email, token.email));
 
     if (!user) {
-      return errorResponse(ctx, 404, 'not_found', 'warn', 'user', {
+      return errorResponse(ctx, 404, 'not_found', 'warn', 'USER', {
         email: token.email,
       });
     }
@@ -328,7 +309,7 @@
         .where(and(eq(organizationsTable.id, token.organizationId)));
 
       if (!organization) {
-        return errorResponse(ctx, 404, 'not_found', 'warn', 'organization', {
+        return errorResponse(ctx, 404, 'not_found', 'warn', 'ORGANIZATION', {
           organizationId: token.organizationId,
         });
       }
