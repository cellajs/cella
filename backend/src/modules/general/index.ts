--- conflicted
+++ resolved
@@ -333,76 +333,6 @@
     return ctx.json({ success: true, data: { items, total: items.length } }, 200);
   })
   /*
-<<<<<<< HEAD
-   * Get members by entity id and type
-   */
-  .openapi(generalRouteConfig.getMembers, async (ctx) => {
-    const { idOrSlug, entityType, q, sort, order, offset, limit, role } = ctx.req.valid('query');
-    const entity = await resolveEntity(entityType, idOrSlug);
-
-    if (!entity) return errorResponse(ctx, 404, 'not_found', 'warn', entityType);
-
-    // TODO use filter query helper to avoid code duplication. Also, this specific filter is missing name search?
-    const filter: SQL | undefined = q ? ilike(usersTable.email, `%${q}%`) : undefined;
-
-    const usersQuery = db.select().from(usersTable).where(filter).as('users');
-
-    const membersFilters = [eq(membershipsTable[`${entityType}Id`], entity.id), eq(membershipsTable.type, entityType)];
-
-    if (role) membersFilters.push(eq(membershipsTable.role, role));
-
-    const memberships = db
-      .select()
-      .from(membershipsTable)
-      .where(and(...membersFilters))
-      .as('memberships');
-
-    const membershipCount = memberCountsQuery(null, 'userId');
-
-    const orderColumn = getOrderColumn(
-      {
-        id: usersTable.id,
-        name: usersTable.name,
-        email: usersTable.email,
-        createdAt: usersTable.createdAt,
-        lastSeenAt: usersTable.lastSeenAt,
-        role: memberships.role,
-      },
-      sort,
-      usersTable.id,
-      order,
-    );
-
-    const membersQuery = db
-      .select({
-        user: safeUserSelect,
-        membership: membershipSelect,
-        counts: {
-          memberships: membershipCount.members,
-        },
-      })
-      .from(usersQuery)
-      .innerJoin(memberships, eq(usersTable.id, memberships.userId))
-      .leftJoin(membershipCount, eq(usersTable.id, membershipCount.id))
-      .orderBy(orderColumn);
-
-    const [{ total }] = await db.select({ total: count() }).from(membersQuery.as('memberships'));
-
-    const result = await membersQuery.limit(Number(limit)).offset(Number(offset));
-
-    const members = await Promise.all(
-      result.map(async ({ user, membership, counts }) => ({
-        ...user,
-        membership,
-        counts,
-      })),
-    );
-
-    return ctx.json({ success: true, data: { items: members, total } }, 200);
-  })
-  /*
-=======
->>>>>>> fdd49a3c
    * Unsubscribe a user by token
    */
   .openapi(generalRouteConfig.unsubscribeUser, async (ctx) => {
