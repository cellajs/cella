import { type SQL, and, count, eq, ilike, inArray, or } from 'drizzle-orm';
import { emailSender } from '#/lib/mailer';
import { InviteSystemEmail } from '../../../emails/system-invite';

import { config } from 'config';
import { type SSEStreamingApi, streamSSE } from 'hono/streaming';
import jwt from 'jsonwebtoken';
import { render } from 'jsx-email';
import { type User, generateId } from 'lucia';
import { TimeSpan, createDate, isWithinExpirationDate } from 'oslo';
import { env } from '../../../env';

import { db } from '#/db/db';

import { EventName, Paddle } from '@paddle/paddle-node-sdk';
import { register } from 'prom-client';
import { labelsTable } from '#/db/schema/labels';
import { type MembershipModel, membershipSelect, membershipsTable } from '#/db/schema/memberships';
import { organizationsTable } from '#/db/schema/organizations';
import { projectsTable } from '#/db/schema/projects';
import { projectsToWorkspacesTable } from '#/db/schema/projects-to-workspaces';
import { tasksTable } from '#/db/schema/tasks';
import { type TokenModel, tokensTable } from '#/db/schema/tokens';
import { safeUserSelect, usersTable } from '#/db/schema/users';
<<<<<<< HEAD
import { workspacesTable } from '#/db/schema/workspaces';
import { entityTables, resolveEntity } from '#/lib/entity';
=======
import { resolveEntity } from '#/lib/entity';
>>>>>>> 78eaa122
import { errorResponse } from '#/lib/errors';
import { getOrderColumn } from '#/lib/order-column';
import { calculateRequestsPerMinute, parsePromMetrics, verifyUnsubscribeToken } from '#/lib/utils';
import { isAuthenticated } from '#/middlewares/guard';
import { logEvent } from '#/middlewares/logger/log-event';
import { CustomHono } from '#/types/common';
import { insertMembership } from '../memberships/helpers/insert-membership';
import { checkSlugAvailable } from './helpers/check-slug';
import generalRouteConfig from './routes';
import { type EntityTables, entityTables } from '#/entity-config';
import { getTableConfig } from 'drizzle-orm/pg-core';

const paddle = new Paddle(env.PADDLE_API_KEY || '');

const app = new CustomHono();

export const streams = new Map<string, SSEStreamingApi>();

// General endpoints
const generalRoutes = app
  /*
   * Get metrics
   */
  .openapi(generalRouteConfig.getMetrics, async (ctx) => {
    const metrics = await register.metrics();

    const parsedMetrics = parsePromMetrics(metrics);
    const requestsPerMinute = calculateRequestsPerMinute(parsedMetrics);

    return ctx.json({ success: true, data: requestsPerMinute }, 200);
  })
  /*
   * Get public counts
   */
  .openapi(generalRouteConfig.getPublicCounts, async (ctx) => {
<<<<<<< HEAD
    const [users, organizations, workspaces, projects, tasks, labels] = await Promise.all([
      db.select({ total: sql<number>`count(*)`.mapWith(Number) }).from(usersTable),
      db.select({ total: sql<number>`count(*)`.mapWith(Number) }).from(organizationsTable),
      db.select({ total: sql<number>`count(*)`.mapWith(Number) }).from(workspacesTable),
      db.select({ total: sql<number>`count(*)`.mapWith(Number) }).from(projectsTable),
      db.select({ total: sql<number>`count(*)`.mapWith(Number) }).from(tasksTable),
      db.select({ total: sql<number>`count(*)`.mapWith(Number) }).from(labelsTable),
    ]);

    const data = {
      users: users[0].total,
      organizations: organizations[0].total,
      workspaces: workspaces[0].total,
      projects: projects[0].total,
      tasks: tasks[0].total,
      labels: labels[0].total,
    };
=======
    const countEntries = await Promise.all(
      Array.from(entityTables.values()).map(async (table) => {
        const { name } = getTableConfig(table);
        const [result] = await db.select({ total: count() }).from(table);
        return [name, result.total];
      }),
  );

    const data = Object.fromEntries(countEntries);
>>>>>>> 78eaa122

    return ctx.json({ success: true, data }, 200);
  })
  /*
   * Get upload token
   */
  .openapi(generalRouteConfig.getUploadToken, async (ctx) => {
    const isPublic = ctx.req.query('public');
    const user = ctx.get('user');
    // TODO: validate query param organization?
    const organizationId = ctx.req.query('organizationId');

    const sub = organizationId ? `${organizationId}/${user.id}` : user.id;

    const token = jwt.sign(
      {
        sub: sub,
        public: isPublic === 'true',
        imado: !!env.AWS_S3_UPLOAD_ACCESS_KEY_ID,
      },
      env.TUS_UPLOAD_API_SECRET,
    );

    return ctx.json({ success: true, data: token }, 200);
  })
  /*
   * Check if slug is available
   */
  .openapi(generalRouteConfig.checkSlug, async (ctx) => {
    const { slug } = ctx.req.valid('json');

    const slugAvailable = await checkSlugAvailable(slug);

    return ctx.json({ success: slugAvailable }, 200);
  })
  /*
   * Check token (token validation)
   */
  .openapi(generalRouteConfig.checkToken, async (ctx) => {
    const { token } = ctx.req.valid('json');

    // Check if token exists
    const [tokenRecord] = await db
      .select()
      .from(tokensTable)
      .where(and(eq(tokensTable.id, token)));

    // if (!tokenRecord?.email) return errorResponse(ctx, 404, 'not_found', 'warn', 'token');

    // const [user] = await db.select().from(usersTable).where(eq(usersTable.email, tokenRecord.email));
    // if (!user) return errorResponse(ctx, 404, 'not_found', 'warn', 'user');

    // For reset token: check if token has valid user
    // if (tokenRecord.type === 'password_reset') {
    //   const [user] = await db.select().from(usersTable).where(eq(usersTable.email, tokenRecord.email));
    //   if (!user) return errorResponse(ctx, 404, 'not_found', 'warn', 'user');
    // }

    // For system invitation token: check if user email is not already in the system
    // if (tokenRecord.type === 'system_invitation') {
    //   const [user] = await db.select().from(usersTable).where(eq(usersTable.email, tokenRecord.email));
    //   if (user) return errorResponse(ctx, 409, 'email_exists', 'error');
    // }

    const data = {
      type: tokenRecord.type,
      email: tokenRecord.email || '',
      organizationName: '',
      organizationSlug: '',
    };

    if (tokenRecord.type === 'membership_invitation' && tokenRecord.organizationId) {
      const [organization] = await db.select().from(organizationsTable).where(eq(organizationsTable.id, tokenRecord.organizationId));
      data.organizationName = organization.name;
      data.organizationSlug = organization.slug;
    }

    return ctx.json({ success: true, data }, 200);
  })
  /*
   * Invite users to the system
   */
  .openapi(generalRouteConfig.createInvite, async (ctx) => {
    const { emails, role } = ctx.req.valid('json');
    const user = ctx.get('user');

    for (const email of emails) {
      const [targetUser] = (await db.select().from(usersTable).where(eq(usersTable.email, email.toLowerCase()))) as (User | undefined)[];

      const token = generateId(40);
      await db.insert(tokensTable).values({
        id: token,
        type: 'system_invitation',
        userId: targetUser?.id,
        email: email.toLowerCase(),
        role: (role as TokenModel['role']) || 'user',
        expiresAt: createDate(new TimeSpan(7, 'd')),
      });

      const emailHtml = await render(
        InviteSystemEmail({
          userName: targetUser?.name,
          userThumbnailUrl: targetUser?.thumbnailUrl,
          userLanguage: targetUser?.language || user.language,
          inviteBy: user.name,
          inviterEmail: user.email,
          token,
        }),
      );
      logEvent('User invited on system level');

      emailSender.send(config.senderIsReceiver ? user.email : email.toLowerCase(), 'Invitation to Cella', emailHtml, user.email).catch((error) => {
        logEvent('Error sending email', { error: (error as Error).message }, 'error');
      });
    }

    return ctx.json({ success: true }, 200);
  })
  /*
   * Accept invite token
   */
  .openapi(generalRouteConfig.acceptInvite, async (ctx) => {
    const verificationToken = ctx.req.valid('param').token;

    const [token] = await db
      .select()
      .from(tokensTable)
      .where(and(eq(tokensTable.id, verificationToken)));

    // Delete token
    await db.delete(tokensTable).where(eq(tokensTable.id, verificationToken));

    if (!token || !token.email || !token.role || !isWithinExpirationDate(token.expiresAt)) {
      return errorResponse(ctx, 400, 'invalid_token_or_expired', 'warn');
    }

    const [user] = await db.select().from(usersTable).where(eq(usersTable.email, token.email));

    if (!user) {
      return errorResponse(ctx, 404, 'not_found', 'warn', 'user', { email: token.email });
    }

    // If it is a system invitation, update user role
    if (token.type === 'system_invitation') {
      if (token.role === 'admin') {
        await db.update(usersTable).set({ role: 'admin' }).where(eq(usersTable.id, user.id));
      }

      return ctx.json({ success: true }, 200);
    }

    if (token.type === 'membership_invitation') {
      if (!token.organizationId) {
        return errorResponse(ctx, 400, 'invalid_token', 'warn');
      }

      const [organization] = await db
        .select()
        .from(organizationsTable)
        .where(and(eq(organizationsTable.id, token.organizationId)));

      if (!organization) {
        return errorResponse(ctx, 404, 'not_found', 'warn', 'organization', { organization: token.organizationId });
      }

      const [existingMembership] = await db
        .select()
        .from(membershipsTable)
        .where(and(eq(membershipsTable.organizationId, organization.id), eq(membershipsTable.userId, user.id)));

      if (existingMembership) {
        if (existingMembership.role !== token.role) {
          await db
            .update(membershipsTable)
            .set({ role: token.role as MembershipModel['role'] })
            .where(and(eq(membershipsTable.organizationId, organization.id), eq(membershipsTable.userId, user.id)));
        }

        return ctx.json({ success: true }, 200);
      }

      // Insert membership
      const role = token.role as MembershipModel['role'];
      await insertMembership({ user, role, entity: organization });
    }

    return ctx.json({ success: true }, 200);
  })
  /*
   * Paddle webhook
   */
  .openapi(generalRouteConfig.paddleWebhook, async (ctx) => {
    const signature = ctx.req.header('paddle-signature');
    const rawRequestBody = String(ctx.req.raw.body);

    try {
      if (signature && rawRequestBody) {
        const eventData = paddle.webhooks.unmarshal(rawRequestBody, env.PADDLE_WEBHOOK_KEY || '', signature);
        switch (eventData?.eventType) {
          case EventName.SubscriptionCreated:
            logEvent(`Subscription ${eventData.data.id} was created`, {
              ecent: JSON.stringify(eventData),
            });
            break;
          default:
            logEvent('Unhandled paddle event', {
              event: JSON.stringify(eventData),
            });
        }
      }
    } catch (error) {
      logEvent('Error handling paddle webhook', { error: (error as Error).message }, 'error');
    }

    return ctx.json({ success: true }, 200);
  })
  /*
   * Get suggestions
   */
  .openapi(generalRouteConfig.getSuggestionsConfig, async (ctx) => {
    const { q, type } = ctx.req.valid('query');
    const user = ctx.get('user');

    // Retrieve user memberships to filter suggestions by relevant organization,  admin users see everything
    const memberships = await db.select().from(membershipsTable).where(eq(membershipsTable.userId, user.id));

    // Retrieve organizationIds for non-admin users and check if the user has at least one organization membership
    let organizationIds: string[] = [];

    if (user.role !== 'admin') {
      organizationIds = memberships.filter((el) => el.type === 'organization').map((el) => String(el.organizationId));
      if (!organizationIds.length) return errorResponse(ctx, 403, 'forbidden', 'warn', undefined, { user: user.id });
    }

    // Provide suggestions for all entities or narrow them down to a specific type if specified
    const entityTypes = type ? [type] : config.pageEntityTypes;

    // Array to hold queries for concurrent execution
    const queries = [];

    // Build queries
    for (const entityType of entityTypes) {
<<<<<<< HEAD
      const table = entityTables.get(entityType) as typeof usersTable | typeof organizationsTable | typeof workspacesTable | typeof projectsTable;
=======
      const table = entityTables.get(entityType) as EntityTables;
>>>>>>> 78eaa122
      if (!table) continue;

      // Basic selection setup
      const baseSelect = {
        id: table.id,
        slug: table.slug,
        name: table.name,
        entity: table.entity,
        ...('email' in table && { email: table.email }),
        ...('thumbnailUrl' in table && { thumbnailUrl: table.thumbnailUrl }),
      };

      // Build search filters
      const $or = [ilike(table.name, `%${q}%`)];
      if ('email' in table) $or.push(ilike(table.email, `%${q}%`));

      // Build organization filters
      const $and = [];

      if (organizationIds.length) {
        if ('organizationId' in table) {
          $and.push(inArray(table.organizationId, organizationIds));
        } else if (entityType === 'organization') {
          $and.push(inArray(table.id, organizationIds));
        } else if (entityType === 'user') {
          // Filter users based on their memberships in specified organizations
          const userMemberships = await db
            .select({ userId: membershipsTable.userId })
            .from(membershipsTable)
            .where(and(inArray(membershipsTable.organizationId, organizationIds), eq(membershipsTable.type, 'organization')));

          if (!userMemberships.length) continue;
          $and.push(
            inArray(
              table.id,
              userMemberships.map((el) => String(el.userId)),
            ),
          );
        }
      }

      $and.push($or.length > 1 ? or(...$or) : $or[0]);
      const $where = $and.length > 1 ? and(...$and) : $and[0];

      // If type is 'project', perform left join to get projectId
      if (entityType === 'project') {
        const query = db
          .select({
            ...baseSelect,
            parentId: projectsToWorkspacesTable.workspaceId,
          })
          .from(table)
          .where($where)
          .leftJoin(projectsToWorkspacesTable, eq(projectsToWorkspacesTable.projectId, table.id))
          .limit(10);

        // Build query
        queries.push(query);
      } else {
        // Build query
        queries.push(db.select(baseSelect).from(table).where($where).limit(10));
      }
    }

    const results = await Promise.all(queries);
    const items = results.flat();

    return ctx.json({ success: true, data: { items, total: items.length } }, 200);
  })
  /*
   * Get members by entity id and type
   */
  .openapi(generalRouteConfig.getMembers, async (ctx) => {
    const { idOrSlug, entityType, q, sort, order, offset, limit, role } = ctx.req.valid('query');
    const entity = await resolveEntity(entityType, idOrSlug);

    // TODO use filter query helper to avoid code duplication. Also, this specific filter is missing name search?
    const filter: SQL | undefined = q ? ilike(usersTable.email, `%${q}%`) : undefined;

    const usersQuery = db.select().from(usersTable).where(filter).as('users');

    // TODO refactor this to use agnostic entity mapping to use 'entityType'+Id in a clean way
    const membersFilters = [
      eq(entityType === 'organization' ? membershipsTable.organizationId : membershipsTable.projectId, entity.id),
      eq(membershipsTable.type, entityType),
    ];

    if (role) membersFilters.push(eq(membershipsTable.role, role as MembershipModel['role']));

    const memberships = db
      .select()
      .from(membershipsTable)
      .where(and(...membersFilters))
      .as('memberships');

    // TODO: use count helper?
    const membershipCount = db
      .select({
        userId: membershipsTable.userId,
        memberships: count().as('memberships'),
      })
      .from(membershipsTable)
      .groupBy(membershipsTable.userId)
      .as('membership_count');

    const orderColumn = getOrderColumn(
      {
        id: usersTable.id,
        name: usersTable.name,
        email: usersTable.email,
        createdAt: usersTable.createdAt,
        lastSeenAt: usersTable.lastSeenAt,
        role: memberships.role,
      },
      sort,
      usersTable.id,
      order,
    );

    const membersQuery = db
      .select({
        user: safeUserSelect,
        membership: membershipSelect,
        counts: {
          memberships: membershipCount.memberships,
        },
      })
      .from(usersQuery)
      .innerJoin(memberships, eq(usersTable.id, memberships.userId))
      .leftJoin(membershipCount, eq(usersTable.id, membershipCount.userId))
      .orderBy(orderColumn);

    const [{ total }] = await db.select({ total: count() }).from(membersQuery.as('memberships'));

    const result = await membersQuery.limit(Number(limit)).offset(Number(offset));

    const members = await Promise.all(
      result.map(async ({ user, membership, counts }) => ({
        ...user,
        membership,
        counts,
      })),
    );

    return ctx.json({ success: true, data: { items: members, total } }, 200);
  })
  /*
   * Unsubscribe a user by token
   */
  .openapi(generalRouteConfig.unsubscribeUser, async (ctx) => {
    const { token } = ctx.req.valid('query');

    if (!token) return errorResponse(ctx, 400, 'No token provided', 'warn', 'user');

    const [user] = await db.select().from(usersTable).where(eq(usersTable.unsubscribeToken, token)).limit(1);

    if (!user) return errorResponse(ctx, 404, 'not_found', 'warn', 'user');

    const isValid = verifyUnsubscribeToken(user.email, token);

    if (!isValid) return errorResponse(ctx, 400, 'Token verification failed', 'warn', 'user');

    await db.update(usersTable).set({ newsletter: false }).where(eq(usersTable.id, user.id));

    const redirectUrl = `${config.frontendUrl}/unsubscribe`;
    return ctx.redirect(redirectUrl, 302);
  })
  /*
   *  Get SSE stream
   */
  .get('/sse', isAuthenticated, async (ctx) => {
    const user = ctx.get('user');
    return streamSSE(ctx, async (stream) => {
      streams.set(user.id, stream);
      console.info('User connected to SSE', user.id);
      await stream.writeSSE({
        event: 'connected',
        data: 'connected',
        retry: 5000,
      });

      stream.onAbort(async () => {
        console.info('User disconnected from SSE', user.id);
        streams.delete(user.id);
      });

      // Keep connection alive
      while (true) {
        await stream.writeSSE({
          event: 'ping',
          data: 'pong',
          retry: 5000,
        });
        await stream.sleep(30000);
      }
    });
  });

export type AppGeneralType = typeof generalRoutes;

export default generalRoutes;<|MERGE_RESOLUTION|>--- conflicted
+++ resolved
@@ -13,21 +13,15 @@
 import { db } from '#/db/db';
 
 import { EventName, Paddle } from '@paddle/paddle-node-sdk';
+import { getTableConfig } from 'drizzle-orm/pg-core';
 import { register } from 'prom-client';
-import { labelsTable } from '#/db/schema/labels';
 import { type MembershipModel, membershipSelect, membershipsTable } from '#/db/schema/memberships';
 import { organizationsTable } from '#/db/schema/organizations';
-import { projectsTable } from '#/db/schema/projects';
 import { projectsToWorkspacesTable } from '#/db/schema/projects-to-workspaces';
-import { tasksTable } from '#/db/schema/tasks';
 import { type TokenModel, tokensTable } from '#/db/schema/tokens';
 import { safeUserSelect, usersTable } from '#/db/schema/users';
-<<<<<<< HEAD
-import { workspacesTable } from '#/db/schema/workspaces';
-import { entityTables, resolveEntity } from '#/lib/entity';
-=======
+import { type EntityTables, entityTables } from '#/entity-config';
 import { resolveEntity } from '#/lib/entity';
->>>>>>> 78eaa122
 import { errorResponse } from '#/lib/errors';
 import { getOrderColumn } from '#/lib/order-column';
 import { calculateRequestsPerMinute, parsePromMetrics, verifyUnsubscribeToken } from '#/lib/utils';
@@ -37,8 +31,6 @@
 import { insertMembership } from '../memberships/helpers/insert-membership';
 import { checkSlugAvailable } from './helpers/check-slug';
 import generalRouteConfig from './routes';
-import { type EntityTables, entityTables } from '#/entity-config';
-import { getTableConfig } from 'drizzle-orm/pg-core';
 
 const paddle = new Paddle(env.PADDLE_API_KEY || '');
 
@@ -63,35 +55,15 @@
    * Get public counts
    */
   .openapi(generalRouteConfig.getPublicCounts, async (ctx) => {
-<<<<<<< HEAD
-    const [users, organizations, workspaces, projects, tasks, labels] = await Promise.all([
-      db.select({ total: sql<number>`count(*)`.mapWith(Number) }).from(usersTable),
-      db.select({ total: sql<number>`count(*)`.mapWith(Number) }).from(organizationsTable),
-      db.select({ total: sql<number>`count(*)`.mapWith(Number) }).from(workspacesTable),
-      db.select({ total: sql<number>`count(*)`.mapWith(Number) }).from(projectsTable),
-      db.select({ total: sql<number>`count(*)`.mapWith(Number) }).from(tasksTable),
-      db.select({ total: sql<number>`count(*)`.mapWith(Number) }).from(labelsTable),
-    ]);
-
-    const data = {
-      users: users[0].total,
-      organizations: organizations[0].total,
-      workspaces: workspaces[0].total,
-      projects: projects[0].total,
-      tasks: tasks[0].total,
-      labels: labels[0].total,
-    };
-=======
     const countEntries = await Promise.all(
       Array.from(entityTables.values()).map(async (table) => {
         const { name } = getTableConfig(table);
         const [result] = await db.select({ total: count() }).from(table);
         return [name, result.total];
       }),
-  );
+    );
 
     const data = Object.fromEntries(countEntries);
->>>>>>> 78eaa122
 
     return ctx.json({ success: true, data }, 200);
   })
@@ -334,11 +306,7 @@
 
     // Build queries
     for (const entityType of entityTypes) {
-<<<<<<< HEAD
-      const table = entityTables.get(entityType) as typeof usersTable | typeof organizationsTable | typeof workspacesTable | typeof projectsTable;
-=======
       const table = entityTables.get(entityType) as EntityTables;
->>>>>>> 78eaa122
       if (!table) continue;
 
       // Basic selection setup
