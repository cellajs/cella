<<<<<<< HEAD
import { and, eq, ilike, inArray, or } from 'drizzle-orm';
=======
import { and, eq, ilike, inArray, isNull, lt, or } from 'drizzle-orm';
>>>>>>> 04f392e0
import { mailer } from '#/lib/mailer';
import { SystemInviteEmail, type SystemInviteEmailProps } from '../../../emails/system-invite';

import { config } from 'config';
import { type SSEStreamingApi, streamSSE } from 'hono/streaming';
import jwt from 'jsonwebtoken';

import { OpenAPIHono } from '@hono/zod-openapi';
import { EventName, Paddle } from '@paddle/paddle-node-sdk';
import { db } from '#/db/db';
import { membershipSelect, membershipsTable } from '#/db/schema/memberships';
import { requestsTable } from '#/db/schema/requests';
import { tokensTable } from '#/db/schema/tokens';
import { usersTable } from '#/db/schema/users';
import { entityIdFields, entityTables } from '#/entity-config';
import { type Env, getContextMemberships, getContextUser } from '#/lib/context';
import { errorResponse } from '#/lib/errors';
import { i18n } from '#/lib/i18n';
import { isAuthenticated } from '#/middlewares/guard';
import { logEvent } from '#/middlewares/logger/log-event';
import { verifyUnsubscribeToken } from '#/modules/users/helpers/unsubscribe-token';
import { getUserBy, getUsersByConditions } from '#/modules/users/helpers/utils';
import { nanoid } from '#/utils/nanoid';
import { encodeLowerCased } from '#/utils/oslo';
import { prepareStringForILikeFilter } from '#/utils/sql';
import { TimeSpan, createDate } from '#/utils/time-span';
import { env } from '../../../env';
import { slugFromEmail } from '../auth/helpers/oauth';
import { checkSlugAvailable } from './helpers/check-slug';
import generalRoutesConfig from './routes';

const paddle = new Paddle(env.PADDLE_API_KEY || '');

const app = new OpenAPIHono<Env>();

export const streams = new Map<string, SSEStreamingApi>();

// General endpoints
const generalRoutes = app
  /*
   * Get upload token
   */
  .openapi(generalRoutesConfig.getUploadToken, async (ctx) => {
    const user = getContextUser();
    const { public: isPublic, organization } = ctx.req.valid('query');

    const sub = organization ? `${organization}/${user.id}` : user.id;

    const token = jwt.sign(
      {
        sub: sub,
        public: isPublic === 'true',
        imado: !!env.AWS_S3_UPLOAD_ACCESS_KEY_ID,
      },
      env.TUS_UPLOAD_API_SECRET,
    );

    return ctx.json({ success: true, data: token }, 200);
  })
  /*
   * Check if slug is available
   */
  .openapi(generalRoutesConfig.checkSlug, async (ctx) => {
    const { slug } = ctx.req.valid('json');

    const slugAvailable = await checkSlugAvailable(slug);

    return ctx.json({ success: slugAvailable }, 200);
  })
  /*
   * Invite users to system
   */
  .openapi(generalRoutesConfig.createInvite, async (ctx) => {
    const { emails } = ctx.req.valid('json');
    const user = getContextUser();

    const lng = user.language;
    const senderName = user.name;
    const senderThumbnailUrl = user.thumbnailUrl;
    const subject = i18n.t('backend:email.system_invite.subject', { lng, appName: config.name });

<<<<<<< HEAD
    // Filter out existing users
    const existingUsers = await getUsersByConditions([inArray(usersTable.email, emails)]);
    const recipientEmails = emails.filter((email) => !existingUsers.some((u) => u.email === email));

    //TODO we should also filter for recent invitation tokens that could exist for these emails
=======
    // Query to filter out invitations on same email
    const existingInvitesQuery = db
      .select()
      .from(tokensTable)
      .where(
        and(
          inArray(tokensTable.email, emails),
          eq(tokensTable.type, 'invitation'),
          // Make sure its a system invitation
          isNull(tokensTable.organizationId),
          isNull(tokensTable.role),
          lt(tokensTable.expiresAt, new Date()),
        ),
      );

    const [existingUsers, existingInvites] = await Promise.all([getUsersByConditions([inArray(usersTable.email, emails)]), existingInvitesQuery]);

    // Create a set of emails from both existing users and invitations
    const existingEmails = new Set([...existingUsers.map((user) => user.email), ...existingInvites.map((invite) => invite.email)]);

    // Filter out emails that already user or has invitations
    const recipientEmails = emails.filter((email) => !existingEmails.has(email));
>>>>>>> 04f392e0

    // Stop if no recipients
    if (recipientEmails.length === 0) return errorResponse(ctx, 400, 'no_recipients', 'warn');

    // Generate tokens
    const tokens = recipientEmails.map((email) => {
      const hashedToken = encodeLowerCased(nanoid());
      return {
        token: hashedToken,
        type: 'invitation' as const,
        email: email.toLowerCase(),
        createdBy: user.id,
        expiresAt: createDate(new TimeSpan(7, 'd')),
      };
    });

    // Batch insert tokens
    const insertedTokens = await db.insert(tokensTable).values(tokens).returning();

    // Remove waitlist request - if found - because users are explicitly invited
    await db.delete(requestsTable).where(and(inArray(requestsTable.email, recipientEmails), eq(requestsTable.type, 'waitlist')));

    // Prepare emails
    const recipients = insertedTokens.map((tokenRecord) => ({
      email: tokenRecord.email,
      lng: lng,
      name: slugFromEmail(tokenRecord.email),
      systemInviteLink: `${config.frontendUrl}/auth/authenticate?token=${tokenRecord.token}&tokenId=${tokenRecord.id}`,
    }));

    type Recipient = (typeof recipients)[number];

    // Send invitation
    const staticProps = { senderName, senderThumbnailUrl, subject, lng };
    await mailer.prepareEmails<SystemInviteEmailProps, Recipient>(SystemInviteEmail, staticProps, recipients, user.email);

    logEvent('Users invited on system level');

    return ctx.json({ success: true }, 200);
  })
  /*
   * Paddle webhook
   */
  .openapi(generalRoutesConfig.paddleWebhook, async (ctx) => {
    const signature = ctx.req.header('paddle-signature');
    const rawRequestBody = String(ctx.req.raw.body);

    try {
      if (signature && rawRequestBody) {
        const eventData = paddle.webhooks.unmarshal(rawRequestBody, env.PADDLE_WEBHOOK_KEY || '', signature);
        switch ((await eventData)?.eventType) {
          case EventName.SubscriptionCreated:
            logEvent(`Subscription ${(await eventData)?.data.id} was created`, {
              ecent: JSON.stringify(eventData),
            });
            break;
          default:
            logEvent('Unhandled paddle event', {
              event: JSON.stringify(eventData),
            });
        }
      }
    } catch (error) {
      if (error instanceof Error) {
        const errorMessage = error.message;
        logEvent('Error handling paddle webhook', { errorMessage }, 'error');
      }
    }

    return ctx.json({ success: true }, 200);
  })
  /*
   * Get entity search suggestions
   */
  .openapi(generalRoutesConfig.getSuggestionsConfig, async (ctx) => {
    const { q, type } = ctx.req.valid('query');

    const user = getContextUser();
    const memberships = getContextMemberships();

    // Retrieve organizationIds
    const organizationIds = memberships.filter((el) => el.type === 'organization').map((el) => String(el.organizationId));
    if (!organizationIds.length) return ctx.json({ success: true, data: { items: [], total: 0 } }, 200);

    // Determine the entity types to query, default to all types if not specified
    const entityTypes = type ? [type] : config.pageEntityTypes;

    // Array to hold queries for concurrent execution
    // TODO move to a helpers file?
    const queries = entityTypes
      .map((entityType) => {
        const table = entityTables[entityType];
        const entityIdField = entityIdFields[entityType];
        if (!table) return null;

        // Base selection setup including membership details
        const baseSelect = {
          id: table.id,
          slug: table.slug,
          name: table.name,
          entity: table.entity,
          ...('email' in table && { email: table.email }),
          ...('thumbnailUrl' in table && { thumbnailUrl: table.thumbnailUrl }),
        };

        // Build search filters
        const $or = [];
        if (q) {
          const query = prepareStringForILikeFilter(q);
          $or.push(ilike(table.name, query));
          if ('email' in table) {
            $or.push(ilike(table.email, query));
          }
        }

        // Perform the join with memberships
        const $where = and(
          or(...$or),
          entityType !== 'user' ? eq(membershipsTable.userId, user.id) : undefined,
          inArray(membershipsTable.organizationId, organizationIds),
          eq(membershipsTable[entityIdField], table.id),
        );

        // Execute the query using inner join with memberships table
        return db
          .select({
            ...baseSelect,
            membership: membershipSelect,
          })
          .from(table)
          .innerJoin(
            membershipsTable,
            and(eq(table.id, membershipsTable[entityIdField]), eq(membershipsTable.type, entityType === 'user' ? 'organization' : entityType)),
          )
          .where($where)
          .groupBy(table.id, membershipsTable.id) // Group by entity ID for distinct results
          .limit(10);
      })
      .filter(Boolean); // Filter out null values if any entity type is invalid

    const results = await Promise.all(queries);
    const items = results.flat().filter((item) => item !== null);

    return ctx.json({ success: true, data: { items, total: items.length } }, 200);
  })
  /*
   * Unsubscribe a user by token from receiving newsletters
   */
  .openapi(generalRoutesConfig.unsubscribeUser, async (ctx) => {
    const { token } = ctx.req.valid('query');

    // Check if token exists
    const user = await getUserBy('unsubscribeToken', token, 'unsafe');
    if (!user) return errorResponse(ctx, 404, 'not_found', 'warn', 'user');

    // Verify token
    const isValid = verifyUnsubscribeToken(user.email, token);
    if (!isValid) return errorResponse(ctx, 401, 'unsubscribe_failed', 'warn', 'user');

    // Update user
    await db.update(usersTable).set({ newsletter: false }).where(eq(usersTable.id, user.id));

    const redirectUrl = `${config.frontendUrl}/unsubscribe`;
    return ctx.redirect(redirectUrl, 302);
  })
  /*
   *  Get SSE stream
   */
  .get('/sse', isAuthenticated, async (ctx) => {
    const user = getContextUser();
    return streamSSE(ctx, async (stream) => {
      ctx.header('Content-Encoding', '');
      streams.set(user.id, stream);

      console.info('User connected to SSE', user.id);
      await stream.writeSSE({
        event: 'connected',
        data: 'connected',
        retry: 5000,
      });

      stream.onAbort(async () => {
        console.info('User disconnected from SSE', user.id);
        streams.delete(user.id);
      });

      // Keep connection alive
      while (true) {
        await stream.writeSSE({
          event: 'ping',
          data: 'pong',
          retry: 5000,
        });
        await stream.sleep(30000);
      }
    });
  });

export default generalRoutes;<|MERGE_RESOLUTION|>--- conflicted
+++ resolved
@@ -1,8 +1,4 @@
-<<<<<<< HEAD
-import { and, eq, ilike, inArray, or } from 'drizzle-orm';
-=======
 import { and, eq, ilike, inArray, isNull, lt, or } from 'drizzle-orm';
->>>>>>> 04f392e0
 import { mailer } from '#/lib/mailer';
 import { SystemInviteEmail, type SystemInviteEmailProps } from '../../../emails/system-invite';
 
@@ -84,13 +80,6 @@
     const senderThumbnailUrl = user.thumbnailUrl;
     const subject = i18n.t('backend:email.system_invite.subject', { lng, appName: config.name });
 
-<<<<<<< HEAD
-    // Filter out existing users
-    const existingUsers = await getUsersByConditions([inArray(usersTable.email, emails)]);
-    const recipientEmails = emails.filter((email) => !existingUsers.some((u) => u.email === email));
-
-    //TODO we should also filter for recent invitation tokens that could exist for these emails
-=======
     // Query to filter out invitations on same email
     const existingInvitesQuery = db
       .select()
@@ -113,7 +102,6 @@
 
     // Filter out emails that already user or has invitations
     const recipientEmails = emails.filter((email) => !existingEmails.has(email));
->>>>>>> 04f392e0
 
     // Stop if no recipients
     if (recipientEmails.length === 0) return errorResponse(ctx, 400, 'no_recipients', 'warn');
