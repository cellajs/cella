import { and, eq, ilike, inArray, or } from 'drizzle-orm';
import { emailSender } from '#/lib/mailer';
import { SystemInviteEmail } from '../../../emails/system-invite';

import { config } from 'config';
import { type SSEStreamingApi, streamSSE } from 'hono/streaming';
import jwt from 'jsonwebtoken';
import { render } from 'jsx-email';

import { OpenAPIHono } from '@hono/zod-openapi';
import { EventName, Paddle } from '@paddle/paddle-node-sdk';
import { db } from '#/db/db';
import { membershipSelect, membershipsTable } from '#/db/schema/memberships';
import { requestsTable } from '#/db/schema/requests';
import { tokensTable } from '#/db/schema/tokens';
import { usersTable } from '#/db/schema/users';
import { getUserBy } from '#/db/util';
import { entityIdFields, entityTables } from '#/entity-config';
import { getContextMemberships, getContextUser } from '#/lib/context';
import { errorResponse } from '#/lib/errors';
import { i18n } from '#/lib/i18n';
import { isAuthenticated } from '#/middlewares/guard';
import { logEvent } from '#/middlewares/logger/log-event';
import { verifyUnsubscribeToken } from '#/modules/users/helpers/unsubscribe-token';
<<<<<<< HEAD
import { CustomHono } from '#/types/common';
=======
import type { Env } from '#/types/app';
>>>>>>> fe037913
import { nanoid } from '#/utils/nanoid';
import { prepareStringForILikeFilter } from '#/utils/sql';
import { TimeSpan, createDate } from '#/utils/time-span';
import { env } from '../../../env';
import { checkSlugAvailable } from './helpers/check-slug';
import generalRoutesConfig from './routes';

const paddle = new Paddle(env.PADDLE_API_KEY || '');

const app = new OpenAPIHono<Env>();

export const streams = new Map<string, SSEStreamingApi>();

// General endpoints
const generalRoutes = app
  /*
   * Get upload token
   */
  .openapi(generalRoutesConfig.getUploadToken, async (ctx) => {
    const user = getContextUser();
    const { public: isPublic, organization } = ctx.req.valid('query');

    const sub = organization ? `${organization}/${user.id}` : user.id;

    const token = jwt.sign(
      {
        sub: sub,
        public: isPublic === 'true',
        imado: !!env.AWS_S3_UPLOAD_ACCESS_KEY_ID,
      },
      env.TUS_UPLOAD_API_SECRET,
    );

    return ctx.json({ success: true, data: token }, 200);
  })
  /*
   * Check if slug is available
   */
  .openapi(generalRoutesConfig.checkSlug, async (ctx) => {
    const { slug } = ctx.req.valid('json');

    const slugAvailable = await checkSlugAvailable(slug);

    return ctx.json({ success: slugAvailable }, 200);
  })
  /*
   * Invite users to system
   */
  .openapi(generalRoutesConfig.createInvite, async (ctx) => {
    const { emails } = ctx.req.valid('json');
    const user = getContextUser();

    for (const email of emails) {
      const targetUser = await getUserBy('email', email.toLowerCase());

      if (targetUser) continue;

      // TODO hash token
      const token = nanoid(40);

      const [tokenRecord] = await db
        .insert(tokensTable)
        .values({
          token: token,
          type: 'invitation',
          email: email.toLowerCase(),
          createdBy: user.id,
          expiresAt: createDate(new TimeSpan(7, 'd')),
        })
        .returning();

      await db
        .update(requestsTable)
        .set({ token })
        .where(and(eq(requestsTable.email, email), eq(requestsTable.type, 'waitlist')));

      const emailHtml = await render(
        SystemInviteEmail({
          userLanguage: user.language,
          inviteBy: user.name,
          systemInviteLink: `${config.frontendUrl}/auth/authenticate?token=${token}&tokenId=${tokenRecord.id}`,
        }),
      );
      logEvent('User invited on system level');

      emailSender
        .send(
          config.senderIsReceiver ? user.email : email.toLowerCase(),
          i18n.t('backend:email.system_invite.subject', { lng: config.defaultLanguage, appName: config.name }),
          emailHtml,
          user.email,
        )
        .catch((error) => {
          if (error instanceof Error) {
            logEvent('Error sending email', { error: error.message }, 'error');
          }
        });
    }

    return ctx.json({ success: true }, 200);
  })
  /*
   * Paddle webhook
   */
  .openapi(generalRoutesConfig.paddleWebhook, async (ctx) => {
    const signature = ctx.req.header('paddle-signature');
    const rawRequestBody = String(ctx.req.raw.body);

    try {
      if (signature && rawRequestBody) {
        const eventData = paddle.webhooks.unmarshal(rawRequestBody, env.PADDLE_WEBHOOK_KEY || '', signature);
        switch ((await eventData)?.eventType) {
          case EventName.SubscriptionCreated:
            logEvent(`Subscription ${(await eventData)?.data.id} was created`, {
              ecent: JSON.stringify(eventData),
            });
            break;
          default:
            logEvent('Unhandled paddle event', {
              event: JSON.stringify(eventData),
            });
        }
      }
    } catch (error) {
      if (error instanceof Error) {
        const errorMessage = error.message;
        logEvent('Error handling paddle webhook', { errorMessage }, 'error');
      }
    }

    return ctx.json({ success: true }, 200);
  })
  /*
   * Get suggestions
   */
  .openapi(generalRoutesConfig.getSuggestionsConfig, async (ctx) => {
    const { q, type } = ctx.req.valid('query');

    const user = getContextUser();
    const memberships = getContextMemberships();

    // Retrieve organizationIds
    const organizationIds = memberships.filter((el) => el.type === 'organization').map((el) => String(el.organizationId));
    if (!organizationIds.length) return ctx.json({ success: true, data: { items: [], total: 0 } }, 200);

    // Determine the entity types to query, default to all types if not specified
    const entityTypes = type ? [type] : config.pageEntityTypes;

    // Array to hold queries for concurrent execution
    const queries = entityTypes
      .map((entityType) => {
        const table = entityTables[entityType];
        const entityIdField = entityIdFields[entityType];
        if (!table) return null;

        // Base selection setup including membership details
        const baseSelect = {
          id: table.id,
          slug: table.slug,
          name: table.name,
          entity: table.entity,
          ...('email' in table && { email: table.email }),
          ...('thumbnailUrl' in table && { thumbnailUrl: table.thumbnailUrl }),
        };

        // Build search filters
        const $or = [];
        if (q) {
          const query = prepareStringForILikeFilter(q);
          $or.push(ilike(table.name, query));
          if ('email' in table) {
            $or.push(ilike(table.email, query));
          }
        }

        // Perform the join with memberships
        const $where = and(
          or(...$or),
          entityType !== 'user' ? eq(membershipsTable.userId, user.id) : undefined,
          inArray(membershipsTable.organizationId, organizationIds),
          eq(membershipsTable[entityIdField], table.id),
        );

        // Execute the query using inner join with memberships table
        return db
          .select({
            ...baseSelect,
            membership: membershipSelect,
          })
          .from(table)
          .innerJoin(
            membershipsTable,
            and(eq(table.id, membershipsTable[entityIdField]), eq(membershipsTable.type, entityType === 'user' ? 'organization' : entityType)),
          )
          .where($where)
          .groupBy(table.id, membershipsTable.id) // Group by entity ID for distinct results
          .limit(10);
      })
      .filter(Boolean); // Filter out null values if any entity type is invalid

    const results = await Promise.all(queries);
    const items = results.flat().filter((item) => item !== null);

    return ctx.json({ success: true, data: { items, total: items.length } }, 200);
  })
  /*
   * Unsubscribe a user by token
   */
  .openapi(generalRoutesConfig.unsubscribeUser, async (ctx) => {
    const { token } = ctx.req.valid('query');

    // Check if token exists
    const user = await getUserBy('unsubscribeToken', token);
    if (!user) return errorResponse(ctx, 404, 'not_found', 'warn', 'user');

    // Verify token
    const isValid = verifyUnsubscribeToken(user.email, token);
    if (!isValid) return errorResponse(ctx, 401, 'unsubscribe_failed', 'warn', 'user');

    // Update user
    await db.update(usersTable).set({ newsletter: false }).where(eq(usersTable.id, user.id));

    const redirectUrl = `${config.frontendUrl}/unsubscribe`;
    return ctx.redirect(redirectUrl, 302);
  })
  /*
   *  Get SSE stream
   */
  .get('/sse', isAuthenticated, async (ctx) => {
    const user = getContextUser();
    return streamSSE(ctx, async (stream) => {
      ctx.header('Content-Encoding', '');
      streams.set(user.id, stream);

      console.info('User connected to SSE', user.id);
      await stream.writeSSE({
        event: 'connected',
        data: 'connected',
        retry: 5000,
      });

      stream.onAbort(async () => {
        console.info('User disconnected from SSE', user.id);
        streams.delete(user.id);
      });

      // Keep connection alive
      while (true) {
        await stream.writeSSE({
          event: 'ping',
          data: 'pong',
          retry: 5000,
        });
        await stream.sleep(30000);
      }
    });
  });

export default generalRoutes;<|MERGE_RESOLUTION|>--- conflicted
+++ resolved
@@ -22,11 +22,7 @@
 import { isAuthenticated } from '#/middlewares/guard';
 import { logEvent } from '#/middlewares/logger/log-event';
 import { verifyUnsubscribeToken } from '#/modules/users/helpers/unsubscribe-token';
-<<<<<<< HEAD
-import { CustomHono } from '#/types/common';
-=======
 import type { Env } from '#/types/app';
->>>>>>> fe037913
 import { nanoid } from '#/utils/nanoid';
 import { prepareStringForILikeFilter } from '#/utils/sql';
 import { TimeSpan, createDate } from '#/utils/time-span';
