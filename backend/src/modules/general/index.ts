--- conflicted
+++ resolved
@@ -12,35 +12,22 @@
 
 import { db } from '#/db/db';
 
-<<<<<<< HEAD
-=======
-import { EventName, Paddle } from '@paddle/paddle-node-sdk';
-import { getTableConfig } from 'drizzle-orm/pg-core';
-import { register } from 'prom-client';
->>>>>>> 7039c547
 import { type MembershipModel, membershipSelect, membershipsTable } from '#/db/schema/memberships';
 import { organizationsTable } from '#/db/schema/organizations';
 import { type TokenModel, tokensTable } from '#/db/schema/tokens';
 import { safeUserSelect, usersTable } from '#/db/schema/users';
 import { entityTables } from '#/entity-config';
-<<<<<<< HEAD
-=======
 import { memberCountsQuery } from '#/lib/counts';
->>>>>>> 7039c547
 import { resolveEntity } from '#/lib/entity';
 import { errorResponse } from '#/lib/errors';
 import { getOrderColumn } from '#/lib/order-column';
 import { calculateRequestsPerMinute, parsePromMetrics, verifyUnsubscribeToken } from '#/lib/utils';
 import { isAuthenticated } from '#/middlewares/guard';
 import { logEvent } from '#/middlewares/logger/log-event';
-<<<<<<< HEAD
-import { CustomHono } from '#/types/common';
+import { type ContextEntity, CustomHono } from '#/types/common';
 import { EventName, Paddle } from '@paddle/paddle-node-sdk';
 import { getTableConfig } from 'drizzle-orm/pg-core';
 import { register } from 'prom-client';
-=======
-import { type ContextEntity, CustomHono } from '#/types/common';
->>>>>>> 7039c547
 import { insertMembership } from '../memberships/helpers/insert-membership';
 import { checkSlugAvailable } from './helpers/check-slug';
 import generalRouteConfig from './routes';
@@ -317,10 +304,6 @@
     // Array to hold queries for concurrent execution
     const queries = [];
 
-<<<<<<< HEAD
-    // Build queries
-=======
->>>>>>> 7039c547
     for (const entityType of entityTypes) {
       const table = entityTables[entityType];
       if (!table) continue;
@@ -343,26 +326,6 @@
       // Build organization filters
       const $and = [];
       if (organizationIds.length) {
-<<<<<<< HEAD
-        if ('organizationId' in table) {
-          $and.push(inArray(table.organizationId, organizationIds));
-        } else if (entityType === 'organization') {
-          $and.push(inArray(table.id, organizationIds));
-        } else if (entityType === 'user') {
-          // Filter users based on their memberships in specified organizations
-          const userMemberships = await db
-            .select({ userId: membershipsTable.userId })
-            .from(membershipsTable)
-            .where(and(inArray(membershipsTable.organizationId, organizationIds), eq(membershipsTable.type, 'organization')));
-
-          if (!userMemberships.length) continue;
-          $and.push(
-            inArray(
-              table.id,
-              userMemberships.map((el) => String(el.userId)),
-            ),
-          );
-=======
         const $membershipAnd = [inArray(membershipsTable.organizationId, organizationIds)];
         if (config.contextEntityTypes.includes(entityType as ContextEntity)) {
           $membershipAnd.push(eq(membershipsTable.type, entityType as ContextEntity));
@@ -378,7 +341,6 @@
         for (const member of memberships) {
           const id = member[`${entityType}Id`];
           if (id) uniqueValuesSet.add(id);
->>>>>>> 7039c547
         }
 
         const uniqueValuesArray = Array.from(uniqueValuesSet);
@@ -410,14 +372,7 @@
     const usersQuery = db.select().from(usersTable).where(filter).as('users');
 
     // TODO refactor this to use agnostic entity mapping to use 'entityType'+Id in a clean way
-<<<<<<< HEAD
-    const membersFilters = [
-      eq(entityType === 'organization' ? membershipsTable.organizationId : membershipsTable.projectId, entity.id),
-      eq(membershipsTable.type, entityType),
-    ];
-=======
     const membersFilters = [eq(membershipsTable.organizationId, entity.id), eq(membershipsTable.type, entityType)];
->>>>>>> 7039c547
 
     if (role) membersFilters.push(eq(membershipsTable.role, role as MembershipModel['role']));
 
