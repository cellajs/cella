--- conflicted
+++ resolved
@@ -177,83 +177,48 @@
     if (!token || !token.email || !token.role || !isWithinExpirationDate(token.expiresAt)) {
       return errorResponse(ctx, 400, 'invalid_token_or_expired', 'warn');
     }
-<<<<<<< HEAD
+
+    // If it is a system invitation, update user role
+    if (token.type === 'system_invitation') {
+      // Delete token
+      await db.delete(tokensTable).where(eq(tokensTable.id, verificationToken));
+
+      if (oauth) setCookie(ctx, 'oauth_invite_token', token.id);
+
+      return ctx.json({ success: true }, 200);
+    }
+
+    if (!token.organizationId) return errorResponse(ctx, 400, 'invalid_token', 'warn');
+
+    // check if user exists
     const user = await getUserBy('email', token.email);
     if (!user) return errorResponse(ctx, 404, 'not_found', 'warn', 'user', { email: token.email });
-=======
->>>>>>> a7af2e9d
-
-    // If it is a system invitation, update user role
-    if (token.type === 'system_invitation') {
-      if (oauth) setCookie(ctx, 'oauth_invite_token', token.id);
-
-<<<<<<< HEAD
-    if (!token.organizationId) return errorResponse(ctx, 400, 'invalid_token', 'warn');
-
-    const [organization] = await db
+
+    const role = token.role as MembershipModel['role'];
+
+    const [organization]: (OrganizationModel | undefined)[] = await db
       .select()
       .from(organizationsTable)
-      .where(and(eq(organizationsTable.id, token.organizationId)));
+      .where(and(eq(organizationsTable.id, token.organizationId)))
+      .limit(1);
 
     if (!organization) return errorResponse(ctx, 404, 'not_found', 'warn', 'organization', { organization: token.organizationId });
-=======
-      return ctx.json({ success: true }, 200);
-    }
-    if (token.type === 'membership_invitation') {
-      // Delete token
-      await db.delete(tokensTable).where(eq(tokensTable.id, verificationToken));
-      if (!token.organizationId) return errorResponse(ctx, 400, 'invalid_token', 'warn');
-
-      // check if user exists
-      const user = await getUserBy('email', token.email);
-      if (!user) return errorResponse(ctx, 404, 'not_found', 'warn', 'user', { email: token.email });
-
-      const role = token.role as MembershipModel['role'];
-
-      const [organization]: (OrganizationModel | undefined)[] = await db
-        .select()
-        .from(organizationsTable)
-        .where(and(eq(organizationsTable.id, token.organizationId)))
-        .limit(1);
-
-      if (!organization) return errorResponse(ctx, 404, 'not_found', 'warn', 'organization', { organization: token.organizationId });
-
-      const [existingMembership]: (MembershipModel | undefined)[] = await db
-        .select()
-        .from(membershipsTable)
-        .where(and(eq(membershipsTable.organizationId, organization.id), eq(membershipsTable.userId, user.id)))
-        .limit(1);
-
-      if (existingMembership && existingMembership.role !== role) {
-        await db
-          .update(membershipsTable)
-          .set({ role, modifiedAt: new Date() })
-          .where(and(eq(membershipsTable.organizationId, organization.id), eq(membershipsTable.userId, user.id)));
->>>>>>> a7af2e9d
-
-    const [existingMembership] = await db
+
+    const [existingMembership]: (MembershipModel | undefined)[] = await db
       .select()
       .from(membershipsTable)
       .where(and(eq(membershipsTable.organizationId, organization.id), eq(membershipsTable.userId, user.id)));
 
-    if (existingMembership) {
-      if (existingMembership.role !== token.role) {
-        await db
-          .update(membershipsTable)
-          .set({ role: token.role as MembershipModel['role'] })
-          .where(and(eq(membershipsTable.organizationId, organization.id), eq(membershipsTable.userId, user.id)));
-      }
-
-<<<<<<< HEAD
+    if (existingMembership && existingMembership.role !== role) {
+      await db
+        .update(membershipsTable)
+        .set({ role: role })
+        .where(and(eq(membershipsTable.organizationId, organization.id), eq(membershipsTable.userId, user.id)));
+
       return ctx.json({ success: true }, 200);
-=======
-      // Insert membership
-      await insertMembership({ user, role, entity: organization });
->>>>>>> a7af2e9d
     }
 
     // Insert membership
-    const role = token.role as MembershipModel['role'];
     const membership = await insertMembership({ user, role, entity: organization });
 
     const newMenuItem = {
