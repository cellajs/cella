import { organizationsTable } from '#/db/schema/organizations';
import { usersTable } from '#/db/schema/users';
import { projectsTable } from './db/schema/projects';
import { workspacesTable } from './db/schema/workspaces';

export type EntityTables = typeof usersTable | typeof organizationsTable | typeof workspacesTable | typeof projectsTable;

<<<<<<< HEAD
export const entityTables = new Map<string, EntityTables>([
  ['user', usersTable],
  ['organization', organizationsTable],
  ['workspace', workspacesTable],
  ['project', projectsTable],
]);
=======
export type EntityTableNames = typeof entityTables[keyof typeof entityTables]['_']['name'];

export const entityTables = {
  user: usersTable,
  organization: organizationsTable,
} as const;
>>>>>>> 2469d0d2
<|MERGE_RESOLUTION|>--- conflicted
+++ resolved
@@ -5,18 +5,11 @@
 
 export type EntityTables = typeof usersTable | typeof organizationsTable | typeof workspacesTable | typeof projectsTable;
 
-<<<<<<< HEAD
-export const entityTables = new Map<string, EntityTables>([
-  ['user', usersTable],
-  ['organization', organizationsTable],
-  ['workspace', workspacesTable],
-  ['project', projectsTable],
-]);
-=======
 export type EntityTableNames = typeof entityTables[keyof typeof entityTables]['_']['name'];
 
 export const entityTables = {
   user: usersTable,
   organization: organizationsTable,
-} as const;
->>>>>>> 2469d0d2
+  workspace: workspacesTable,
+  project: projectsTable,
+} as const;