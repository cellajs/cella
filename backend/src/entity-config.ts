--- conflicted
+++ resolved
@@ -1,6 +1,7 @@
 import { organizationsTable } from '#/db/schema/organizations';
 import { usersTable } from '#/db/schema/users';
 import { projectsTable } from './db/schema/projects';
+import { projectsToWorkspacesTable } from './db/schema/projects-to-workspaces';
 import { workspacesTable } from './db/schema/workspaces';
 
 export type EntityTables = typeof usersTable | typeof organizationsTable | typeof workspacesTable | typeof projectsTable;
@@ -10,15 +11,14 @@
 export const entityTables = {
   user: usersTable,
   organization: organizationsTable,
-<<<<<<< HEAD
   workspace: workspacesTable,
   project: projectsTable,
 } as const;
-=======
-} as const;
 
 // biome-ignore lint/suspicious/noExplicitAny: <explanation>
-export const relationTables: { [key: string]: any } = {};
+export const relationTables: { [key: string]: any } = {
+  project: projectsToWorkspacesTable,
+};
 
 export const entityMenuSections = [
   {
@@ -26,5 +26,14 @@
     type: 'organization' as const,
     isSubmenu: false,
   },
-];
->>>>>>> 1a216d47
+  {
+    storageType: 'workspaces' as const,
+    type: 'workspace' as const,
+    isSubmenu: false,
+  },
+  {
+    storageType: 'workspaces' as const,
+    type: 'project' as const,
+    isSubmenu: true,
+  },
+];