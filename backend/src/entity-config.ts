--- conflicted
+++ resolved
@@ -5,11 +5,7 @@
 import { tasksTable } from './db/schema/tasks';
 import { workspacesTable } from './db/schema/workspaces';
 
-<<<<<<< HEAD
-export type EntityTables = typeof usersTable | typeof organizationsTable | typeof workspacesTable | typeof projectsTable;
-=======
 export type EntityTables = (typeof entityTables)[keyof typeof entityTables];
->>>>>>> 7039c547
 
 export type EntityTableNames = EntityTables['_']['name'];
 
