import chalk from 'chalk';
import { config } from 'config';
import { db } from '#/db/db';
import { emailsTable } from '#/db/schema/emails';
import { usersTable } from '#/db/schema/users';
<<<<<<< HEAD
import { defaultAdminUser } from '../fixtures';
import { isUserAlreadySeeded as isAlreadySeeded } from '../utils';
=======
import { defaultAdminUser } from '../common/admin';
import { isUserSeeded as isAlreadySeeded } from '../common/is-seeded';
>>>>>>> 39efbd52
import { hashPassword } from '#/modules/auth/helpers/argon2id';
import { mockAdmin, mockEmail } from '../../../mocks/basic';

/**
 * Seed an admin user to access app first time
 */
export const userSeed = async () => {
  // Case: Production mode → skip seeding
  if (config.mode === 'production') return console.error('Not allowed in production.');

  // Case: Records already exist → skip seeding
  if (await isAlreadySeeded()) return console.warn('Users table is not empty → skip seeding');

  // Hash default admin password
  const hashed = await hashPassword(defaultAdminUser.password);

  // Make admin user → Insert into the database  
  const adminRecord = mockAdmin(defaultAdminUser.id, defaultAdminUser.email, hashed);

  const [adminUser] = await db
    .insert(usersTable)
    .values(adminRecord)
    .returning()
    .onConflictDoNothing();

  // Make email record → Insert into the database
  const emailRecord = mockEmail(adminUser);

  await db
    .insert(emailsTable)
    .values(emailRecord)
    .onConflictDoNothing();

  console.info(
    ` \n${chalk.greenBright.bold('✔')} Created admin user with verified email ${chalk.greenBright.bold(adminUser.email)} and password ${chalk.greenBright.bold(defaultAdminUser.password)}.\n `,
  );
};<|MERGE_RESOLUTION|>--- conflicted
+++ resolved
@@ -3,13 +3,8 @@
 import { db } from '#/db/db';
 import { emailsTable } from '#/db/schema/emails';
 import { usersTable } from '#/db/schema/users';
-<<<<<<< HEAD
 import { defaultAdminUser } from '../fixtures';
-import { isUserAlreadySeeded as isAlreadySeeded } from '../utils';
-=======
-import { defaultAdminUser } from '../common/admin';
-import { isUserSeeded as isAlreadySeeded } from '../common/is-seeded';
->>>>>>> 39efbd52
+import { isUserSeeded as isAlreadySeeded } from '../utils';
 import { hashPassword } from '#/modules/auth/helpers/argon2id';
 import { mockAdmin, mockEmail } from '../../../mocks/basic';
 
