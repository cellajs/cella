{
<<<<<<< HEAD
  "name": "raak",
  "version": "0.0.1",
=======
  "name": "@cellajs/cella",
  "version": "0.0.2",
>>>>>>> c6ce3380
  "private": false,
  "license": "MIT",
  "repository": "https://github.com/cellajs/raak",
  "description": "Intuivive TypeScript template to build local-first web apps. Implementation-ready. MIT license.",
  "keywords": ["template", "monorepo", "fullstack", "typescript", "hono", "drizzle", "shadcn", "postgres", "react", "vite", "pwa"],
  "author": "CellaJS <info@cellajs.com>",
  "homepage": "https://raak.io",
  "type": "module",
  "engines": {
    "node": ">=20.14.0"
  },
  "scripts": {
    "prepare": "node prepare.js",
    "quick": "pnpm --filter backend run quick & turbo dev --filter frontend --filter tus",
    "docker": "pnpm --filter backend run docker:up --detach",
    "generate": "pnpm --filter backend run generate",
    "clean": "rimraf backend/dist frontend/dist frontend/stats",
    "dev": "pnpm run clean && turbo dev  --filter backend --filter frontend --filter tus",
    "seed": "pnpm --filter backend seed",
    "check": "pnpm dlx @biomejs/biome check .",
    "check:types": "turbo check:types --force",
    "check:fix": "pnpm dlx @biomejs/biome check --write .",
    "build": "pnpm run clean && turbo build --filter backend --filter frontend --filter tus",
    "build:dev": "turbo build:dev --filter backend --filter frontend --filter tus",
    "start": "turbo start --filter backend --filter frontend --filter tus",
    "upstream:pull": "node ./cli/sync-cella/index.js merge-upstream --config-file cella.config.js",
    "diverged": "node ./cli/sync-cella/index.js diverged --config-file cella.config.js"
  },
  "devDependencies": {
    "@biomejs/biome": "^1.9.3",
    "@evilmartians/lefthook": "^1.7.18",
    "cross-env": "^7.0.3",
    "rimraf": "^6.0.1",
    "turbo": "^2.1.3",
    "typescript": "^5.6.2"
  },
  "packageManager": "pnpm@9.1.2",
  "dependencies": {
    "dotenv": "^16.4.5"
  }
}<|MERGE_RESOLUTION|>--- conflicted
+++ resolved
@@ -1,11 +1,6 @@
 {
-<<<<<<< HEAD
   "name": "raak",
   "version": "0.0.1",
-=======
-  "name": "@cellajs/cella",
-  "version": "0.0.2",
->>>>>>> c6ce3380
   "private": false,
   "license": "MIT",
   "repository": "https://github.com/cellajs/raak",
