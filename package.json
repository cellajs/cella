{
  "name": "@cellajs/cella",
  "version": "0.0.2",
  "private": false,
  "license": "MIT",
  "repository": "https://github.com/cellajs/cella",
  "description": "Cella is a TypeScript template to create web apps with sync and offline capabilities.",
  "keywords": ["template", "monorepo", "fullstack", "typescript", "hono", "drizzle", "shadcn", "postgres", "react", "vite", "pwa"],
  "author": "CellaJS <info@cellajs.com>",
  "homepage": "https://cellajs.com",
  "type": "module",
  "engines": {
    "node": ">=20.14.0 <23.0.0"
  },
  "publishConfig": {
    "access": "public"
  },
  "scripts": {
    "prepare": "node prepare.js",
<<<<<<< HEAD
    "quick": "concurrently \"pnpm --filter backend run quick\"  \"turbo dev --filter frontend --filter tus\"",
=======
    "quick": "concurrently -r \"pnpm --filter backend run quick\"  \"turbo dev --filter frontend --filter tus\"",
>>>>>>> 3e52d755
    "docker": "pnpm --filter backend run docker:up --detach",
    "generate": "pnpm --filter backend run generate",
    "clean": "rimraf backend/dist frontend/dist frontend/stats",
    "dev": "pnpm run clean && turbo dev  --filter backend --filter frontend --filter tus",
    "seed": "pnpm --filter backend seed",
    "check": "pnpm dlx @biomejs/biome check .",
    "check:types": "turbo check:types --force",
    "check:fix": "pnpm dlx @biomejs/biome check --write .",
    "build": "pnpm run clean && turbo build --filter backend --filter frontend --filter tus",
    "build:dev": "turbo build:dev --filter backend --filter frontend --filter tus",
    "start": "turbo start --filter backend --filter frontend --filter tus",
    "upstream:pull": "tsx ./cli/sync-cella/index.ts pull-upstream --config-file cella.config.js",
    "fork:pull": "tsx ./cli/sync-cella/index.ts pull-fork --config-file cella.config.js",
    "diverged": "tsx ./cli/sync-cella/index.ts diverged --config-file cella.config.js",
    "test": "pnpm --filter backend test"
  },
  "devDependencies": {
    "@biomejs/biome": "^1.9.4",
    "@evilmartians/lefthook": "^1.10.1",
    "cross-env": "^7.0.3",
    "rimraf": "^6.0.1",
    "tsx": "^4.19.2",
    "turbo": "^2.3.3",
    "typescript": "^5.7.2",
    "vitest": "^2.1.8",
    "concurrently": "^9.1.2"
  },
  "packageManager": "pnpm@9.1.2",
  "dependencies": {
    "dotenv": "^16.4.7"
  }
}<|MERGE_RESOLUTION|>--- conflicted
+++ resolved
@@ -17,11 +17,7 @@
   },
   "scripts": {
     "prepare": "node prepare.js",
-<<<<<<< HEAD
-    "quick": "concurrently \"pnpm --filter backend run quick\"  \"turbo dev --filter frontend --filter tus\"",
-=======
     "quick": "concurrently -r \"pnpm --filter backend run quick\"  \"turbo dev --filter frontend --filter tus\"",
->>>>>>> 3e52d755
     "docker": "pnpm --filter backend run docker:up --detach",
     "generate": "pnpm --filter backend run generate",
     "clean": "rimraf backend/dist frontend/dist frontend/stats",
