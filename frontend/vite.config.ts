--- conflicted
+++ resolved
@@ -113,18 +113,10 @@
           },
         ],
       },
-<<<<<<< HEAD
       injectManifest: {
         globDirectory: 'dist',
-        globPatterns: config.mode === 'production' ? ['**/*.{js,css,html,json}'] : [],
-=======
-      // TODO: these glob patterns should not be necessary, it should pick all files from dist?
-      // https://vite-pwa-org.netlify.app/guide/service-worker-precache.html
-      workbox: {
-        globPatterns: ['**/*.{js,css,html,png,jpg,jpeg,svg,ico,json}'],
+        globPatterns: config.mode === 'production' ? ['**/*.{js,css,html,json,svg,png}'] : [],
         globIgnores: ['**/public/static/flags/*.(svg|png)'],
-        navigateFallbackDenylist: [/^.*\.(docx|DOCX|gif|GIF|doc|DOC|pdf|PDF|csv|CSV)$/, /^\/api\/v1*/, /^\/static\/*/],
->>>>>>> 3e4eeaa0
       },
     }),
   );
