--- conflicted
+++ resolved
@@ -85,11 +85,7 @@
     "embla-carousel-autoplay": "^8.5.2",
     "embla-carousel-react": "^8.5.2",
     "emblor": "^1.4.7",
-<<<<<<< HEAD
-    "framer-motion": "^11.16.4",
-=======
     "framer-motion": "^11.17.0",
->>>>>>> b2c1bb02
     "gleap": "^14.1.9",
     "hono": "4.6.16",
     "i18next": "^23.16.8",
