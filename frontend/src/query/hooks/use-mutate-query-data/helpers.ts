--- conflicted
+++ resolved
@@ -1,11 +1,6 @@
 import type { QueryKey } from '@tanstack/react-query';
 import type { EntityType } from 'config';
-<<<<<<< HEAD
-import type { EntitySummary } from '~/modules/entities/types';
-=======
 import type { ContextEntityBaseSchema } from '~/api.gen';
-import { getQueryKeySortOrder } from '~/query/helpers';
->>>>>>> 8f82c080
 import type {
   ArbitraryEntityQueryData,
   EntityData,
