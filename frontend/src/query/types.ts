--- conflicted
+++ resolved
@@ -1,17 +1,4 @@
-<<<<<<< HEAD
 import type { InfiniteData, QueryKey, UseInfiniteQueryOptions, UseQueryOptions, useInfiniteQuery } from '@tanstack/react-query';
-
-export type InfiniteOptions<T, TQueryKey extends QueryKey = QueryKey> = Parameters<
-  typeof useInfiniteQuery<T, Error, InfiniteData<T, unknown>, TQueryKey, PageParams>
->[0];
-
-export type PageParams = {
-  page: number;
-  offset: number;
-};
-=======
-import type { InfiniteData, QueryKey, UseInfiniteQueryOptions, UseQueryOptions } from '@tanstack/react-query';
->>>>>>> 916c4937
 
 export type QueryData<TItem> = {
   items: TItem[];
@@ -33,4 +20,8 @@
 
 export type ContextProp<T, K = undefined> = K extends undefined | null ? [QueryKey, T | undefined] : [QueryKey, T | undefined, K];
 
-export type InferType<T> = T extends UseQueryOptions<infer D> ? D : T extends UseInfiniteQueryOptions<infer D> ? D : never;+export type InferType<T> = T extends UseQueryOptions<infer D> ? D : T extends UseInfiniteQueryOptions<infer D> ? D : never;
+
+export type InfiniteOptions<T, TQueryKey extends QueryKey = QueryKey> = Parameters<
+  typeof useInfiniteQuery<T, Error, InfiniteData<T, unknown>, TQueryKey, PageParams>
+>[0];