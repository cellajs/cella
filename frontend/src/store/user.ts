--- conflicted
+++ resolved
@@ -1,13 +1,7 @@
 import { create } from 'zustand';
 import { createJSONStorage, devtools, persist } from 'zustand/middleware';
 
-<<<<<<< HEAD
-import type { } from '@redux-devtools/extension';
-
 import { config } from 'config';
-=======
-import config from 'config';
->>>>>>> 4edb9f2e
 import { immer } from 'zustand/middleware/immer';
 import { client, getMe } from '~/api/api';
 import { User } from '~/types';
