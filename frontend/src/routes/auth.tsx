import { Outlet, createRoute, redirect } from '@tanstack/react-router';
import { config } from 'config';
import { z } from 'zod';
import SignIn from '~/modules/auth';
import ResetPassword from '~/modules/auth/reset-password';
import SignOut from '~/modules/auth/sign-out';
import VerifyEmail from '~/modules/auth/verify-email';
import { useUserStore } from '~/store/user';
import { PublicRoute } from './general';

export const AuthRoute = createRoute({
  id: 'auth-layout',
  staticData: { pageTitle: null, isAuth: false },
  getParentRoute: () => PublicRoute,
  component: () => <Outlet />,
});

export const SignInRoute = createRoute({
  path: '/auth/sign-in',
  validateSearch: z.object({ redirect: z.string().optional(), fromRoot: z.boolean().optional(), token: z.string().optional() }),
  staticData: { pageTitle: 'Sign in', isAuth: false },
  getParentRoute: () => AuthRoute,
  beforeLoad: async ({ cause, search }) => {
    // Only check auth if entering
    if (cause !== 'enter' || search.fromRoot) return;

    // If stored user, redirect to home
    const storedUser = useUserStore.getState().user;
<<<<<<< HEAD
    if (storedUser) throw redirect({ to: config.defaultRedirectPath, replace: true });

    try {
      await queryClient.fetchQuery({ queryKey: ['me'], queryFn: getAndSetMe, retry: 0, gcTime: 1 });
      console.info('Authenticated -> go to home');
      throw redirect({ to: config.defaultRedirectPath, replace: true });
    } catch (error) {
      return console.info('Not authenticated (silent check)');
    }
=======
    if (!storedUser) return;
    throw redirect({ to: config.defaultRedirectPath, replace: true });
>>>>>>> 1a783902
  },
  component: () => <SignIn />,
});

export const ResetPasswordRoute = createRoute({
  path: '/auth/reset-password/$token',
  staticData: { pageTitle: 'Reset password', isAuth: false },
  getParentRoute: () => AuthRoute,
  component: () => <ResetPassword />,
});

export const VerifyEmailRoute = createRoute({
  path: '/auth/verify-email',
  staticData: { pageTitle: 'Verify email', isAuth: false },
  getParentRoute: () => AuthRoute,
  component: () => <VerifyEmail />,
});

export const VerifyEmailWithTokenRoute = createRoute({
  path: '/auth/verify-email/$token',
  staticData: { pageTitle: 'Verify email', isAuth: false },
  getParentRoute: () => AuthRoute,
  component: () => <VerifyEmail />,
});

export const SignOutRoute = createRoute({
  path: '/sign-out',
  getParentRoute: () => PublicRoute,
  staticData: { pageTitle: 'Sign out', isAuth: false },
  component: SignOut,
});<|MERGE_RESOLUTION|>--- conflicted
+++ resolved
@@ -26,20 +26,8 @@
 
     // If stored user, redirect to home
     const storedUser = useUserStore.getState().user;
-<<<<<<< HEAD
-    if (storedUser) throw redirect({ to: config.defaultRedirectPath, replace: true });
-
-    try {
-      await queryClient.fetchQuery({ queryKey: ['me'], queryFn: getAndSetMe, retry: 0, gcTime: 1 });
-      console.info('Authenticated -> go to home');
-      throw redirect({ to: config.defaultRedirectPath, replace: true });
-    } catch (error) {
-      return console.info('Not authenticated (silent check)');
-    }
-=======
     if (!storedUser) return;
     throw redirect({ to: config.defaultRedirectPath, replace: true });
->>>>>>> 1a783902
   },
   component: () => <SignIn />,
 });
