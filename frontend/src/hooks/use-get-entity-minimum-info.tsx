import { useQueryClient } from '@tanstack/react-query';
import { useEffect, useState } from 'react';
import { useNavigationStore } from '~/store/navigation';

import type { workspaceWithProjectSchema } from 'backend/modules/workspaces/schema';
import type { z } from 'zod';
import type { Project } from '~/types/app';
import type { ContextEntity, MinimumEntityItem, UserMenu, UserMenuItem } from '~/types/common';

<<<<<<< HEAD
type WorkspaceQuery = z.infer<typeof workspaceWithProjectSchema>;

=======
// Recursive function to find an item by id or slug
>>>>>>> 2ce659a8
const findItem = (
  items: (MinimumEntityItem & {
    submenu?: MinimumEntityItem[];
  })[],
  idOrSlug: string,
): MinimumEntityItem | null => {
  if (!items) return null;

  for (const item of items) {
    if (item.submenu) return findItem(item.submenu, idOrSlug);

    if (item.id === idOrSlug || item.slug === idOrSlug) {
      return {
        id: item.id,
        entity: item.entity,
        slug: item.slug,
        name: item.name,
        thumbnailUrl: item.thumbnailUrl || null,
        bannerUrl: item.bannerUrl || null,
      };
    }
  }
  return null;
};

// Hook to fetch an entity based on id or slug
export const useGetEntity = (idOrSlug: string, entityType: ContextEntity) => {
  const { menu } = useNavigationStore();
  const queryClient = useQueryClient();
  const [entity, setEntity] = useState({} as MinimumEntityItem);

  useEffect(() => {
    const getEntity = async () => {
      // Step 1: Check for entity in menu
      const keys = Object.keys(menu) as (keyof UserMenu)[];
      for (const category of keys) {
        const found = findItem(menu[category], idOrSlug);
        if (found) {
          setEntity(found);
          return;
        }
      }

<<<<<<< HEAD
      // Step 2: Check cache
      const queriesData = queryClient.getQueriesData<WorkspaceQuery | UserMenuItem[] | UserMenuItem>({});
      for (const query of queriesData) {
        const [[queryKey], data] = query;
        if (!data || !keys.includes(queryKey as keyof UserMenu)) continue;
        let arrayData = [];
        if ('workspace' in data) {
          arrayData = [data.workspace];
        } else if ('projects' in data) {
          arrayData = data.projects as Project[];
        } else {
          arrayData = Array.isArray(data) ? data : [data];
        }
=======
      // Step 2: Check for entity in queries cache
      const queriesData = queryClient.getQueriesData<UserMenuItem[] | UserMenuItem>({});
      for (const query of queriesData) {
        const [[queryKey], data] = query;
        if (!data || !keys.includes(queryKey as keyof UserMenu)) continue;

        // Ensure data is in array format for consistent processing
        const arrayData = Array.isArray(data) ? data : [data];
>>>>>>> 2ce659a8

        const foundInCache = findItem(arrayData, idOrSlug);
        if (foundInCache) {
          setEntity(foundInCache);
          return;
        }
      }

      // TODO: fall back to fetching entity using their respective API GET endpoints
    };

    getEntity();
  }, [menu, idOrSlug, entityType, queryClient]);

  return entity;
};<|MERGE_RESOLUTION|>--- conflicted
+++ resolved
@@ -7,12 +7,9 @@
 import type { Project } from '~/types/app';
 import type { ContextEntity, MinimumEntityItem, UserMenu, UserMenuItem } from '~/types/common';
 
-<<<<<<< HEAD
 type WorkspaceQuery = z.infer<typeof workspaceWithProjectSchema>;
 
-=======
 // Recursive function to find an item by id or slug
->>>>>>> 2ce659a8
 const findItem = (
   items: (MinimumEntityItem & {
     submenu?: MinimumEntityItem[];
@@ -56,8 +53,7 @@
         }
       }
 
-<<<<<<< HEAD
-      // Step 2: Check cache
+      // Step 2: Check for entity in queries cache
       const queriesData = queryClient.getQueriesData<WorkspaceQuery | UserMenuItem[] | UserMenuItem>({});
       for (const query of queriesData) {
         const [[queryKey], data] = query;
@@ -70,16 +66,6 @@
         } else {
           arrayData = Array.isArray(data) ? data : [data];
         }
-=======
-      // Step 2: Check for entity in queries cache
-      const queriesData = queryClient.getQueriesData<UserMenuItem[] | UserMenuItem>({});
-      for (const query of queriesData) {
-        const [[queryKey], data] = query;
-        if (!data || !keys.includes(queryKey as keyof UserMenu)) continue;
-
-        // Ensure data is in array format for consistent processing
-        const arrayData = Array.isArray(data) ? data : [data];
->>>>>>> 2ce659a8
 
         const foundInCache = findItem(arrayData, idOrSlug);
         if (foundInCache) {
