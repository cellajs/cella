<<<<<<< HEAD
import { memo, useCallback, useEffect, useMemo, useRef, useState } from 'react';
import type { UserMenu, UserMenuItem } from '~/modules/users/types';

import { useNavigationStore } from '~/store/navigation';

=======
>>>>>>> 04f392e0
import { autoScrollForElements } from '@atlaskit/pragmatic-drag-and-drop-auto-scroll/element';
import { type Edge, extractClosestEdge } from '@atlaskit/pragmatic-drag-and-drop-hitbox/closest-edge';
import { combine } from '@atlaskit/pragmatic-drag-and-drop/combine';
import { monitorForElements } from '@atlaskit/pragmatic-drag-and-drop/element/adapter';
<<<<<<< HEAD
import { type ContextEntity, config } from 'config';
import { Info, type LucideProps, Search } from 'lucide-react';
=======
import { config } from 'config';
import { Info, Search } from 'lucide-react';
import { memo, useCallback, useEffect, useMemo, useRef, useState } from 'react';
>>>>>>> 04f392e0
import { useTranslation } from 'react-i18next';

import { dispatchCustomEvent } from '~/lib/custom-events';
import { menuSections } from '~/menu-config';
import { MainAlert } from '~/modules/common/alerter';
import ContentPlaceholder from '~/modules/common/content-placeholder';
import { updateMembership } from '~/modules/memberships/api';
import { getRelativeItemOrder, isPageData } from '~/modules/navigation/menu-sheet/helpers';
import { updateMenuItem } from '~/modules/navigation/menu-sheet/helpers/menu-operations';
import { MenuSheetItem } from '~/modules/navigation/menu-sheet/item';
import { OfflineAccessSwitch } from '~/modules/navigation/menu-sheet/offline-access-switch';
import { MenuSheetSearchInput } from '~/modules/navigation/menu-sheet/search-input';
import { MenuSheetSection } from '~/modules/navigation/menu-sheet/section';
import { ScrollArea } from '~/modules/ui/scroll-area';
import { Switch } from '~/modules/ui/switch';
<<<<<<< HEAD
import type { DraggableItemData } from '~/utils/drag-drop';

export type PageDraggableItemData = DraggableItemData<UserMenuItem> & { type: 'menuItem' };

export const isPageData = (data: Record<string | symbol, unknown>): data is PageDraggableItemData => {
  return data.dragItem === true && typeof data.order === 'number' && data.type === 'menuItem';
};

export type SectionItem = {
  name: keyof UserMenu;
  entityType: ContextEntity;
  label: string;
  createForm?: React.ReactNode;
  submenu?: SectionItem;
  icon?: React.ElementType<LucideProps>;
  description?: string;
};
=======
import type { UserMenuItem } from '~/modules/users/types';
import { useNavigationStore } from '~/store/navigation';
>>>>>>> 04f392e0

export const MenuSheet = memo(() => {
  const { t } = useTranslation();

  const menu = useNavigationStore((state) => state.menu);
  const keepOpenPreference = useNavigationStore((state) => state.keepOpenPreference);
  const hideSubmenu = useNavigationStore((state) => state.hideSubmenu);
  const toggleHideSubmenu = useNavigationStore((state) => state.toggleHideSubmenu);
  const toggleKeepOpenPreference = useNavigationStore((state) => state.toggleKeepOpenPreference);

  const [searchTerm, setSearchTerm] = useState<string>('');
  const [searchResults, setSearchResults] = useState<UserMenuItem[]>([]);

  const scrollViewportRef = useRef(null);
  const pwaEnabled = config.has.pwa;

  const searchResultsListItems = useCallback(() => {
    return searchResults.length > 0 ? searchResults.map((item: UserMenuItem) => <MenuSheetItem key={item.id} searchResults item={item} />) : [];
  }, [searchResults]);

  const renderedSections = useMemo(() => {
    return menuSections.map((section) => {
      const menuSection = menu[section.name];

      return (
        <MenuSheetSection
          entityType={section.entityType}
          key={section.name}
          sectionLabel={section.label}
          sectionType={section.name}
          createForm={section.createForm}
          data={menuSection}
          description={section.description}
        />
      );
    });
  }, [menu]);

  // monitoring drop event
  useEffect(() => {
    if (!scrollViewportRef.current) return;
    return combine(
      autoScrollForElements({
        element: scrollViewportRef.current,
        getAllowedAxis: () => 'vertical',
      }),
      monitorForElements({
        canMonitor({ source }) {
          return isPageData(source.data) && !source.data.item.membership.archived;
        },
        async onDrop({ source, location }) {
          const target = location.current.dropTargets[0];
          if (!target) return;

          const sourceData = source.data;
          const targetData = target.data;
          if (!isPageData(targetData) || !isPageData(sourceData)) return;

          const { item: sourceItem } = sourceData;
          const edge: Edge | null = extractClosestEdge(targetData);
          const newOrder = getRelativeItemOrder(menu, sourceItem.entity, sourceItem.membership.archived, sourceItem.id, targetData.order, edge);

          const updatedMembership = await updateMembership({
            id: sourceItem.membership.id,
            order: newOrder,
            orgIdOrSlug: sourceItem.organizationId || sourceItem.id,
            idOrSlug: sourceItem.id,
            entityType: sourceItem.entity,
          });

          const updatedEntity: UserMenuItem = { ...sourceItem, membership: { ...sourceItem.membership, ...updatedMembership } };
          updateMenuItem(updatedEntity);

          // To be able to update, add a listener to manipulate data that has been changed in the menu (reordered entities on your page)
          dispatchCustomEvent('menuEntityChange', { entity: sourceItem.entity, membership: updatedMembership });
        },
      }),
    );
  }, [menu]);

  return (
    <ScrollArea className="h-full" id="nav-sheet" viewPortRef={scrollViewportRef}>
      <div data-search={!!searchTerm} className="group/menu p-3 min-h-[calc(100vh-0.5rem)] flex flex-col">
        <MenuSheetSearchInput menu={menu} searchTerm={searchTerm} setSearchTerm={setSearchTerm} searchResultsChange={setSearchResults} />

        <div className="search-results mt-3 group-data-[search=false]/menu:hidden">
          {searchResultsListItems().length > 0 ? (
            searchResultsListItems()
          ) : (
            <ContentPlaceholder Icon={Search} title={t('common:no_resource_found', { resource: t('common:results').toLowerCase() })} />
          )}
        </div>

        {!searchTerm && (
          <>
            {renderedSections}
            <div className="grow mt-4 border-b border-dashed" />
            <div className="flex flex-col mt-6 mb-1 mx-2 gap-4">
              <div className="max-xl:hidden flex items-center gap-4 ml-1">
                <Switch
                  size="xs"
                  id="keepMenuOpen"
                  checked={keepOpenPreference}
                  onCheckedChange={toggleKeepOpenPreference}
                  aria-label={t('common:keep_menu_open')}
                />
                <label htmlFor="keepMenuOpen" className="cursor-pointer select-none text-sm font-medium leading-none">
                  {t('common:keep_menu_open')}
                </label>
              </div>
              {pwaEnabled && <OfflineAccessSwitch />}
              {menuSections.some((el) => el.submenu) && (
                <div className="flex items-center gap-4 ml-1">
                  <Switch size="xs" id="hideSubmenu" checked={hideSubmenu} onCheckedChange={toggleHideSubmenu} ria-label={t('common:nested_menu')} />
                  <label htmlFor="hideSubmenu" className="cursor-pointer select-none text-sm font-medium leading-none">
                    {t('common:nested_menu')}
                  </label>
                </div>
              )}
              {pwaEnabled && (
                <MainAlert id="offline_access" variant="plain" Icon={Info}>
                  {t('common:offline_access.text')}
                </MainAlert>
              )}
            </div>
          </>
        )}
      </div>
    </ScrollArea>
  );
});<|MERGE_RESOLUTION|>--- conflicted
+++ resolved
@@ -1,23 +1,10 @@
-<<<<<<< HEAD
-import { memo, useCallback, useEffect, useMemo, useRef, useState } from 'react';
-import type { UserMenu, UserMenuItem } from '~/modules/users/types';
-
-import { useNavigationStore } from '~/store/navigation';
-
-=======
->>>>>>> 04f392e0
 import { autoScrollForElements } from '@atlaskit/pragmatic-drag-and-drop-auto-scroll/element';
 import { type Edge, extractClosestEdge } from '@atlaskit/pragmatic-drag-and-drop-hitbox/closest-edge';
 import { combine } from '@atlaskit/pragmatic-drag-and-drop/combine';
 import { monitorForElements } from '@atlaskit/pragmatic-drag-and-drop/element/adapter';
-<<<<<<< HEAD
-import { type ContextEntity, config } from 'config';
-import { Info, type LucideProps, Search } from 'lucide-react';
-=======
 import { config } from 'config';
 import { Info, Search } from 'lucide-react';
 import { memo, useCallback, useEffect, useMemo, useRef, useState } from 'react';
->>>>>>> 04f392e0
 import { useTranslation } from 'react-i18next';
 
 import { dispatchCustomEvent } from '~/lib/custom-events';
@@ -33,28 +20,8 @@
 import { MenuSheetSection } from '~/modules/navigation/menu-sheet/section';
 import { ScrollArea } from '~/modules/ui/scroll-area';
 import { Switch } from '~/modules/ui/switch';
-<<<<<<< HEAD
-import type { DraggableItemData } from '~/utils/drag-drop';
-
-export type PageDraggableItemData = DraggableItemData<UserMenuItem> & { type: 'menuItem' };
-
-export const isPageData = (data: Record<string | symbol, unknown>): data is PageDraggableItemData => {
-  return data.dragItem === true && typeof data.order === 'number' && data.type === 'menuItem';
-};
-
-export type SectionItem = {
-  name: keyof UserMenu;
-  entityType: ContextEntity;
-  label: string;
-  createForm?: React.ReactNode;
-  submenu?: SectionItem;
-  icon?: React.ElementType<LucideProps>;
-  description?: string;
-};
-=======
 import type { UserMenuItem } from '~/modules/users/types';
 import { useNavigationStore } from '~/store/navigation';
->>>>>>> 04f392e0
 
 export const MenuSheet = memo(() => {
   const { t } = useTranslation();
