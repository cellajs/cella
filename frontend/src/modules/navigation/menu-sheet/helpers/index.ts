--- conflicted
+++ resolved
@@ -1,9 +1,6 @@
 import type { Edge } from '@atlaskit/pragmatic-drag-and-drop-hitbox/dist/types/types';
 import type { ContextEntity } from 'config';
-<<<<<<< HEAD
-=======
 import type { PageDraggableItemData } from '~/modules/navigation/types';
->>>>>>> 04f392e0
 import type { UserMenu, UserMenuItem } from '~/modules/users/types';
 
 const sortAndFilterMenu = (data: UserMenuItem[], entityType: ContextEntity, archived: boolean, reverse = false): UserMenuItem[] => {
