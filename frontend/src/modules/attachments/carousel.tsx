--- conflicted
+++ resolved
@@ -126,21 +126,12 @@
               className="-my-1 size-8 opacity-70 hover:opacity-100"
               onClick={() => download(currentItem.url, currentItem.filename || 'file')}
             >
-<<<<<<< HEAD
-              {isInProgress ? <Spinner className="size-5 text-foreground/80" noDelay /> : <Download className="h-5 w-5" strokeWidth={1.5} />}
+              {isInProgress ? <Spinner className="size-5 text-foreground/80" noDelay /> : <DownloadIcon className="h-5 w-5" strokeWidth={1.5} />}
             </Button>
           )}
 
           <Button variant="ghost" size="icon" className="-my-1 size-8 opacity-70 hover:opacity-100" onClick={() => removeDialog()}>
-            <X className="h-6 w-6" strokeWidth={1.5} />
-=======
-              {isInProgress ? <Spinner className="w-5 h-5 text-foreground/80" noDelay /> : <DownloadIcon className="h-5 w-5" strokeWidth={1.5} />}
-            </Button>
-          )}
-
-          <Button variant="ghost" size="icon" className="-my-1 w-8 h-8 opacity-70 hover:opacity-100" onClick={() => removeDialog()}>
             <XIcon className="h-6 w-6" strokeWidth={1.5} />
->>>>>>> f8240b3e
           </Button>
         </div>
       )}
