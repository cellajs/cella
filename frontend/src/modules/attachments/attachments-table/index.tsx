--- conflicted
+++ resolved
@@ -91,10 +91,6 @@
           ref={dataTableRef}
           columns={columns}
           setColumns={setColumns}
-<<<<<<< HEAD
-          setSearch={setSearch}
-=======
->>>>>>> 25babd86
           queryVars={{ q, sort, order, limit }}
           updateCounts={updateCounts}
           isSheet={isSheet}
