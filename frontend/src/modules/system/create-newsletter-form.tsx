import { sendNewsletterBodySchema } from '#/modules/system/schema';

import { zodResolver } from '@hookform/resolvers/zod';
import type { CheckedState } from '@radix-ui/react-checkbox';
import { useMutation } from '@tanstack/react-query';
import { Info, Send } from 'lucide-react';
import { Suspense, lazy, useMemo, useState } from 'react';
import type { UseFormProps } from 'react-hook-form';
import { useTranslation } from 'react-i18next';
import type { z } from 'zod';
import { useFormWithDraft } from '~/hooks/use-draft-form';
import { AlertWrap } from '~/modules/common/alert-wrap';
import InputFormField from '~/modules/common/form-fields/input';
import SelectRoles from '~/modules/common/form-fields/select-roles';
import { useSheeter } from '~/modules/common/sheeter/use-sheeter';
import Spinner from '~/modules/common/spinner';
import { toaster } from '~/modules/common/toaster';
import { sendNewsletter } from '~/modules/system/api';
import { Button, SubmitButton } from '~/modules/ui/button';
import { Checkbox } from '~/modules/ui/checkbox';
import { Form, FormControl, FormField, FormItem, FormLabel, FormMessage } from '~/modules/ui/form';
import { blocknoteFieldIsDirty } from '~/utils/blocknote-filed-is-dirty';

const BlockNoteContent = lazy(() => import('~/modules/common/form-fields/blocknote-content'));
interface CreateNewsletterFormProps {
  organizationIds: string[];
  callback?: () => void;
}

const formSchema = sendNewsletterBodySchema;

type FormValues = z.infer<typeof formSchema>;

const CreateNewsletterForm = ({ organizationIds, callback }: CreateNewsletterFormProps) => {
  const { t } = useTranslation();

  const [testOnly, setTestOnly] = useState<CheckedState>(false);

  const formOptions: UseFormProps<FormValues> = useMemo(
    () => ({
      resolver: zodResolver(formSchema),
      defaultValues: { organizationIds, subject: '', roles: [], content: '' },
    }),
    [],
  );

  // Create form
  const formContainerId = 'create-newsletter';
  const form = useFormWithDraft<FormValues>(formContainerId, { formOptions });

  // Send newsletter
  const { mutate: _sendNewsletter, isPending } = useMutation({
    mutationFn: sendNewsletter,
    onSuccess: () => {
      if (testOnly) return toaster(t('common:success.test_email'), 'success');
      form.reset();
      toaster(t('common:success.create_newsletter'), 'success');
      useSheeter.getState().remove(formContainerId);
      callback?.();
    },
  });

  const onSubmit = (body: FormValues) => {
    // Set organizationIds here to avoind having them in draft
    body.organizationIds = organizationIds;

    _sendNewsletter({ body, toSelf: !!testOnly });
  };

  const cancel = () => form.reset();

  const canSend = () => {
<<<<<<< HEAD
    const { content, roles } = form.getValues();
    // Only check if content field is dirty and if blocknote has changes
    return roles.length > 0 && form.formState.dirtyFields.content && blocknoteFieldIsDirty(content);
=======
    if (!form.formState.isDirty) return false;
    const { content } = form.getValues();
    return blocknoteFieldIsDirty(content);
>>>>>>> ecfc32ae
  };

  const isDirty = () => {
    if (!form.formState.isDirty) return false;
    const { content, roles, subject } = form.getValues();
    return roles.length > 0 || subject.length > 0 || blocknoteFieldIsDirty(content);
  };

  if (form.loading) return null;

  return (
    <Form {...form}>
      <form onSubmit={form.handleSubmit(onSubmit)} id="newsletter-form" className="space-y-6 pb-8 h-max">
        <InputFormField
          control={form.control}
          inputClassName="font-bold"
          name="subject"
          placeholder={t('common:placeholder.subject')}
          label={t('common:subject')}
          required
        />

        <Suspense fallback={<Spinner className="my-16 h-6 w-6 opacity-50" noDelay />}>
          <BlockNoteContent
            control={form.control}
            name="content"
            required
            label={t('common:message')}
            BaseBlockNoteProps={{
              id: 'blocknote-newsletter',
              trailingBlock: false,
              className:
                'min-h-20 pl-10 pr-6 p-3 border-input ring-offset-background placeholder:text-muted-foreground focus-visible:ring-ring max-focus-visible:ring-transparent max-focus-visible:ring-offset-0 flex w-full rounded-md border text-sm file:border-0 file:bg-transparent file:text-sm file:font-medium focus-visible:outline-hidden sm:focus-visible:ring-2 focus-visible:ring-offset-2 disabled:cursor-not-allowed disabled:opacity-50',
            }}
          />
        </Suspense>

        <FormField
          control={form.control}
          name="roles"
          render={({ field }) => (
            <FormItem>
              <FormLabel>
                {t('common:roles')}
                <span className="ml-1 opacity-50">*</span>
              </FormLabel>
              <FormControl>
                <SelectRoles {...field} />
              </FormControl>
              <FormMessage />
            </FormItem>
          )}
        />

        {testOnly && (
          <AlertWrap id="test-email" variant="plain" icon={Info}>
            {t('common:test_email.text')}
          </AlertWrap>
        )}

        <div className="flex max-sm:flex-col max-sm:items-stretch gap-2 items-center">
          <SubmitButton disabled={!canSend()} loading={isPending}>
            <Send size={16} className="mr-2" />
            {testOnly ? t('common:send_test_email') : t('common:send')}
          </SubmitButton>
          <Button type="reset" variant="secondary" className={isDirty() ? '' : 'invisible'} aria-label={t('common:cancel')} onClick={cancel}>
            {t('common:cancel')}
          </Button>
          <div className="max-sm:mt-2 flex gap-2 items-center">
            <Checkbox id="testOnly" checked={testOnly} onCheckedChange={(value) => setTestOnly(value)} className="w-4 h-4 ml-4" />
            <label htmlFor="testOnly" className="items-center text-sm">
              {t('common:test_email')}
            </label>
          </div>
        </div>
      </form>
    </Form>
  );
};

export default CreateNewsletterForm;<|MERGE_RESOLUTION|>--- conflicted
+++ resolved
@@ -70,15 +70,9 @@
   const cancel = () => form.reset();
 
   const canSend = () => {
-<<<<<<< HEAD
-    const { content, roles } = form.getValues();
-    // Only check if content field is dirty and if blocknote has changes
-    return roles.length > 0 && form.formState.dirtyFields.content && blocknoteFieldIsDirty(content);
-=======
     if (!form.formState.isDirty) return false;
     const { content } = form.getValues();
     return blocknoteFieldIsDirty(content);
->>>>>>> ecfc32ae
   };
 
   const isDirty = () => {
