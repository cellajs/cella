import { useMutation } from '@tanstack/react-query';
import { appConfig } from 'config';
import { t } from 'i18next';
<<<<<<< HEAD
import { deleteMemberships, membershipInvite, updateMembership, type MembershipInviteResponse } from '~/api.gen';
=======
import { type ContextEntityBaseSchema, deleteMemberships, type MembershipInviteResponse, membershipInvite, updateMembership } from '~/api.gen';
>>>>>>> 8f82c080
import type { ApiError } from '~/lib/api';
import { toaster } from '~/modules/common/toaster/service';
import type { EntityPage } from '~/modules/entities/types';
import { getAndSetMenu } from '~/modules/me/helpers';
import { resolveParentEntityType } from '~/modules/memberships/helpers';
import { membersKeys } from '~/modules/memberships/query';
import type {
  DeleteMembership,
  EntityMembershipContextProp,
  InfiniteMemberQueryData,
  InviteMember,
  Member,
  MemberContextProp,
  MemberQueryData,
  Membership,
  MutationUpdateMembership,
} from '~/modules/memberships/types';
import { updateMenuItemMembership } from '~/modules/navigation/menu-sheet/helpers/menu-operations';
import { useMutateQueryData } from '~/query/hooks/use-mutate-query-data';
import { queryClient } from '~/query/query-client';
import { formatUpdatedCacheData, getQueryItems, getSimilarQueries } from '~/query/utils/mutate-query';

const limit = appConfig.requestLimits.members;

const onError = (_: ApiError, __: InviteMember | MutationUpdateMembership | DeleteMembership, context?: MemberContextProp[]) => {
  if (context?.length) {
    for (const [queryKey, previousData] of context) queryClient.setQueryData(queryKey, previousData);
  }
};

export const useInviteMemberMutation = () =>
  useMutation<MembershipInviteResponse, ApiError, InviteMember, undefined>({
    mutationKey: membersKeys.update(),
    mutationFn: ({ entity, ...body }) =>
      membershipInvite({
        body,
        query: { idOrSlug: entity.id, entityType: entity.entityType },
        path: { orgIdOrSlug: entity.organizationId || entity.id },
      }),
    onError,
  });

export const useMemberUpdateMutation = () =>
  useMutation<Membership, ApiError, MutationUpdateMembership, EntityMembershipContextProp>({
    mutationKey: membersKeys.update(),
    mutationFn: async ({ id, orgIdOrSlug, entityType, idOrSlug, ...body }) => {
      return await updateMembership({ body, path: { id, orgIdOrSlug } });
    },
    onMutate: async (variables) => {
      const { idOrSlug, entityType, orgIdOrSlug, ...membershipInfo } = variables;
      const { archived, muted, role, order } = membershipInfo;

      // Store previous query data for rollback if an Apierror occurs
      const context = { queryContext: [] as MemberContextProp[], toastMessage: t('common:success.update_item', { item: t('common:membership') }) };

      if (archived !== undefined) {
        context.toastMessage = t(`common:success.${archived ? 'archived' : 'restore'}_resource`, { resource: t(`common:${entityType}`) });
      } else if (muted !== undefined) {
        context.toastMessage = t(`common:success.${muted ? 'mute' : 'unmute'}_resource`, { resource: t(`common:${entityType}`) });
      } else if (role) {
        context.toastMessage = t('common:success.update_item', { item: t('common:role') });
      } else if (order !== undefined) context.toastMessage = t('common:success.update_item', { item: t('common:order') });

      // Update membership of ContextEntityType query that was fetched
      const queryKey = resolveParentEntityType(idOrSlug, entityType);
      const { updateMembership } = useMutateQueryData(queryKey);
      updateMembership([membershipInfo], entityType);

      // To be able update menu offline
      updateMenuItemMembership(membershipInfo, idOrSlug, entityType);

      // Get affected queries
      const similarKey = membersKeys.table.similarMembers({ idOrSlug, entityType, orgIdOrSlug });
      //Cancel all affected queries
      await queryClient.cancelQueries({ queryKey: similarKey });
      const queries = getSimilarQueries<Member>(similarKey);

      // Iterate over affected queries and optimistically update cache
      for (const [queryKey, previousData] of queries) {
        if (!previousData) continue;

        queryClient.setQueryData<InfiniteMemberQueryData | MemberQueryData>(queryKey, (oldData) => {
          if (!oldData) return oldData;

          const prevItems = getQueryItems(oldData);
          const updatedData = updateMembers(prevItems, membershipInfo);

          return formatUpdatedCacheData(oldData, updatedData, limit);
        });

        context.queryContext.push([queryKey, previousData, membershipInfo.id]); // Store previous data for rollback if needed
      }

      return context;
    },
    onSuccess: async (updatedMembership, { idOrSlug, entityType, orgIdOrSlug }, { toastMessage }) => {
      // Update membership of ContextEntityType query that was fetched after success
      const queryKey = resolveParentEntityType(idOrSlug, entityType);
      const { updateMembership } = useMutateQueryData(queryKey);
      updateMembership([updatedMembership], entityType);

      // To update membership after success
      updateMenuItemMembership(updatedMembership, idOrSlug, entityType);

      // Get affected queries
      const similarKey = membersKeys.table.similarMembers({ idOrSlug, entityType, orgIdOrSlug });
      //Cancel all affected queries
      const queries = getSimilarQueries<Member>(similarKey);

      for (const query of queries) {
        const [activeKey] = query;

        // if role changes invalidate role based filter
        if (updatedMembership.role && activeKey.some((el) => typeof el === 'object' && el && 'role' in el && el.role)) {
          queryClient.invalidateQueries({ queryKey: activeKey });
          continue;
        }

        queryClient.setQueryData<InfiniteMemberQueryData | MemberQueryData>(activeKey, (oldData) => {
          if (!oldData) return oldData;

          const prevItems = getQueryItems(oldData);
          const updatedData = updateMembers(prevItems, updatedMembership);

          return formatUpdatedCacheData(oldData, updatedData, limit);
        });
      }
      toaster(toastMessage, 'success');
    },
    onError: (_, __, context) => {
      getAndSetMenu();
      onError(_, __, context?.queryContext);
    },
  });

export const useMembersDeleteMutation = () =>
  useMutation<void, ApiError, DeleteMembership, MemberContextProp[]>({
    mutationKey: membersKeys.delete(),
    mutationFn: async ({ idOrSlug, entityType, orgIdOrSlug, members }) => {
      const ids = members.map(({ id }) => id);
      await deleteMemberships({ query: { idOrSlug, entityType }, body: { ids }, path: { orgIdOrSlug } });
    },
    onMutate: async (variables) => {
      const { members, idOrSlug, entityType, orgIdOrSlug } = variables;
      const ids = members.map(({ id }) => id);

      const context: MemberContextProp[] = []; // previous query data for rollback if an Apierror occurs

      // Get affected queries
      const similarKey = membersKeys.table.similarMembers({ idOrSlug, entityType, orgIdOrSlug });
      //Cancel all affected queries
      await queryClient.cancelQueries({ queryKey: similarKey });
      const queries = getSimilarQueries<Member>(similarKey);

      // Iterate over affected queries and optimistically update cache
      for (const [queryKey, previousData] of queries) {
        if (!previousData) continue;

        queryClient.setQueryData<InfiniteMemberQueryData | MemberQueryData>(queryKey, (oldData) => {
          if (!oldData) return oldData;

          const prevItems = getQueryItems(oldData);
          const updatedMemberships = deletedMembers(prevItems, ids);

          return formatUpdatedCacheData(oldData, updatedMemberships, limit, -ids.length);
        });

        context.push([queryKey, previousData]); // Store previous data for rollback if needed
      }

      return context;
    },
    onSuccess: () => toaster(t('common:success.delete_members'), 'success'),
    onError,
  });

const updateMembers = (members: Member[], variables: Omit<MutationUpdateMembership, 'idOrSlug' | 'entityType' | 'orgIdOrSlug'>) => {
  return members.map((member) => {
    // Update the task itself
    if (member.membership.id === variables.id) return { ...member, membership: { ...member.membership, ...variables } };

    // No changes, return member as-is
    return member;
  });
};

const deletedMembers = (members: Member[], ids: string[]) => {
  return members
    .map((member) => {
      if (ids.includes(member.id)) return null;
      return member;
    })
    .filter(Boolean) as Member[];
};

export const handlePendingInvites = (targetEntity: ContextEntityBaseSchema, organization: ContextEntityBaseSchema, invitesCount: number) => {
  const { id, slug, entityType } = targetEntity;
  // If the entity is not an organization but belongs to one, update its cache too
  if (entityType !== 'organization') {
    const { id: orgId, slug: orgSlug, entityType: orgEntityType } = organization;
    queryClient.setQueryData<EntityPage>([orgEntityType, orgId], (data) => updateInvitesCount(data, invitesCount));
    queryClient.setQueryData<EntityPage>([orgEntityType, orgSlug], (data) => updateInvitesCount(data, invitesCount));

    queryClient.invalidateQueries({ queryKey: membersKeys.table.pending({ idOrSlug: orgSlug, entityType: orgEntityType, orgIdOrSlug: orgId }) });
  }

  // Try cache update for both id and slug
  queryClient.setQueryData<EntityPage>([entityType, id], (data) => updateInvitesCount(data, invitesCount));
  queryClient.setQueryData<EntityPage>([entityType, slug], (data) => updateInvitesCount(data, invitesCount));

  queryClient.invalidateQueries({ queryKey: membersKeys.table.pending({ idOrSlug: slug, entityType, orgIdOrSlug: organization.id }) });
};
const updateInvitesCount = (oldEntity: EntityPage | undefined, updateCount: number) => {
  if (!oldEntity) return oldEntity;
  // Ensure invitesCount is a number, add emails.length
  const currentCount = typeof oldEntity.invitesCount === 'number' ? oldEntity.invitesCount : 0;
  return { ...oldEntity, invitesCount: currentCount + updateCount };
};<|MERGE_RESOLUTION|>--- conflicted
+++ resolved
@@ -1,11 +1,7 @@
 import { useMutation } from '@tanstack/react-query';
 import { appConfig } from 'config';
 import { t } from 'i18next';
-<<<<<<< HEAD
-import { deleteMemberships, membershipInvite, updateMembership, type MembershipInviteResponse } from '~/api.gen';
-=======
 import { type ContextEntityBaseSchema, deleteMemberships, type MembershipInviteResponse, membershipInvite, updateMembership } from '~/api.gen';
->>>>>>> 8f82c080
 import type { ApiError } from '~/lib/api';
 import { toaster } from '~/modules/common/toaster/service';
 import type { EntityPage } from '~/modules/entities/types';
