import { type InfiniteData, infiniteQueryOptions } from '@tanstack/react-query';
import { appConfig } from 'config';
import { type GetMembersData, type GetPendingInvitationsData, getMembers, getPendingInvitations } from '~/api.gen';
<<<<<<< HEAD
import { formatUpdatedData } from '~/query/helpers/mutate-query';
import { queryClient } from '~/query/query-client';
import type { InfiniteQueryData, QueryData } from '~/query/types';
import type { Member } from './types';
=======
import { baseGetNextPageParam } from '~/query/helpers/get-next-page-params';
>>>>>>> fa56994d

type GetMembershipInvitationsParams = Omit<GetPendingInvitationsData['query'], 'limit' | 'offset'> & GetPendingInvitationsData['path'];
type GetMembersParams = Omit<GetMembersData['query'], 'limit' | 'offset'> & GetMembersData['path'];
/**
 * Keys for members related queries. These keys help to uniquely identify different query.
 * For managing query caching and invalidation.
 */
export const membersKeys = {
  all: ['members'] as const,
  table: {
    base: () => [...membersKeys.all, 'table'] as const,
    members: (filters: GetMembersParams) => [...membersKeys.table.base(), filters] as const,
    similarMembers: (filters: Pick<GetMembersParams, 'orgIdOrSlug' | 'idOrSlug' | 'entityType'>) => [...membersKeys.table.base(), filters] as const,
    pending: (filters: GetMembershipInvitationsParams) => ['invites', ...membersKeys.table.base(), filters] as const,
    similarPending: (filters: Pick<GetMembershipInvitationsParams, 'idOrSlug' | 'entityType'>) =>
      ['invites', ...membersKeys.table.base(), filters] as const,
  },
  update: () => [...membersKeys.all, 'update'] as const,
  delete: () => [...membersKeys.all, 'delete'] as const,
};

/**
 * Infinite query options to fetch a paginated list of members.
 *
 * This function returns the configuration needed to query a list of members from target entity with pagination.
 *
 * @param param.idOrSlug - ID or slug of entity.
 * @param param.entityType - Type of entity.
 * @param param.orgIdOrSlug - ID or slug of organization based of witch entity created.
 * @param param.q - Optional search query to filter members by (default is an empty string).
 * @param param.role - Role of the members to filter by.
 * @param param.sort - Field to sort by (default is 'createdAt').
 * @param param.order - Order of sorting (default is 'desc').
 * @param param.limit - Number of items per page (default is configured in `appConfig.requestLimits.members`).
 * @returns Infinite query options.
 */
export const membersQueryOptions = ({
  idOrSlug,
  orgIdOrSlug,
  entityType,
  q = '',
  sort: _sort,
  order: _order,
  role,
  limit: _limit,
}: GetMembersParams & { limit?: number }) => {
  const sort = _sort || 'createdAt';
  const order = _order || 'desc';
  const limit = String(_limit || appConfig.requestLimits.members);

  const queryKey = membersKeys.table.members({ idOrSlug, entityType, orgIdOrSlug, q, sort, order, role });

  return infiniteQueryOptions({
    queryKey,
    initialPageParam: { page: 0, offset: 0 },
    staleTime: 1000 * 60 * 2, // 2m
    queryFn: async ({ pageParam: { page, offset: _offset }, signal }) => {
      const offset = String(_offset || (page || 0) * Number(limit));

      return await getMembers({
        query: { q, sort, order, role, limit, idOrSlug, entityType, offset },
        path: { orgIdOrSlug },
        signal,
      });
    },
<<<<<<< HEAD
    getNextPageParam: (_lastPage, allPages) => {
      const page = allPages.length;
      const offset = allPages.reduce((acc, page) => acc + page.items.length, 0);
      return { page, offset };
    },
    enabled: () => {
      const data = queryClient.getQueryData<InfiniteQueryData<Member>>(
        membersKeys.table.members({ idOrSlug, entityType, orgIdOrSlug, q: '', sort: 'createdAt', order: 'desc', role: undefined }),
      );
      if (!data) return true;
      const totalCount = data.pages[data.pages.length - 1].total;
      const fetchedCount = data.pages.reduce((acc, page) => acc + page.items.length, 0);

      return fetchedCount < totalCount;
    },
    initialData: () => {
      const cache = queryClient.getQueryData<InfiniteQueryData<Member>>(
        membersKeys.table.members({ idOrSlug, entityType, orgIdOrSlug, q: '', sort: 'createdAt', order: 'desc', role: undefined }),
      );
      if (!cache) return;
      const cachedItems = cache.pages.flatMap((p) => p.items);
      const validSearch = q.trim().toLowerCase();

      const sortOptions: Record<string, (m: Member) => string> = {
        id: (m) => m.id,
        name: (m) => m.name,
        email: (m) => m.email,
        createdAt: (m) => m.createdAt,
        lastSeenAt: (m) => m.lastSeenAt || '',
        role: (m) => m.membership.role,
      };

      const filteredItems = cachedItems
        .filter((m) => {
          const matchesSearch = !validSearch.length || m.name.toLowerCase().includes(validSearch) || m.email.toLowerCase().includes(validSearch);

          const matchesRole = !role || m.membership.role === role;

          return matchesSearch && matchesRole;
        })
        .sort((a, b) => {
          const getVal = sort && sortOptions[sort] ? sortOptions[sort] : (m: Member) => m.id;

          const aVal = getVal(a);
          const bVal = getVal(b);

          // Null handling
          if (aVal == null && bVal == null) return 0;
          if (aVal == null) return 1;
          if (bVal == null) return -1;

          // Special case for role (priority order)
          if (sort === 'role') {
            const roleRank: Record<string, number> = { admin: 0, member: 1 };
            const cmp = roleRank[aVal] - roleRank[bVal];
            return order === 'asc' ? cmp : -cmp;
          }

          // Locale-aware string comparison
          const cmp = aVal.localeCompare(bVal, undefined, { sensitivity: 'base' });
          return order === 'asc' ? cmp : -cmp;
        });

      const totalChange = filteredItems.length - cachedItems.length;

      // FIX InfiniteQueryData to avoid this problem
      return formatUpdatedData(cache, filteredItems, _limit, totalChange) as unknown as InfiniteData<
        QueryData<Member>,
        { page: number; offset: number }
      >;
    },
=======
    getNextPageParam: baseGetNextPageParam,
>>>>>>> fa56994d
  });
};

/**
 * Infinite query options to fetch a paginated list of invited members.
 *
 * This function returns the configuration needed to query a list of members from target entity with pagination.
 *
 * @param param.idOrSlug - ID or slug of entity.
 * @param param.entityType - Type of entity.
 * @param param.orgIdOrSlug - ID or slug of organization based of witch entity created.
 * @param param.q - Optional search query to filter invited members by (default is an empty string).
 * @param param.sort - Field to sort by (default is 'createdAt').
 * @param param.order - Order of sorting (default is 'desc').
 * @param param.limit - Number of items per page (default is configured in `appConfig.requestLimits.pendingInvitations`).
 * @returns Infinite query options.
 */
export const pendingInvitationsQueryOptions = ({
  idOrSlug,
  orgIdOrSlug,
  entityType,
  q = '',
  sort: _sort,
  order: _order,
  limit: _limit,
}: GetMembershipInvitationsParams & { limit?: number }) => {
  const sort = _sort || 'createdAt';
  const order = _order || 'desc';
  const limit = String(_limit || appConfig.requestLimits.pendingInvitations);

  const queryKey = membersKeys.table.pending({ idOrSlug, entityType, orgIdOrSlug, q, sort, order });

  return infiniteQueryOptions({
    queryKey,
    initialPageParam: { page: 0, offset: 0 },
    queryFn: async ({ pageParam: { page, offset: _offset }, signal }) => {
      const offset = String(_offset || (page || 0) * Number(limit));

      return await getPendingInvitations({
        query: { q, sort, order, limit, idOrSlug, entityType, offset },
        path: { orgIdOrSlug },
        signal,
      });
    },
    getNextPageParam: baseGetNextPageParam,
  });
};<|MERGE_RESOLUTION|>--- conflicted
+++ resolved
@@ -1,14 +1,11 @@
-import { type InfiniteData, infiniteQueryOptions } from '@tanstack/react-query';
+import { infiniteQueryOptions } from '@tanstack/react-query';
 import { appConfig } from 'config';
 import { type GetMembersData, type GetPendingInvitationsData, getMembers, getPendingInvitations } from '~/api.gen';
-<<<<<<< HEAD
-import { formatUpdatedData } from '~/query/helpers/mutate-query';
+import { baseGetNextPageParam } from '~/query/helpers/get-next-page-params';
+import { formatUpdatedCacheData } from '~/query/helpers/mutate-query';
 import { queryClient } from '~/query/query-client';
-import type { InfiniteQueryData, QueryData } from '~/query/types';
+import type { InfiniteQueryData } from '~/query/types';
 import type { Member } from './types';
-=======
-import { baseGetNextPageParam } from '~/query/helpers/get-next-page-params';
->>>>>>> fa56994d
 
 type GetMembershipInvitationsParams = Omit<GetPendingInvitationsData['query'], 'limit' | 'offset'> & GetPendingInvitationsData['path'];
 type GetMembersParams = Omit<GetMembersData['query'], 'limit' | 'offset'> & GetMembersData['path'];
@@ -74,12 +71,7 @@
         signal,
       });
     },
-<<<<<<< HEAD
-    getNextPageParam: (_lastPage, allPages) => {
-      const page = allPages.length;
-      const offset = allPages.reduce((acc, page) => acc + page.items.length, 0);
-      return { page, offset };
-    },
+    getNextPageParam: baseGetNextPageParam,
     enabled: () => {
       const data = queryClient.getQueryData<InfiniteQueryData<Member>>(
         membersKeys.table.members({ idOrSlug, entityType, orgIdOrSlug, q: '', sort: 'createdAt', order: 'desc', role: undefined }),
@@ -140,15 +132,8 @@
 
       const totalChange = filteredItems.length - cachedItems.length;
 
-      // FIX InfiniteQueryData to avoid this problem
-      return formatUpdatedData(cache, filteredItems, _limit, totalChange) as unknown as InfiniteData<
-        QueryData<Member>,
-        { page: number; offset: number }
-      >;
+      return formatUpdatedCacheData(cache, filteredItems, _limit, totalChange) as InfiniteQueryData<Member>;
     },
-=======
-    getNextPageParam: baseGetNextPageParam,
->>>>>>> fa56994d
   });
 };
 
