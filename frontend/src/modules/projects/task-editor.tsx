--- conflicted
+++ resolved
@@ -21,12 +21,7 @@
   };
 
   const handleMDEscKeyPress: React.KeyboardEventHandler<HTMLDivElement> = useCallback((event) => {
-<<<<<<< HEAD
-    if (event.key !== 'Escape') return;
-    handleUpdateMarkdown();
-=======
     if (event.key === 'Escape' || (event.key === 'Enter' && event.ctrlKey) || (event.key === 'Enter' && event.metaKey)) handleUpdateMarkdown();
->>>>>>> 2cec09f8
   }, []);
 
   const handleHotKeys = useCallback(() => {
