import MDEditor from '@uiw/react-md-editor';
import { useCallback, useEffect, useState } from 'react';
import type { Mode } from '~/store/theme';
import { useHotkeys } from '~/hooks/use-hot-keys';

interface TaskEditorProps {
  markdown?: string | null;
  setMarkdown: (newValue: string) => void;
  id: string;
  mode: Mode;
  toggleEditorState: () => void;
}

export const TaskEditor = ({ markdown, setMarkdown, id, mode, toggleEditorState }: TaskEditorProps) => {
  const [markdownValue, setMarkdownValue] = useState(markdown);
  const handleUpdateMarkdown = () => {
    const editorTextAria = document.getElementById(id);
    if (!editorTextAria) return toggleEditorState();
    const newValue = (editorTextAria as HTMLTextAreaElement).value;
    setMarkdown(newValue);
    toggleEditorState();
  };

  const handleMDEscKeyPress: React.KeyboardEventHandler<HTMLDivElement> = useCallback((event) => {
    if (event.key === 'Escape' || (event.key === 'Enter' && event.ctrlKey) || (event.key === 'Enter' && event.metaKey)) handleUpdateMarkdown();
  }, []);

  const handleHotKeys = useCallback(() => {
    handleUpdateMarkdown();
  }, []);

  useHotkeys([
    ['Escape', handleHotKeys],
    ['ctrl+enter', handleHotKeys],
    ['meta+enter', handleHotKeys],
  ]);

  // Textarea autofocus cursor on the end of the value
  useEffect(() => {
    const editorTextAria = document.getElementById(id);
    if (!editorTextAria) return;
    const textAreaElement = editorTextAria as HTMLTextAreaElement;
    if (markdown) textAreaElement.value = markdown;
    textAreaElement.focus();
    textAreaElement.setSelectionRange(textAreaElement.value.length, textAreaElement.value.length);
  }, [id]);

  return (
    <>
      <MDEditor
        onKeyDown={handleMDEscKeyPress}
        onBlur={() => {
          setMarkdown(markdownValue);
          toggleEditorState();
        }}
        textareaProps={{ id: id }}
<<<<<<< HEAD
        value={markdown || ''}
        preview={'edit'}
        onChange={(newValue) => {
          if (typeof newValue === 'string') setMarkdown(newValue);
=======
        value={markdownValue}
        preview={'edit'}
        onChange={(newValue) => {
          if (newValue) setMarkdownValue(newValue);
>>>>>>> d804efd0
        }}
        defaultTabEnable={true}
        hideToolbar={true}
        visibleDragbar={false}
        height={'auto'}
        minHeight={20}
        style={{ color: mode === 'dark' ? '#F2F2F2' : '#17171C', background: 'transparent', boxShadow: 'none', padding: '0' }}
      />
    </>
  );
};<|MERGE_RESOLUTION|>--- conflicted
+++ resolved
@@ -12,7 +12,7 @@
 }
 
 export const TaskEditor = ({ markdown, setMarkdown, id, mode, toggleEditorState }: TaskEditorProps) => {
-  const [markdownValue, setMarkdownValue] = useState(markdown);
+  const [markdownValue] = useState(markdown);
   const handleUpdateMarkdown = () => {
     const editorTextAria = document.getElementById(id);
     if (!editorTextAria) return toggleEditorState();
@@ -50,21 +50,14 @@
       <MDEditor
         onKeyDown={handleMDEscKeyPress}
         onBlur={() => {
-          setMarkdown(markdownValue);
+          setMarkdown(markdownValue || '');
           toggleEditorState();
         }}
         textareaProps={{ id: id }}
-<<<<<<< HEAD
         value={markdown || ''}
         preview={'edit'}
         onChange={(newValue) => {
           if (typeof newValue === 'string') setMarkdown(newValue);
-=======
-        value={markdownValue}
-        preview={'edit'}
-        onChange={(newValue) => {
-          if (newValue) setMarkdownValue(newValue);
->>>>>>> d804efd0
         }}
         defaultTabEnable={true}
         hideToolbar={true}
