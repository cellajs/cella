--- conflicted
+++ resolved
@@ -8,13 +8,9 @@
 import type { DraggableItemData } from '~/types';
 import type { Task } from '../common/root/electric';
 import type { DropTargetRecord, ElementDragPayload } from '@atlaskit/pragmatic-drag-and-drop/dist/types/internal-types';
-<<<<<<< HEAD
+import { DropIndicator } from '../common/drop-indicator';
 
 export const DraggableTaskCard = ({ task, taskIndex, focusedTask }: { task: Task; taskIndex: number; focusedTask: boolean }) => {
-=======
-import { DropIndicator } from '../common/drop-indicator';
-export const DraggableTaskCard = ({ task, taskIndex }: { task: Task; taskIndex: number }) => {
->>>>>>> 6887156e
   const taskDragRef = useRef(null);
   const taskDragButtonRef = useRef<HTMLButtonElement>(null);
 
