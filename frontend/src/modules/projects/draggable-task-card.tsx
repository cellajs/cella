import { TaskCard } from './task-card';
import { getDraggableItemData } from '~/lib/utils';
import { useContext, useEffect, useRef, useState } from 'react';
import { combine } from '@atlaskit/pragmatic-drag-and-drop/combine';
import { dropTargetForExternal } from '@atlaskit/pragmatic-drag-and-drop/external/adapter';
import { draggable, dropTargetForElements } from '@atlaskit/pragmatic-drag-and-drop/element/adapter';
import { attachClosestEdge, type Edge, extractClosestEdge } from '@atlaskit/pragmatic-drag-and-drop-hitbox/closest-edge';
import type { DraggableItemData } from '~/types';
import type { Task } from '../common/root/electric';
import type { DropTargetRecord, ElementDragPayload } from '@atlaskit/pragmatic-drag-and-drop/dist/types/internal-types';
import { DropIndicator } from '../common/drop-indicator';
import { TaskContext } from './board-column';

export const DraggableTaskCard = ({ taskIndex }: { taskIndex: number }) => {
  const taskDragRef = useRef(null);
  const taskDragButtonRef = useRef<HTMLButtonElement>(null);
  const { task, focusedTaskId } = useContext(TaskContext);
  const [dragging, setDragging] = useState(false);
  const [isDraggedOver, setIsDraggedOver] = useState(false);
  const [closestEdge, setClosestEdge] = useState<Edge | null>(null);

  type TaskDraggableItemData = DraggableItemData<Task> & { type: 'task' };

  const dragIsOn = () => {
    setClosestEdge(null);
    setIsDraggedOver(false);
  };

  const dragIsOver = ({ self, source }: { source: ElementDragPayload; self: DropTargetRecord }) => {
    setIsDraggedOver(true);
    if (!isTaskData(source.data) || !isTaskData(self.data)) return;
    if (source.data.index === self.data.index - 1 && source.data.item.project_id === self.data.item.project_id) {
      setClosestEdge('bottom');
      return;
    }
    if (source.data.index === self.data.index + 1 && source.data.item.project_id === self.data.item.project_id) {
      setClosestEdge('top');
      return;
    }
    setClosestEdge(extractClosestEdge(self.data));
  };

  const isTaskData = (data: Record<string | symbol, unknown>): data is TaskDraggableItemData => {
    return data.dragItem === true && typeof data.index === 'number' && data.type === 'task';
  };

  // create draggable & dropTarget elements and auto scroll
  useEffect(() => {
    const element = taskDragRef.current;
    const dragButton = taskDragButtonRef.current;
    const data = getDraggableItemData<Task>(task, taskIndex, 'task');
    if (!element || !dragButton) return;

    return combine(
      draggable({
        element,
        dragHandle: dragButton,
        getInitialData: () => data,
        onDragStart: () => setDragging(true),
        onDrop: () => setDragging(false),
      }),
      dropTargetForExternal({
        element: element,
      }),
      dropTargetForElements({
        element,
        canDrop({ source }) {
          const data = source.data;
          return isTaskData(data) && data.item.id !== task.id && data.item.status === task.status && data.type === 'task';
        },
        getData({ input }) {
          return attachClosestEdge(data, {
            element,
            input,
            allowedEdges: ['top', 'bottom'],
          });
        },
        onDragEnter: ({ self, source }) => dragIsOver({ self, source }),
        onDrag: ({ self, source }) => dragIsOver({ self, source }),
        onDragLeave: () => dragIsOn(),
        onDrop: () => dragIsOn(),
      }),
    );
  }, [task]);
  return (
<<<<<<< HEAD
    <div className={`relative border ${focusedTaskId === task.id ? 'border-primary' : 'border-transparent'}`}>
      <TaskCard taskRef={taskDragRef} taskDragButtonRef={taskDragButtonRef} dragging={dragging} dragOver={isDraggedOver} />
      {closestEdge && <DropIndicator className="h-[2px]" edge={closestEdge} />}
=======
    <div className={`relative border-l-2 ${focusedTaskId === task.id ? 'border-l-primary bg-card' : 'border-l-transparent'}`}>
      <TaskCard
        // focusedTask={focusedTask}
        // setFocusedTask={setFocusedTask}
        // task={task}
        taskRef={taskDragRef}
        taskDragButtonRef={taskDragButtonRef}
        dragging={dragging}
        dragOver={isDraggedOver}
      />

      {closestEdge && <DropIndicator edge={closestEdge} />}
>>>>>>> 40818964
    </div>
  );
};<|MERGE_RESOLUTION|>--- conflicted
+++ resolved
@@ -83,11 +83,6 @@
     );
   }, [task]);
   return (
-<<<<<<< HEAD
-    <div className={`relative border ${focusedTaskId === task.id ? 'border-primary' : 'border-transparent'}`}>
-      <TaskCard taskRef={taskDragRef} taskDragButtonRef={taskDragButtonRef} dragging={dragging} dragOver={isDraggedOver} />
-      {closestEdge && <DropIndicator className="h-[2px]" edge={closestEdge} />}
-=======
     <div className={`relative border-l-2 ${focusedTaskId === task.id ? 'border-l-primary bg-card' : 'border-l-transparent'}`}>
       <TaskCard
         // focusedTask={focusedTask}
@@ -100,7 +95,6 @@
       />
 
       {closestEdge && <DropIndicator edge={closestEdge} />}
->>>>>>> 40818964
     </div>
   );
 };