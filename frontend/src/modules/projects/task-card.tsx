import { useSortable } from '@dnd-kit/sortable';
import { CSS } from '@dnd-kit/utilities';
import MDEditor from '@uiw/react-md-editor';
import { cva } from 'class-variance-authority';
<<<<<<< HEAD
import { Activity, GripVertical, Star, Trash } from 'lucide-react';
import { useState } from 'react';
import { useTranslation } from 'react-i18next';
import { dateShort } from '~/lib/utils';
import { AvatarWrap } from '~/modules/common/avatar-wrap';
import { Button } from '~/modules/ui/button';
import { Card, CardContent, CardHeader } from '~/modules/ui/card';
import { HoverCard, HoverCardContent, HoverCardTrigger } from '~/modules/ui/hover-card';
import { useElectric, type Task } from '../common/root/electric';
import { Checkbox } from '../ui/checkbox';
import { Tooltip, TooltipContent, TooltipTrigger } from '../ui/tooltip';
=======
import { CheckCheck, GripVertical, Paperclip } from 'lucide-react';
import { Button } from '~/modules/ui/button';
import { Card, CardContent } from '~/modules/ui/card';
import { Checkbox } from '../ui/checkbox';
import './style.css';
import { useThemeStore } from '~/store/theme';
import type { Task } from '~/mocks/workspaces.ts';
import { SelectImpact } from './select-impact.tsx';
import AssignMembers from './select-members.tsx';
import SetLabels from './select-labels.tsx';
import { useTranslation } from 'react-i18next';
import SelectStatus from './select-status.tsx';
import { TaskEditor } from './task-editor.tsx';
import { useContext, useRef, useState } from 'react';
import { SelectTaskType } from './select-task-type.tsx';
import { WorkspaceContext } from '../workspaces/index.tsx';
import useDoubleClick from '~/hooks/use-double-click.tsx';
import { cn } from '~/lib/utils.ts';
>>>>>>> 810cab5b

interface TaskCardProps {
  task: Task;
  isOverlay?: boolean;
}

export interface TaskDragData {
  type: 'Task';
  task: Task;
}

export function TaskCard({ task, isOverlay }: TaskCardProps) {
<<<<<<< HEAD
  const [value, setValue] = useState<string | undefined>('**Hello world!!!**');
  const { t } = useTranslation();

  // biome-ignore lint/style/noNonNullAssertion: <explanation>
  const { db } = useElectric()!;
=======
  const { t } = useTranslation();
  const { mode } = useThemeStore();

  const [innerTask, setInnerTask] = useState(task);
  const [isEditing, setIsEditing] = useState(false);
  const [isExpanded, setIsExpanded] = useState(false);

  const { updateTasks } = useContext(WorkspaceContext);

  // biome-ignore lint/suspicious/noExplicitAny: <explanation>
  const handleChange = (field: keyof Task, value: any) => {
    const updatedTask = { ...innerTask, [field]: value };
    setInnerTask(updatedTask);
    updateTasks(updatedTask);
  };
>>>>>>> 810cab5b

  const { setNodeRef, attributes, listeners, transform, transition, isDragging } = useSortable({
    id: innerTask.id,
    data: {
      type: 'Task',
      task,
    } satisfies TaskDragData,
    attributes: {
      roleDescription: 'Task',
    },
  });

  const style = {
    transition,
    transform: CSS.Translate.toString(transform),
  };

  const variants = cva(
    'group/task rounded-none border-0 text-sm bg-transparent hover:bg-card bg-gradient-to-br from-transparent via-transparent via-60% to-100%',
    {
      variants: {
        dragging: {
          over: 'ring-2 opacity-30',
          overlay: 'ring-2 ring-primary',
        },
        status: {
          0: 'to-sky-600/10',
          1: '',
          2: 'to-slate-600/10',
          3: 'to-lime-600/10',
          4: 'to-yellow-600/10',
          5: 'to-orange-600/10',
          6: 'to-green-600/10',
        },
      },
    },
  );

  const toggleEditorState = () => {
    setIsEditing(!isEditing);
  };

<<<<<<< HEAD
  const onDelete = () => {
    db.tasks.delete({ where: { id: task.id } });
  };
=======
  const buttonRef = useRef<HTMLButtonElement>(null);

  useDoubleClick({
    onSingleClick: (e) => {
      console.log(e, 'single click');
      if (isExpanded) toggleEditorState();
      if (!isExpanded) setIsExpanded(true);
    },
    onDoubleClick: (e) => {
      console.log(e, 'double click');
      toggleEditorState();
    },
    ref: buttonRef,
    latency: 250,
  });
>>>>>>> 810cab5b

  return (
    <Card
      ref={setNodeRef}
      style={style}
      className={variants({
        dragging: isOverlay ? 'overlay' : isDragging ? 'over' : undefined,
        status: innerTask.status,
      })}
    >
<<<<<<< HEAD
      <CardHeader className="p-2 pr-4 space-between flex flex-col border-b border-secondary relative">
        <div className="flex gap-2 items-center">
          <div className="group mt-[2px]">
            <Checkbox className="opacity-0 absolute group-hover:opacity-100 transition-opacity z-10" />
            <Star size={16} className="fill-amber-400 text-amber-500 group-hover:opacity-0 transition-opacity" />
            {/* <Bug size={16} className="fill-red-500 text-red-600 group-hover:opacity-0 transition-opacity" /> */}
            {/* <Bolt size={16} className="fill-slate-500 text-slate-600 group-hover:opacity-0 transition-opacity" /> */}
          </div>
          <h3 className="font-semibold">{task.name}</h3>
          <div className="">
            <span>{task.description}</span>
            <span className="font-light opacity-50">2d &#183; F</span>
          </div>
          <div className="ml-auto">
            <Tooltip>
              <TooltipTrigger asChild>
                <Button variant="ghost" size="sm" className="rounded text-sm p-2 h-8" onClick={onDelete}>
                  <Trash size={16} />
                </Button>
              </TooltipTrigger>
              <TooltipContent side="bottom" sideOffset={13}>
                {t('Delete task')}
              </TooltipContent>
            </Tooltip>
          </div>
        </div>
        <div>
          <MDEditor value={value} onChange={(newValue) => setValue(newValue)} />
          <MDEditor.Markdown source={value} style={{ whiteSpace: 'pre-wrap' }} />
        </div>
        <div className="flex items-center mt-1 gap-2">
          <Button variant={'ghost'} {...attributes} {...listeners} className="py-1 px-0 text-secondary-foreground/50 h-auto cursor-grab">
            <span className="sr-only">Move task</span>
            <GripVertical size={16} />
          </Button>

          <div className="grow text-[12px] font-light">
            <span className="font-semibold opacity-75">label</span>
            <span className="mr-1 opacity-50">,</span>
            <span className="font-semibold opacity-75">label</span>
            <span className="mr-1 opacity-50">,</span>
            <span className="font-semibold opacity-75">label</span>
          </div>
=======
      <CardContent
        className={cn(
          'p-2 space-between gap-1 flex flex-col border-b border-secondary relative group/content',
          isExpanded ? 'is-expanded' : 'is-collapsed',
        )}
      >
        <div className="flex flex-col gap-1">
          <div className="flex gap-2 w-full">
            <div className="flex flex-col gap-2 mt-[2px]">
              <SelectTaskType currentType={innerTask.type} changeTaskType={(newType) => handleChange('type', newType)} />
>>>>>>> 810cab5b

              <Checkbox className="opacity-0 transition-opacity duration-700 group-hover/task:opacity-100" />
            </div>
            <div className="flex flex-col grow">
              {isEditing ? (
                <TaskEditor
                  mode={mode}
                  markdown={innerTask.markdown}
                  setMarkdown={(newMarkdown) => handleChange('markdown', newMarkdown)}
                  toggleEditorState={toggleEditorState}
                  id={innerTask.id}
                />
              ) : (
                <button type="button" ref={buttonRef} className="w-full">
                  <MDEditor.Markdown
                    source={innerTask.markdown}
                    style={{ color: mode === 'dark' ? '#F2F2F2' : '#17171C' }}
                    className="prose font-light text-start max-w-none"
                  />
                </button>
              )}
              {isExpanded && <div className="font-light py-4">[here will we show attachments and todos as a checklist]</div>}
              <div className="opacity-50 group-hover/task:opacity-75 text-xs items-center font-light flex gap-1">
                <div>F</div>
                <div>&#183;</div>
                <div>2d</div>
                <div>&#183;</div>
                <Button variant="ghost" size="micro" onClick={() => setIsExpanded(true)} className="collapsed-only flex gap-[2px]">
                  <CheckCheck size={12} />
                  <span className="text-success">1</span>
                  <span className="font-light scale-90">/ 3</span>
                </Button>
                <div className="collapsed-only">&#183;</div>
                <Button variant="ghost" size="micro" onClick={() => setIsExpanded(true)} className="collapsed-only flex gap-[2px]">
                  <Paperclip size={12} />
                  <span>3</span>
                </Button>
                <div className="collapsed-only">&#183;</div>
                <Button variant="ghost" size="micro" onClick={() => setIsExpanded(!isExpanded)} className="flex gap-[2px]">
                  <span className="group-[.is-collapsed]/content:hidden">{t('common:less_info')}</span>
                  <span className="group-[.is-expanded]/content:hidden">{t('common:more_info')}</span>
                </Button>
              </div>
            </div>
          </div>

          <div className="flex items-center justify-between gap-1">
            <Button
              variant={'ghost'}
              {...attributes}
              {...listeners}
              className="py-1 px-0 text-secondary-foreground/50 h-auto cursor-grab group-hover/task:opacity-100 opacity-70"
            >
              <span className="sr-only"> {t('common:move_task')}</span>
              <GripVertical size={16} />
            </Button>

            {innerTask.type !== 'bug' && <SelectImpact viewValue={innerTask.impact} mode="edit" />}
            <div className="grow">
              <SetLabels
                projectId={task.projectId}
                changeLabels={(newLabels) => handleChange('labels', newLabels)}
                viewValue={innerTask.labels}
                mode="edit"
              />
            </div>

            <div className="flex gap-2">
              <AssignMembers mode="edit" viewValue={innerTask.assignedTo} changeAssignedTo={(newMembers) => handleChange('assignedTo', newMembers)} />
              <SelectStatus taskStatus={innerTask.status} changeTaskStatus={(newStatus) => handleChange('status', newStatus)} />
            </div>
          </div>
        </div>
      </CardContent>
    </Card>
  );
}<|MERGE_RESOLUTION|>--- conflicted
+++ resolved
@@ -2,19 +2,6 @@
 import { CSS } from '@dnd-kit/utilities';
 import MDEditor from '@uiw/react-md-editor';
 import { cva } from 'class-variance-authority';
-<<<<<<< HEAD
-import { Activity, GripVertical, Star, Trash } from 'lucide-react';
-import { useState } from 'react';
-import { useTranslation } from 'react-i18next';
-import { dateShort } from '~/lib/utils';
-import { AvatarWrap } from '~/modules/common/avatar-wrap';
-import { Button } from '~/modules/ui/button';
-import { Card, CardContent, CardHeader } from '~/modules/ui/card';
-import { HoverCard, HoverCardContent, HoverCardTrigger } from '~/modules/ui/hover-card';
-import { useElectric, type Task } from '../common/root/electric';
-import { Checkbox } from '../ui/checkbox';
-import { Tooltip, TooltipContent, TooltipTrigger } from '../ui/tooltip';
-=======
 import { CheckCheck, GripVertical, Paperclip } from 'lucide-react';
 import { Button } from '~/modules/ui/button';
 import { Card, CardContent } from '~/modules/ui/card';
@@ -33,7 +20,6 @@
 import { WorkspaceContext } from '../workspaces/index.tsx';
 import useDoubleClick from '~/hooks/use-double-click.tsx';
 import { cn } from '~/lib/utils.ts';
->>>>>>> 810cab5b
 
 interface TaskCardProps {
   task: Task;
@@ -46,13 +32,6 @@
 }
 
 export function TaskCard({ task, isOverlay }: TaskCardProps) {
-<<<<<<< HEAD
-  const [value, setValue] = useState<string | undefined>('**Hello world!!!**');
-  const { t } = useTranslation();
-
-  // biome-ignore lint/style/noNonNullAssertion: <explanation>
-  const { db } = useElectric()!;
-=======
   const { t } = useTranslation();
   const { mode } = useThemeStore();
 
@@ -68,7 +47,6 @@
     setInnerTask(updatedTask);
     updateTasks(updatedTask);
   };
->>>>>>> 810cab5b
 
   const { setNodeRef, attributes, listeners, transform, transition, isDragging } = useSortable({
     id: innerTask.id,
@@ -111,19 +89,9 @@
     setIsEditing(!isEditing);
   };
 
-<<<<<<< HEAD
-  const onDelete = () => {
-    db.tasks.delete({ where: { id: task.id } });
-  };
-=======
   const buttonRef = useRef<HTMLButtonElement>(null);
 
   useDoubleClick({
-    onSingleClick: (e) => {
-      console.log(e, 'single click');
-      if (isExpanded) toggleEditorState();
-      if (!isExpanded) setIsExpanded(true);
-    },
     onDoubleClick: (e) => {
       console.log(e, 'double click');
       toggleEditorState();
@@ -131,7 +99,6 @@
     ref: buttonRef,
     latency: 250,
   });
->>>>>>> 810cab5b
 
   return (
     <Card
@@ -139,54 +106,8 @@
       style={style}
       className={variants({
         dragging: isOverlay ? 'overlay' : isDragging ? 'over' : undefined,
-        status: innerTask.status,
       })}
     >
-<<<<<<< HEAD
-      <CardHeader className="p-2 pr-4 space-between flex flex-col border-b border-secondary relative">
-        <div className="flex gap-2 items-center">
-          <div className="group mt-[2px]">
-            <Checkbox className="opacity-0 absolute group-hover:opacity-100 transition-opacity z-10" />
-            <Star size={16} className="fill-amber-400 text-amber-500 group-hover:opacity-0 transition-opacity" />
-            {/* <Bug size={16} className="fill-red-500 text-red-600 group-hover:opacity-0 transition-opacity" /> */}
-            {/* <Bolt size={16} className="fill-slate-500 text-slate-600 group-hover:opacity-0 transition-opacity" /> */}
-          </div>
-          <h3 className="font-semibold">{task.name}</h3>
-          <div className="">
-            <span>{task.description}</span>
-            <span className="font-light opacity-50">2d &#183; F</span>
-          </div>
-          <div className="ml-auto">
-            <Tooltip>
-              <TooltipTrigger asChild>
-                <Button variant="ghost" size="sm" className="rounded text-sm p-2 h-8" onClick={onDelete}>
-                  <Trash size={16} />
-                </Button>
-              </TooltipTrigger>
-              <TooltipContent side="bottom" sideOffset={13}>
-                {t('Delete task')}
-              </TooltipContent>
-            </Tooltip>
-          </div>
-        </div>
-        <div>
-          <MDEditor value={value} onChange={(newValue) => setValue(newValue)} />
-          <MDEditor.Markdown source={value} style={{ whiteSpace: 'pre-wrap' }} />
-        </div>
-        <div className="flex items-center mt-1 gap-2">
-          <Button variant={'ghost'} {...attributes} {...listeners} className="py-1 px-0 text-secondary-foreground/50 h-auto cursor-grab">
-            <span className="sr-only">Move task</span>
-            <GripVertical size={16} />
-          </Button>
-
-          <div className="grow text-[12px] font-light">
-            <span className="font-semibold opacity-75">label</span>
-            <span className="mr-1 opacity-50">,</span>
-            <span className="font-semibold opacity-75">label</span>
-            <span className="mr-1 opacity-50">,</span>
-            <span className="font-semibold opacity-75">label</span>
-          </div>
-=======
       <CardContent
         className={cn(
           'p-2 space-between gap-1 flex flex-col border-b border-secondary relative group/content',
@@ -197,7 +118,6 @@
           <div className="flex gap-2 w-full">
             <div className="flex flex-col gap-2 mt-[2px]">
               <SelectTaskType currentType={innerTask.type} changeTaskType={(newType) => handleChange('type', newType)} />
->>>>>>> 810cab5b
 
               <Checkbox className="opacity-0 transition-opacity duration-700 group-hover/task:opacity-100" />
             </div>
