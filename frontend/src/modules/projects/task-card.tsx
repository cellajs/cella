import { useSortable } from '@dnd-kit/sortable';
import { CSS } from '@dnd-kit/utilities';
import MDEditor from '@uiw/react-md-editor';
import { cva } from 'class-variance-authority';
import { GripVertical, Paperclip } from 'lucide-react';
import { Button } from '~/modules/ui/button';
import { Card, CardContent } from '~/modules/ui/card';
import { Checkbox } from '../ui/checkbox';
import './style.css';
import { useThemeStore } from '~/store/theme';
import { SelectImpact } from './select-impact.tsx';
import { useTranslation } from 'react-i18next';
import SelectStatus, { type TaskStatus } from './select-status.tsx';
import { TaskEditor } from './task-editor.tsx';
import { useCallback, useContext, useEffect, useRef, useState } from 'react';
import { SelectTaskType } from './select-task-type.tsx';
import { cn } from '~/lib/utils.ts';
import { useElectric, type Task } from '../common/root/electric.ts';
import type { TaskImpact, TaskType } from './task-form.tsx';
import { ProjectsContext } from './index.tsx';
import useDoubleClick from '~/hooks/use-double-click.tsx';
import { useHotkeys } from '~/hooks/use-hot-keys.ts';

interface TaskCardProps {
  task: Task;
  isOverlay?: boolean;
}

export interface TaskDragData {
  type: 'Task';
  task: Task;
}

export function TaskCard({ task, isOverlay }: TaskCardProps) {
  const { t } = useTranslation();
  const { mode } = useThemeStore();
  const { setSelectedTasks } = useContext(ProjectsContext);

<<<<<<< HEAD
=======
  const [innerTask, setInnerTask] = useState(task);
  const [summary, setSummary] = useState(task.summary);
>>>>>>> d804efd0
  const [isEditing, setIsEditing] = useState(false);
  const [isExpanded, setIsExpanded] = useState(false);

  // biome-ignore lint/style/noNonNullAssertion: <explanation>
  const { db } = useElectric()!;

  // biome-ignore lint/suspicious/noExplicitAny: <explanation>
  const handleChange = (field: keyof Task, value: any) => {
<<<<<<< HEAD
    db.tasks.update({
      data: {
        [field]: value,
      },
      where: {
        id: task.id,
      },
    });
=======
    const updatedTask = { ...innerTask, [field]: value };
    const toStatus = field === 'status' ? updatedTask.status : undefined;
    setInnerTask(updatedTask);
    if (updateTasks) updateTasks(updatedTask, false, toStatus);
>>>>>>> d804efd0
  };

  const { setNodeRef, attributes, listeners, transform, transition, isDragging } = useSortable({
    id: task.id,
    data: {
      type: 'Task',
      task,
    } satisfies TaskDragData,
    attributes: {
      roleDescription: 'Task',
    },
  });

  const style = {
    transition,
    transform: CSS.Translate.toString(transform),
  };

  const variants = cva(
    'group/task rounded-none border-0 text-sm bg-transparent hover:bg-card/20 bg-gradient-to-br from-transparent via-transparent via-60% to-100%',
    {
      variants: {
        dragging: {
          over: 'ring-2 opacity-30',
          overlay: 'ring-2 ring-primary',
        },
        status: {
          0: 'to-sky-600/10',
          1: '',
          2: 'to-slate-600/10',
          3: 'to-lime-600/10',
          4: 'to-yellow-600/10',
          5: 'to-orange-600/10',
          6: 'to-green-600/10',
        },
      },
    },
  );

  const toggleEditorState = () => {
    setIsEditing(!isEditing);
  };

  const summaryRef = useRef<HTMLDivElement>(null);
  const expandedRef = useRef<HTMLDivElement>(null);

  useDoubleClick({
    onDoubleClick: () => {
      toggleEditorState();
      setIsExpanded(true);
    },
    ref: summaryRef,
    latency: 250,
  });

  useDoubleClick({
    onDoubleClick: () => toggleEditorState(),
    ref: expandedRef,
    latency: 250,
  });

  const handleEscKeyPress = useCallback(() => {
    setIsExpanded(false);
  }, []);

  useHotkeys([['Escape', handleEscKeyPress]]);

  useEffect(() => {
    if (!isDragging) return;
    setIsEditing(false);
    setIsExpanded(false);
  }, [isDragging]);

  useEffect(() => {
    if (!innerTask.markdown) return;
    const summaryFromMarkDown = innerTask.markdown.split('\n')[0];
    setSummary(summaryFromMarkDown);
  }, [innerTask.markdown]);

  return (
    <Card
      ref={setNodeRef}
      style={style}
      className={cn(
        variants({
          dragging: isOverlay ? 'overlay' : isDragging ? 'over' : undefined,
          status: task.status as TaskStatus,
        }),
        isExpanded ? 'border-l border-primary/50' : 'border-l border-transparent',
      )}
    >
      <CardContent id={`${task.id}-content`} className={cn('p-2 space-between gap-1 flex flex-col border-b border-secondary relative')}>
        <div className="flex flex-col gap-1">
          <div className="flex gap-2 w-full">
            <div className="flex flex-col gap-2 mt-[2px]">
              <SelectTaskType currentType={task.type as TaskType} changeTaskType={(newType) => handleChange('type', newType)} />

              <Checkbox
                className="opacity-0 transition-opacity duration-700 group-hover/task:opacity-100"
                onCheckedChange={(checked) => {
                  setSelectedTasks((prev) => {
                    if (checked) {
                      return [...prev, task.id];
                    }
                    return prev.filter((id) => id !== task.id);
                  });
                }}
              />
            </div>
            <div className="flex flex-col grow gap-2">
              {isEditing && (
                <TaskEditor
                  mode={mode}
                  markdown={task.markdown}
                  setMarkdown={(newMarkdown) => handleChange('markdown', newMarkdown)}
                  toggleEditorState={toggleEditorState}
                  id={task.id}
                />
              )}
              {!isEditing && (
                <>
                  <div
                    ref={expandedRef}
                    tabIndex={isExpanded ? 0 : -1}
                    style={{ display: isExpanded ? '' : 'none' }}
                    className="w-full ring-offset-background transition-colors focus-visible:outline-none focus-visible:ring-2 rounded-sm focus-visible:ring-ring focus-visible:ring-offset-2"
                  >
                    <MDEditor.Markdown
<<<<<<< HEAD
                      source={task.markdown || undefined}
=======
                      source={summary}
>>>>>>> d804efd0
                      style={{ color: mode === 'dark' ? '#F2F2F2' : '#17171C' }}
                      className="prose font-light text-start max-w-none"
                    />
                  </div>
                  <div
                    ref={summaryRef}
                    tabIndex={isExpanded ? -1 : 0}
                    style={{ display: isExpanded ? 'none' : '' }}
                    className="w-full ring-offset-background transition-colors focus-visible:outline-none focus-visible:ring-2 rounded-sm focus-visible:ring-ring focus-visible:ring-offset-2"
                  >
<<<<<<< HEAD
                    <span className="font-light">{task.markdown}</span>
=======
                    <MDEditor.Markdown
                      source={summary}
                      style={{ color: mode === 'dark' ? '#F2F2F2' : '#17171C' }}
                      className="prose font-light text-start max-w-none"
                    />
>>>>>>> d804efd0
                    <div className="opacity-50 group-hover/task:opacity-70 text-xs inline-block font-light ml-1 gap-1">
                      <Button variant="link" size="micro" onClick={() => setIsExpanded(true)} className="inline-flex py-0 h-5 ml-1">
                        {t('common:more').toLowerCase()}
                      </Button>
                      <Button variant="ghost" size="micro" onClick={() => setIsExpanded(true)} className="inline-flex py-0 h-5 ml-1 gap-[1px]">
                        <span className="text-success">1</span>
                        <span className="font-light">/</span>
                        <span className="font-light">3</span>
                      </Button>
                      <Button variant="ghost" size="micro" onClick={() => setIsExpanded(true)} className="inline-flex py-0 h-5 ml-1 gap-[1px]">
                        <Paperclip size={10} className="transition-transform -rotate-45" />
                        <span>3</span>
                      </Button>
                    </div>
                  </div>
                </>
              )}

              {isExpanded && (
                <div>
                  <div className="font-light py-4">[here will we show attachments and todos as a checklist]</div>
                  <Button variant="link" size="micro" onClick={() => setIsExpanded(false)} className="py-0 h-5 -ml-1 opacity-70">
                    {t('common:less').toLowerCase()}
                  </Button>
                </div>
              )}
            </div>
          </div>

          <div className="max-sm:-ml-1 flex items-center justify-between gap-1">
            <Button
              variant={'ghost'}
              {...attributes}
              {...listeners}
              className="max-sm:hidden py-1 px-0 text-secondary-foreground h-auto cursor-grab opacity-15 transition-opacity group-hover/task:opacity-35"
            >
              <span className="sr-only"> {t('common:move_task')}</span>
              <GripVertical size={16} />
            </Button>

            {task.type !== 'bug' && (
              <SelectImpact viewValue={task.impact as TaskImpact} mode="edit" changeTaskImpact={(newImpact) => handleChange('impact', newImpact)} />
            )}

            {/* <SetLabels
              projectId={task.projectId}
              changeLabels={(newLabels) => handleChange('labels', newLabels)}
              viewValue={innerTask.labels}
              mode="edit"
            /> */}
            <div className="grow h-0" />

            <div className="flex gap-2 ml-auto">
              {/* <AssignMembers mode="edit" viewValue={innerTask.assignedTo} changeAssignedTo={(newMembers) => handleChange('assignedTo', newMembers)} /> */}
              <SelectStatus taskStatus={task.status as TaskStatus} changeTaskStatus={(newStatus) => handleChange('status', newStatus)} />
            </div>
          </div>
        </div>
      </CardContent>
    </Card>
  );
}<|MERGE_RESOLUTION|>--- conflicted
+++ resolved
@@ -36,11 +36,8 @@
   const { mode } = useThemeStore();
   const { setSelectedTasks } = useContext(ProjectsContext);
 
-<<<<<<< HEAD
-=======
-  const [innerTask, setInnerTask] = useState(task);
+  const [innerTask] = useState(task);
   const [summary, setSummary] = useState(task.summary);
->>>>>>> d804efd0
   const [isEditing, setIsEditing] = useState(false);
   const [isExpanded, setIsExpanded] = useState(false);
 
@@ -49,7 +46,6 @@
 
   // biome-ignore lint/suspicious/noExplicitAny: <explanation>
   const handleChange = (field: keyof Task, value: any) => {
-<<<<<<< HEAD
     db.tasks.update({
       data: {
         [field]: value,
@@ -58,12 +54,6 @@
         id: task.id,
       },
     });
-=======
-    const updatedTask = { ...innerTask, [field]: value };
-    const toStatus = field === 'status' ? updatedTask.status : undefined;
-    setInnerTask(updatedTask);
-    if (updateTasks) updateTasks(updatedTask, false, toStatus);
->>>>>>> d804efd0
   };
 
   const { setNodeRef, attributes, listeners, transform, transition, isDragging } = useSortable({
@@ -192,11 +182,7 @@
                     className="w-full ring-offset-background transition-colors focus-visible:outline-none focus-visible:ring-2 rounded-sm focus-visible:ring-ring focus-visible:ring-offset-2"
                   >
                     <MDEditor.Markdown
-<<<<<<< HEAD
-                      source={task.markdown || undefined}
-=======
                       source={summary}
->>>>>>> d804efd0
                       style={{ color: mode === 'dark' ? '#F2F2F2' : '#17171C' }}
                       className="prose font-light text-start max-w-none"
                     />
@@ -207,15 +193,11 @@
                     style={{ display: isExpanded ? 'none' : '' }}
                     className="w-full ring-offset-background transition-colors focus-visible:outline-none focus-visible:ring-2 rounded-sm focus-visible:ring-ring focus-visible:ring-offset-2"
                   >
-<<<<<<< HEAD
-                    <span className="font-light">{task.markdown}</span>
-=======
                     <MDEditor.Markdown
                       source={summary}
                       style={{ color: mode === 'dark' ? '#F2F2F2' : '#17171C' }}
                       className="prose font-light text-start max-w-none"
                     />
->>>>>>> d804efd0
                     <div className="opacity-50 group-hover/task:opacity-70 text-xs inline-block font-light ml-1 gap-1">
                       <Button variant="link" size="micro" onClick={() => setIsExpanded(true)} className="inline-flex py-0 h-5 ml-1">
                         {t('common:more').toLowerCase()}
