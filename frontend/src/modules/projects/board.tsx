<<<<<<< HEAD
import { Fragment, createContext, useContext, useEffect, useMemo } from 'react';
import type { Label, Task } from '../common/root/electric';
=======
import { Fragment, createContext, useContext, useEffect, useMemo, useState } from 'react';
import type { ProjectWithLabels, Task } from '../common/root/electric';
>>>>>>> 21e20cdd
import { ResizableHandle, ResizablePanel, ResizablePanelGroup } from '../ui/resizable';
import { WorkspaceContext } from '../workspaces';
import { BoardColumn } from './board-column';
import { useTranslation } from 'react-i18next';
import { Bird, Redo } from 'lucide-react';
import ContentPlaceholder from '../common/content-placeholder';
import { combine } from '@atlaskit/pragmatic-drag-and-drop/combine';
import { monitorForElements } from '@atlaskit/pragmatic-drag-and-drop/element/adapter';
<<<<<<< HEAD
import type { Project } from '~/types';

interface ProjectContextValue {
  project: Project;
  labels: Label[];
=======
import { sortTaskOrder } from '~/lib/utils';
import { useHotkeys } from '~/hooks/use-hot-keys';
import { useWorkspaceStore } from '~/store/workspace';

interface ProjectContextValue {
  project: ProjectWithLabels;
  focusedProject: number | null;
  setFocusedProjectIndex: (index: number) => void;
>>>>>>> 21e20cdd
}

export const ProjectContext = createContext({} as ProjectContextValue);

export default function Board() {
  const { t } = useTranslation();
<<<<<<< HEAD
  const { projects, tasks, searchQuery, labels } = useContext(WorkspaceContext);
=======
  const { workspaces } = useWorkspaceStore();
  const { projects, tasks, searchQuery } = useContext(WorkspaceContext);
  const [focusedProjectIndex, setFocusedProjectIndex] = useState<number | null>(null);
  const [focusedTaskId, setFocusedTaskId] = useState<string | null>(null);

  const handleTaskClick = (taskId: string) => {
    setFocusedTaskId(taskId);
  };
>>>>>>> 21e20cdd

  const filteredTasks = useMemo(() => {
    if (!searchQuery) return tasks;
    return tasks.filter(
      (task) =>
        task.summary.toLowerCase().includes(searchQuery.toLowerCase()) ||
        task.markdown?.toLowerCase().includes(searchQuery.toLowerCase()) ||
        task.slug.toLowerCase().includes(searchQuery.toLowerCase()),
    );
  }, [searchQuery, tasks]);

  const handleKeyDown = (event: KeyboardEvent) => {
    if (!tasks.length || !projects.length) return;
    const currentIndex = focusedProjectIndex !== null ? focusedProjectIndex : -1;
    let nextIndex = currentIndex;
    if (event.key === 'ArrowRight') nextIndex = currentIndex === projects.length - 1 ? 0 : currentIndex + 1;
    if (event.key === 'ArrowLeft') nextIndex = currentIndex <= 0 ? projects.length - 1 : currentIndex - 1;
    const indexedProject = projects[nextIndex];
    const currentProjectSettings = workspaces[indexedProject.workspace_id]?.columns.find((el) => el.columnId === indexedProject.id);
    const sortedProjectTasks = tasks.filter((t) => t.project_id === indexedProject.id).sort((a, b) => sortTaskOrder(a, b));
    const lengthWithoutAccepted = sortedProjectTasks.filter((t) => t.status !== 6).length;

    setFocusedProjectIndex(nextIndex);
    if (!sortedProjectTasks.length) {
      setFocusedTaskId(null);
    } else {
      const startIndex = currentProjectSettings?.expandAccepted ? 0 : sortedProjectTasks.length - lengthWithoutAccepted;
      setFocusedTaskId(sortedProjectTasks[startIndex].id);
    }
  };

  useHotkeys([
    ['ArrowRight', handleKeyDown],
    ['ArrowLeft', handleKeyDown],
  ]);

  useEffect(() => {
    return combine(
      monitorForElements({
        canMonitor({ source }) {
          return source.data.type === 'column' || source.data.type === 'task';
        },
        onDrop({ location, source }) {
          if (!location.current.dropTargets.length) return;

          if (source.data.type === 'column') {
            //TODO Dragging a column
          }

          // Dragging a task
          if (source.data.type === 'task') {
            const sourceTask = source.data.item as Task;
            const sourceProjectId = sourceTask.project_id;

            const [destinationTask] = location.current.dropTargets;
            const destinationItem = destinationTask.data.item as Task;
            const destinationProjectId = destinationItem.project_id;

            // reordering in same project
            if (sourceProjectId === destinationProjectId) {
              return;
            }
            // moving to a new project
            return;
          }
        },
      }),
    );
  }, []);

  return (
    <div className="h-[calc(100vh-64px-64px)] transition md:h-[calc(100vh-88px)]">
      <ResizablePanelGroup direction="horizontal" className="flex gap-2 group/board" id="project-panels">
        {!projects.length && (
          <ContentPlaceholder
            Icon={Bird}
            title={t('common:no_projects')}
            text={
              <>
                <Redo
                  size={200}
                  strokeWidth={0.2}
                  className="max-md:hidden absolute scale-x-0 scale-y-75 -rotate-180 text-primary top-4 left-4 translate-y-20 opacity-0 duration-500 delay-500 transition-all group-hover/board:opacity-100 group-hover/board:scale-x-100 group-hover/board:translate-y-0 group-hover/board:rotate-[-130deg]"
                />
                <p className="inline-flex gap-1 opacity-0 duration-500 transition-opacity group-hover/board:opacity-100">
                  <span>{t('common:click')}</span>
                  <span className="text-primary">{`+ ${t('common:add')}`}</span>
                  <span>{t('common:no_projects.text')}</span>
                </p>
              </>
            }
          />
        )}
        {projects.map((project, index) => (
          <Fragment key={project.id}>
            <ResizablePanel key={`${project.id}-panel`}>
<<<<<<< HEAD
              <ProjectContext.Provider value={{ project, labels: labels.filter((l) => l.project_id === project.id) }}>
                <BoardColumn tasks={filteredTasks.filter((t) => t.project_id === project.id)} key={`${project.id}-column`} />
=======
              <ProjectContext.Provider value={{ project, focusedProject: focusedProjectIndex, setFocusedProjectIndex }}>
                <BoardColumn
                  tasks={filteredTasks.filter((t) => t.project_id === project.id)}
                  key={`${project.id}-column`}
                  setFocusedTask={(taskId: string) => handleTaskClick(taskId)}
                  focusedTask={focusedTaskId}
                />
>>>>>>> 21e20cdd
              </ProjectContext.Provider>
            </ResizablePanel>
            {projects.length > index + 1 && (
              <ResizableHandle className="w-[6px] rounded border border-background -mx-[7px] bg-transparent hover:bg-primary/50 data-[resize-handle-state=drag]:bg-primary transition-all" />
            )}
          </Fragment>
        ))}
      </ResizablePanelGroup>
    </div>
  );
}<|MERGE_RESOLUTION|>--- conflicted
+++ resolved
@@ -1,10 +1,5 @@
-<<<<<<< HEAD
-import { Fragment, createContext, useContext, useEffect, useMemo } from 'react';
+import { Fragment, createContext, useContext, useEffect, useMemo, useState } from 'react';
 import type { Label, Task } from '../common/root/electric';
-=======
-import { Fragment, createContext, useContext, useEffect, useMemo, useState } from 'react';
-import type { ProjectWithLabels, Task } from '../common/root/electric';
->>>>>>> 21e20cdd
 import { ResizableHandle, ResizablePanel, ResizablePanelGroup } from '../ui/resizable';
 import { WorkspaceContext } from '../workspaces';
 import { BoardColumn } from './board-column';
@@ -13,40 +8,30 @@
 import ContentPlaceholder from '../common/content-placeholder';
 import { combine } from '@atlaskit/pragmatic-drag-and-drop/combine';
 import { monitorForElements } from '@atlaskit/pragmatic-drag-and-drop/element/adapter';
-<<<<<<< HEAD
-import type { Project } from '~/types';
+import { sortTaskOrder } from '~/lib/utils';
+import { useHotkeys } from '~/hooks/use-hot-keys';
+import { useWorkspaceStore } from '~/store/workspace';
+import { Project } from '~/types';
 
 interface ProjectContextValue {
   project: Project;
   labels: Label[];
-=======
-import { sortTaskOrder } from '~/lib/utils';
-import { useHotkeys } from '~/hooks/use-hot-keys';
-import { useWorkspaceStore } from '~/store/workspace';
-
-interface ProjectContextValue {
-  project: ProjectWithLabels;
   focusedProject: number | null;
   setFocusedProjectIndex: (index: number) => void;
->>>>>>> 21e20cdd
 }
 
 export const ProjectContext = createContext({} as ProjectContextValue);
 
 export default function Board() {
   const { t } = useTranslation();
-<<<<<<< HEAD
-  const { projects, tasks, searchQuery, labels } = useContext(WorkspaceContext);
-=======
   const { workspaces } = useWorkspaceStore();
-  const { projects, tasks, searchQuery } = useContext(WorkspaceContext);
+  const { projects, labels, tasks, searchQuery } = useContext(WorkspaceContext);
   const [focusedProjectIndex, setFocusedProjectIndex] = useState<number | null>(null);
   const [focusedTaskId, setFocusedTaskId] = useState<string | null>(null);
 
   const handleTaskClick = (taskId: string) => {
     setFocusedTaskId(taskId);
   };
->>>>>>> 21e20cdd
 
   const filteredTasks = useMemo(() => {
     if (!searchQuery) return tasks;
@@ -65,7 +50,7 @@
     if (event.key === 'ArrowRight') nextIndex = currentIndex === projects.length - 1 ? 0 : currentIndex + 1;
     if (event.key === 'ArrowLeft') nextIndex = currentIndex <= 0 ? projects.length - 1 : currentIndex - 1;
     const indexedProject = projects[nextIndex];
-    const currentProjectSettings = workspaces[indexedProject.workspace_id]?.columns.find((el) => el.columnId === indexedProject.id);
+    const currentProjectSettings = workspaces[indexedProject.workspaceId]?.columns.find((el) => el.columnId === indexedProject.id);
     const sortedProjectTasks = tasks.filter((t) => t.project_id === indexedProject.id).sort((a, b) => sortTaskOrder(a, b));
     const lengthWithoutAccepted = sortedProjectTasks.filter((t) => t.status !== 6).length;
 
@@ -143,18 +128,13 @@
         {projects.map((project, index) => (
           <Fragment key={project.id}>
             <ResizablePanel key={`${project.id}-panel`}>
-<<<<<<< HEAD
-              <ProjectContext.Provider value={{ project, labels: labels.filter((l) => l.project_id === project.id) }}>
-                <BoardColumn tasks={filteredTasks.filter((t) => t.project_id === project.id)} key={`${project.id}-column`} />
-=======
-              <ProjectContext.Provider value={{ project, focusedProject: focusedProjectIndex, setFocusedProjectIndex }}>
+              <ProjectContext.Provider value={{ project, labels: labels.filter((l) => l.project_id === project.id), focusedProject: focusedProjectIndex, setFocusedProjectIndex }}>
                 <BoardColumn
                   tasks={filteredTasks.filter((t) => t.project_id === project.id)}
                   key={`${project.id}-column`}
                   setFocusedTask={(taskId: string) => handleTaskClick(taskId)}
                   focusedTask={focusedTaskId}
                 />
->>>>>>> 21e20cdd
               </ProjectContext.Provider>
             </ResizablePanel>
             {projects.length > index + 1 && (
