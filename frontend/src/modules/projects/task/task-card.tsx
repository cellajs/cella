--- conflicted
+++ resolved
@@ -93,37 +93,7 @@
     },
   });
 
-<<<<<<< HEAD
   const dragEnd = () => {
-=======
-  const toggleEditorState = () => {
-    setIsEditing(!isEditing);
-  };
-
-  useDoubleClick({
-    onDoubleClick: () => {
-      toggleEditorState();
-      setIsExpanded?.(true);
-    },
-    allowedTargets: ['p', 'div'],
-    excludeIds: ['sub-item'],
-    ref: taskRef,
-    latency: 250,
-  });
-
-  const dispatchCustomFocusEvent = (taskId: string, target: EventTarget | null) => {
-    const event = new CustomEvent('task-card-focus', {
-      detail: {
-        taskId,
-        target,
-      },
-    });
-
-    document.dispatchEvent(event);
-  };
-
-  const dragIsOn = () => {
->>>>>>> 6abd3648
     setClosestEdge(null);
     setDragOver(false);
   };
@@ -180,11 +150,11 @@
       const height = taskRef.current.children[0].getBoundingClientRect().height;
       setItemHeight(height);
     }
-  }, [isExpanded, createSubTask]);
+  }, [isExpanded]);
 
   return (
     <Card
-<<<<<<< HEAD
+      style={style}
       onMouseDown={() => {
         if (document.activeElement === taskRef.current) return;
         taskRef.current?.focus();
@@ -193,10 +163,6 @@
         if (isFocused) return;
         dispatchCustomEvent('taskCardFocus', { taskId: task.id });
       }}
-=======
-      style={style}
-      onClick={(event) => dispatchCustomFocusEvent(task.id, event.target)}
->>>>>>> 6abd3648
       tabIndex={0}
       ref={taskRef}
       className={cn(
