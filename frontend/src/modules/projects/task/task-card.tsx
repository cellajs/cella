import MDEditor from '@uiw/react-md-editor';
import { cva } from 'class-variance-authority';
<<<<<<< HEAD
import { Paperclip, UserX, Tag, ChevronDown, Trash } from 'lucide-react';
import { type MouseEventHandler, useEffect, useRef, useState } from 'react';
=======
import { UserX, Tag, ChevronDown } from 'lucide-react';
import { useEffect, useRef, useState } from 'react';
>>>>>>> aadfabaa
import { useTranslation } from 'react-i18next';
import useDoubleClick from '~/hooks/use-double-click.tsx';
import { cn } from '~/lib/utils.ts';
import { Button } from '~/modules/ui/button';
import { Card, CardContent } from '~/modules/ui/card';
import { useThemeStore } from '~/store/theme';
import type { Task } from '~/modules/common/electric/electrify.ts';
import { Checkbox } from '../../ui/checkbox.tsx';
import { impacts } from './task-selectors/select-impact.tsx';
import { statusVariants, type TaskStatus } from './task-selectors/select-status.tsx';
import { taskTypes } from './task-selectors/select-task-type.tsx';
import './style.css';
import { TaskEditor } from './task-selectors/task-editor.tsx';
import { taskStatuses } from '../tasks-table/status.tsx';

import SubTask from './sub-task-card.tsx';
import CreateSubTaskForm from './create-sub-task-form.tsx';
import { NotSelected } from './task-selectors/impact-icons/not-selected.tsx';
import { AvatarGroup, AvatarGroupList, AvatarOverflowIndicator } from '~/modules/ui/avatar';
import { AvatarWrap } from '~/modules/common/avatar-wrap.tsx';
import { Badge } from '../../ui/badge.tsx';

import { type Edge, attachClosestEdge, extractClosestEdge } from '@atlaskit/pragmatic-drag-and-drop-hitbox/closest-edge';
import { combine } from '@atlaskit/pragmatic-drag-and-drop/combine';
import type { DropTargetRecord, ElementDragPayload } from '@atlaskit/pragmatic-drag-and-drop/dist/types/internal-types';
import { draggable, dropTargetForElements } from '@atlaskit/pragmatic-drag-and-drop/element/adapter';
import { dropTargetForExternal } from '@atlaskit/pragmatic-drag-and-drop/external/adapter';
import { getDraggableItemData } from '~/lib/utils';
import type { DraggableItemData } from '~/types';
import { DropIndicator } from '~/modules/common/drop-indicator';

type TaskDraggableItemData = DraggableItemData<Task> & { type: 'task' };

export const isTaskData = (data: Record<string | symbol, unknown>): data is TaskDraggableItemData => {
  return data.dragItem === true && typeof data.order === 'number' && data.type === 'task';
};

interface TaskProps {
  task: Task;
  isExpanded: boolean;
  isSelected: boolean;
  isFocused: boolean;
  setIsExpanded?: (exp: boolean) => void;
  // biome-ignore lint/suspicious/noExplicitAny: <explanation>
  handleTaskChange: (field: keyof Task, value: any, taskId: string) => void;
<<<<<<< HEAD
  handleTaskSelect?: (selected: boolean, taskId: string) => void;
=======
  handleTaskSelect: (selected: boolean, taskId: string) => void;
  handleTaskActionClick: (task: Task, field: keyof Task, trigger: HTMLElement) => void;
>>>>>>> aadfabaa
}

export function TaskCard({
  task,
  isSelected,
  isFocused,
  isExpanded,
  handleTaskChange,
  handleTaskSelect,
  handleTaskActionClick,
  setIsExpanded,
}: TaskProps) {
  const { t } = useTranslation();
  const { mode } = useThemeStore();

  const taskRef = useRef<HTMLDivElement>(null);
  const taskDragRef = useRef<HTMLDivElement>(null);

  const [dragging, setDragging] = useState(false);
  const [dragOver, setDragOver] = useState(false);
  const [closestEdge, setClosestEdge] = useState<Edge | null>(null);

  // TODO Move to impact-value component
  const selectedImpact = task.impact !== null ? impacts[task.impact] : null;

  // TODO move this state to task-expanded component
  const [isEditing, setIsEditing] = useState(false);
  const [createSubTask, setCreateSubTask] = useState(false);

  const variants = cva('task-card', {
    variants: {
      dragging: {
        over: 'ring-2 opacity-30',
        overlay: 'ring-2 ring-primary',
      },
      status: {
        0: 'to-sky-500/10 border-b-sky-500/20',
        1: '',
        2: 'to-slate-500/10 border-b-slate-500/20',
        3: 'to-lime-500/10 border-b-lime-500/20',
        4: 'to-yellow-500/10 border-b-yellow-500/20',
        5: 'to-orange-500/10 border-b-orange-500/20',
        6: 'to-green-500/10 border-b-green-500/20',
      },
    },
  });

  const toggleEditorState = () => {
    setIsEditing(!isEditing);
  };

  useDoubleClick({
    onDoubleClick: () => {
      toggleEditorState();
      setIsExpanded?.(true);
    },
    allowedTargets: ['p', 'div'],
    excludeIds: ['sub-item'],
    ref: taskRef,
    latency: 250,
  });

  const dispatchCustomFocusEvent = (taskId: string, projectId: string) => {
    const event = new CustomEvent('task-card-focus', {
      detail: {
        taskId,
        projectId,
      },
    });
    document.dispatchEvent(event);
  };

  const dragIsOn = () => {
    setClosestEdge(null);
    setDragOver(false);
  };

  const dragIsOver = ({ self, source }: { source: ElementDragPayload; self: DropTargetRecord }) => {
    setDragOver(true);
    if (!isTaskData(source.data) || !isTaskData(self.data)) return;
    setClosestEdge(extractClosestEdge(self.data));
  };

  // create draggable & dropTarget elements and auto scroll
  useEffect(() => {
    const element = taskRef.current;
    const dragElement = taskDragRef.current;
    const data = getDraggableItemData<Task>(task, task.sort_order, 'task', 'PROJECT');
    if (!element || !dragElement) return;

    return combine(
      draggable({
        element,
        dragHandle: dragElement,
        getInitialData: () => data,
        onDragStart: () => {
          setDragging(true);
          setIsEditing(false);
          setIsExpanded?.(false);
        },
        onDrop: () => setDragging(false),
      }),
      dropTargetForExternal({
        element: element,
      }),
      dropTargetForElements({
        element,
        canDrop({ source }) {
          const data = source.data;
          return isTaskData(data) && data.item.id !== task.id && data.item.status === task.status && data.type === 'task';
        },
        getIsSticky: () => true,
        getData({ input }) {
          return attachClosestEdge(data, {
            element,
            input,
            allowedEdges: ['top', 'bottom'],
          });
        },
        onDragEnter: ({ self, source }) => dragIsOver({ self, source }),
        onDrag: ({ self, source }) => dragIsOver({ self, source }),
        onDragLeave: () => dragIsOn(),
        onDrop: () => dragIsOn(),
      }),
    );
  }, [task]);

  return (
    <Card
      onMouseDown={() => {
        if (isEditing) return;
        taskRef.current?.focus();
      }}
      onFocus={() => dispatchCustomFocusEvent(task.id, task.project_id)}
      tabIndex={0}
      ref={taskRef}
      className={cn(
        `group/task relative rounded-none border-0 border-b text-sm bg-transparent hover:bg-card/20 bg-gradient-to-br from-transparent focus:outline-none 
        focus-visible:none border-l-2 ${isFocused ? 'border-l-primary is-focused' : 'border-l-transparent'}
        via-transparent via-60% to-100% opacity-${dragging ? '30' : '100'} ${dragOver ? 'bg-card/20' : ''} ${
          isExpanded ? 'is-expanded' : 'is-collapsed'
        }`,
<<<<<<< HEAD
          variants({
            status: task.status as TaskStatus,
          }),
        )}
      >
        <CardContent id={`${task.id}-content`} ref={taskDragRef} className="p-1 pb-2 space-between flex flex-col relative">
          <div className="flex flex-col gap-1">
            <div className="flex gap-1 w-full">
              <div className="flex flex-col justify-between gap-0.5 relative">
                {handleTaskSelect ? (
                  <Checkbox
                    className={cn(
                      'group-[.is-selected]/column:opacity-100 group-[.is-selected]/column:z-30 group-[.is-selected]/column:pointer-events-auto',
                      'transition-all bg-background absolute top-1.5 left-1.5',
                      !isExpanded && 'opacity-0 -z-[1] pointer-events-none',
                      isExpanded && 'opacity-100',
                    )}
                    checked={isSelected}
                    onCheckedChange={(checked) => handleTaskSelect(!!checked, task.id)}
                  />
                ) : (
                  <Button
                    onClick={() => console.log('delete Task')}
                    aria-label="Delete Task"
                    variant="ghost"
                    size="xs"
                    className={'group-hover/task:opacity-100 group-[.is-focused]/task:opacity-100 opacity-70'}
                  >
                    <Trash size={14} />
                  </Button>
                )}

                <Button
                  onClick={(event) => {
                    dropDown(
                      <SelectTaskType
                        className={cn('group-[.is-selected]/column:mt-8 transition-spacing', isExpanded && 'mt-8')}
                        currentType={task.type as TaskType}
                        changeTaskType={(newType) => handleTaskChange('type', newType, task.id)}
                      />,
                      {
                        id: `select-type-${task.id}`,
                        trigger: event.currentTarget,
                      },
                    );
                  }}
                  aria-label="Set status"
                  variant="ghost"
                  size="xs"
                  className={'group-hover/task:opacity-100 group-[.is-focused]/task:opacity-100 opacity-70'}
                >
                  {taskTypes[taskTypes.findIndex((t) => t.value === task.type)].icon()}
                </Button>
              </div>
              <div className="flex flex-col grow gap-2 mt-1.5 mr-1">
                {isEditing && (
                  <TaskEditor
                    mode={mode}
                    markdown={task.markdown || ''}
                    setMarkdown={(newMarkdown) => handleTaskChange('markdown', newMarkdown, task.id)}
                    setSummary={(newSummary) => handleTaskChange('summary', newSummary, task.id)}
                    toggleEditorState={toggleEditorState}
                    id={task.id}
=======
        variants({
          status: task.status as TaskStatus,
        }),
      )}
    >
      <CardContent id={`${task.id}-content`} ref={taskDragRef} className="p-1 pb-2 pr-1.5 space-between flex flex-col relative">
        <div className="flex flex-col gap-1">
          <div className="flex gap-1 w-full">
            <div className="flex flex-col justify-between gap-0.5 relative">
              <Button
                onClick={(event) => handleTaskActionClick(task, 'type', event.currentTarget)}
                aria-label="Set type"
                variant="ghost"
                size="xs"
                className="relative group-hover/task:opacity-100 group-[.is-focused]/task:opacity-100 opacity-70"
              >
                {taskTypes[taskTypes.findIndex((t) => t.value === task.type)]?.icon() || ''}
              </Button>
            </div>
            <div className="flex flex-col grow gap-2 mt-1.5">
              {!isExpanded && (
                <div className="inline">
                  <MDEditor.Markdown
                    source={task.summary || ''}
                    style={{ color: mode === 'dark' ? '#F2F2F2' : '#17171C' }}
                    className="inline summary before:!content-none after:!content-none prose font-light text-start max-w-none"
>>>>>>> aadfabaa
                  />

                  <div className="opacity-50 group-hover/task:opacity-70 group-[.is-focused]/task:opacity-70 text-xs inline ml-1 font-light gap-1">
                    <Button variant="link" size="micro" onClick={() => setIsExpanded(true)} className="inline-flex py-0 h-5 ml-1">
                      {t('common:more').toLowerCase()}
                    </Button>
                    {task.subTasks.length > 0 && (
                      <Button variant="ghost" size="micro" onClick={() => setIsExpanded(true)} className="inline-flex py-0 h-5 ml-1 gap-[.1rem]">
                        <span className="text-success">{task.subTasks.filter((t) => t.status === 6).length}</span>
                        <span className="font-light">/</span>
                        <span className="font-light">{task.subTasks.length}</span>
                      </Button>
                    )}
                    {/* <Button variant="ghost" size="micro" onClick={() => setIsExpanded(true)} className="inline-flex py-0 h-5 ml-1 gap-[.07rem]">
                        <Paperclip size={10} className="transition-transform -rotate-45" />
                        <span>3</span>
                      </Button> */}
                  </div>
                </div>
              )}

              {/* //TODO: put this in a separate task-expanded component */}
              {isExpanded && (
                <>
                  {isEditing ? (
                    <TaskEditor
                      mode={mode}
                      markdown={task.markdown || ''}
                      setMarkdown={(newMarkdown) => handleTaskChange('markdown', newMarkdown, task.id)}
                      setSummary={(newSummary) => handleTaskChange('summary', newSummary, task.id)}
                      toggleEditorState={toggleEditorState}
                      id={task.id}
                    />
                  ) : (
                    <MDEditor.Markdown
                      source={task.markdown || ''}
                      style={{ color: mode === 'dark' ? '#F2F2F2' : '#17171C' }}
                      className="markdown inline before:!content-none after:!content-none prose font-light text-start max-w-none"
                    />
<<<<<<< HEAD

                    {!isExpanded && setIsExpanded && (
                      <div className="opacity-50 group-hover/task:opacity-70 group-[.is-focused]/task:opacity-70 text-xs inline font-light gap-1">
                        <Button variant="link" size="micro" onClick={() => setIsExpanded(true)} className="inline-flex py-0 h-5 ml-1">
                          {t('common:more').toLowerCase()}
                        </Button>
                        {task.subTasks.length > 0 && (
                          <Button variant="ghost" size="micro" onClick={() => setIsExpanded(true)} className="inline-flex py-0 h-5 ml-1 gap-[.07rem]">
                            <span className="text-success">{task.subTasks.filter((t) => t.status === 6).length}</span>
                            <span className="font-light">/</span>
                            <span className="font-light">{task.subTasks.length}</span>
                          </Button>
                        )}
                        <Button variant="ghost" size="micro" onClick={() => setIsExpanded(true)} className="inline-flex py-0 h-5 ml-1 gap-[.07rem]">
                          <Paperclip size={10} className="transition-transform -rotate-45" />
                          <span>3</span>
                        </Button>
                      </div>
                    )}
=======
                  )}
                  <div>
                    <Button variant="link" size="micro" onClick={() => setIsExpanded(false)} className="py-0 opacity-70">
                      {t('common:less').toLowerCase()}
                    </Button>
>>>>>>> aadfabaa
                  </div>

<<<<<<< HEAD
                {isExpanded && (
                  <>
                    {setIsExpanded && (
                      <div>
                        <Button variant="link" size="micro" onClick={() => setIsExpanded(false)} className="py-0 opacity-70">
                          {t('common:less').toLowerCase()}
                        </Button>
                      </div>
                    )}
                    {task.subTasks.length > 0 && (
                      <div className="inline-flex py-0 h-4 items-center mt-4 gap-1">
                        <span className="text-success">{task.subTasks.filter((t) => t.status === 6).length}</span>
                        <span>/</span>
                        <span>{task.subTasks.length}</span>
                        <span>{t('common:completed_todo')}</span>
                      </div>
                    )}

                    <div className={`${handleTaskSelect ? '-ml-10' : ''} -mr-2`}>
                      <div className="flex flex-col">
                        {task.subTasks.map((task) => (
                          <SubTask key={task.id} task={task} handleChange={handleTaskChange} />
                        ))}
                      </div>
=======
                  {task.subTasks.length > 0 && (
                    <div className="inline-flex py-0 h-4 items-center mt-4 gap-1 text-sm">
                      <span className="text-success">{task.subTasks.filter((t) => t.status === 6).length}</span>
                      <span>/</span>
                      <span>{task.subTasks.length}</span>
                      <span>{t('common:todos')}</span>
                    </div>
                  )}

                  <div className="-ml-10 -mr-2">
                    <div className="flex flex-col">
                      {task.subTasks.map((task) => (
                        <SubTask key={task.id} task={task} handleChange={handleTaskChange} />
                      ))}
                    </div>

                    <CreateSubTaskForm
                      firstSubTask={task.subTasks.length < 1}
                      formOpen={createSubTask}
                      setFormState={(value) => setCreateSubTask(value)}
                      parentTask={task}
                    />
                  </div>
                </>
              )}
            </div>
          </div>
          <div className="flex items-end justify-between gap-1">
            <Checkbox
              className="group-hover/task:opacity-100 mb-1.5 border-foreground/25 data-[state=checked]:border-primary ml-1.5 group-[.is-focused]/task:opacity-100 opacity-70"
              checked={isSelected}
              onCheckedChange={(checked) => handleTaskSelect(!!checked, task.id)}
            />
>>>>>>> aadfabaa

            {task.type !== 'bug' && (
              <Button
                onClick={(event) => handleTaskActionClick(task, 'impact', event.currentTarget)}
                aria-label="Set impact"
                variant="ghost"
                size="xs"
                className="relative group-hover/task:opacity-100 group-[.is-focused]/task:opacity-100 opacity-70"
              >
                {selectedImpact === null ? (
                  <NotSelected className="size-4" aria-hidden="true" title="Set impact" />
                ) : (
                  <selectedImpact.icon className="size-4" aria-hidden="true" title="Set impact" />
                )}
              </Button>
            )}

            {
              // TODO: Bind the entire task object instead of individual IDs
            }
            <Button
              onClick={(event) => handleTaskActionClick(task, 'labels', event.currentTarget)}
              aria-label="Set labels"
              variant="ghost"
              size="xs"
              className="relative flex h-auto justify-start font-light py-0.5 min-h-8 min-w-8 group-hover/task:opacity-70 group-[.is-focused]/task:opacity-70 opacity-50"
            >
              <div className="flex truncate flex-wrap gap-[.07rem]">
                {task.virtualLabels.length > 0 ? (
                  task.virtualLabels.map(({ name, id }) => {
                    return (
                      <div key={id} className="flex flex-wrap align-center justify-center items-center rounded-full border pl-2 pr-1 bg-border">
                        <Badge variant="outline" key={id} className="border-0 font-normal px-1 text-[.75rem] h-5 bg-transparent last:mr-0">
                          {name}
                        </Badge>
                      </div>
                    );
                  })
                ) : (
                  <Tag size={16} className="opacity-50" />
                )}
              </div>
            </Button>

            <div className="flex gap-1 ml-auto mr-1">
              <Button
                onClick={(event) => handleTaskActionClick(task, 'assigned_to', event.currentTarget)}
                aria-label="Assign"
                variant="ghost"
                size="xs"
                className="relative flex justify-start gap-2 group-hover/task:opacity-100 group-[.is-focused]/task:opacity-100 opacity-70"
              >
                {task.virtualAssignedTo.length > 0 ? (
                  <AvatarGroup limit={3}>
                    <AvatarGroupList>
                      {task.virtualAssignedTo.map((user) => (
                        <AvatarWrap type="USER" key={user.id} id={user.id} name={user.name} url={user.thumbnailUrl} className="h-6 w-6 text-xs" />
                      ))}
                    </AvatarGroupList>
                    <AvatarOverflowIndicator className="h-6 w-6 text-xs" />
                  </AvatarGroup>
                ) : (
                  <UserX className="h-4 w-4 opacity-50" />
                )}
              </Button>
              <>
                <Button
                  onClick={() => handleTaskChange('status', task.status + 1, task.id)}
                  disabled={(task.status as TaskStatus) === 6}
                  variant="outlineGhost"
                  size="xs"
                  className={cn(
                    'relative border-r-0 rounded-r-none font-normal [&:not(.absolute)]:active:translate-y-0 disabled:opacity-100 mr-1',
                    statusVariants({ status: task.status as TaskStatus }),
                  )}
                >
                  {t(taskStatuses[task.status as TaskStatus].action)}
                </Button>
                <Button
                  onClick={(event) => handleTaskActionClick(task, 'status', event.currentTarget)}
                  aria-label="Set status"
                  variant="outlineGhost"
                  size="xs"
                  className={cn(
                    'relative rounded-none rounded-r -ml-2 [&:not(.absolute)]:active:translate-y-0',
                    statusVariants({ status: task.status as TaskStatus }),
                  )}
                >
                  <ChevronDown size={12} />
                </Button>
              </>
            </div>
          </div>
        </div>
      </CardContent>
      {closestEdge && <DropIndicator className="h-0.5" edge={closestEdge} gap={0.2} />}
    </Card>
  );
}<|MERGE_RESOLUTION|>--- conflicted
+++ resolved
@@ -1,12 +1,7 @@
 import MDEditor from '@uiw/react-md-editor';
 import { cva } from 'class-variance-authority';
-<<<<<<< HEAD
-import { Paperclip, UserX, Tag, ChevronDown, Trash } from 'lucide-react';
-import { type MouseEventHandler, useEffect, useRef, useState } from 'react';
-=======
-import { UserX, Tag, ChevronDown } from 'lucide-react';
+import { UserX, Tag, ChevronDown, Trash } from 'lucide-react';
 import { useEffect, useRef, useState } from 'react';
->>>>>>> aadfabaa
 import { useTranslation } from 'react-i18next';
 import useDoubleClick from '~/hooks/use-double-click.tsx';
 import { cn } from '~/lib/utils.ts';
@@ -52,12 +47,8 @@
   setIsExpanded?: (exp: boolean) => void;
   // biome-ignore lint/suspicious/noExplicitAny: <explanation>
   handleTaskChange: (field: keyof Task, value: any, taskId: string) => void;
-<<<<<<< HEAD
   handleTaskSelect?: (selected: boolean, taskId: string) => void;
-=======
-  handleTaskSelect: (selected: boolean, taskId: string) => void;
   handleTaskActionClick: (task: Task, field: keyof Task, trigger: HTMLElement) => void;
->>>>>>> aadfabaa
 }
 
 export function TaskCard({
@@ -200,71 +191,6 @@
         via-transparent via-60% to-100% opacity-${dragging ? '30' : '100'} ${dragOver ? 'bg-card/20' : ''} ${
           isExpanded ? 'is-expanded' : 'is-collapsed'
         }`,
-<<<<<<< HEAD
-          variants({
-            status: task.status as TaskStatus,
-          }),
-        )}
-      >
-        <CardContent id={`${task.id}-content`} ref={taskDragRef} className="p-1 pb-2 space-between flex flex-col relative">
-          <div className="flex flex-col gap-1">
-            <div className="flex gap-1 w-full">
-              <div className="flex flex-col justify-between gap-0.5 relative">
-                {handleTaskSelect ? (
-                  <Checkbox
-                    className={cn(
-                      'group-[.is-selected]/column:opacity-100 group-[.is-selected]/column:z-30 group-[.is-selected]/column:pointer-events-auto',
-                      'transition-all bg-background absolute top-1.5 left-1.5',
-                      !isExpanded && 'opacity-0 -z-[1] pointer-events-none',
-                      isExpanded && 'opacity-100',
-                    )}
-                    checked={isSelected}
-                    onCheckedChange={(checked) => handleTaskSelect(!!checked, task.id)}
-                  />
-                ) : (
-                  <Button
-                    onClick={() => console.log('delete Task')}
-                    aria-label="Delete Task"
-                    variant="ghost"
-                    size="xs"
-                    className={'group-hover/task:opacity-100 group-[.is-focused]/task:opacity-100 opacity-70'}
-                  >
-                    <Trash size={14} />
-                  </Button>
-                )}
-
-                <Button
-                  onClick={(event) => {
-                    dropDown(
-                      <SelectTaskType
-                        className={cn('group-[.is-selected]/column:mt-8 transition-spacing', isExpanded && 'mt-8')}
-                        currentType={task.type as TaskType}
-                        changeTaskType={(newType) => handleTaskChange('type', newType, task.id)}
-                      />,
-                      {
-                        id: `select-type-${task.id}`,
-                        trigger: event.currentTarget,
-                      },
-                    );
-                  }}
-                  aria-label="Set status"
-                  variant="ghost"
-                  size="xs"
-                  className={'group-hover/task:opacity-100 group-[.is-focused]/task:opacity-100 opacity-70'}
-                >
-                  {taskTypes[taskTypes.findIndex((t) => t.value === task.type)].icon()}
-                </Button>
-              </div>
-              <div className="flex flex-col grow gap-2 mt-1.5 mr-1">
-                {isEditing && (
-                  <TaskEditor
-                    mode={mode}
-                    markdown={task.markdown || ''}
-                    setMarkdown={(newMarkdown) => handleTaskChange('markdown', newMarkdown, task.id)}
-                    setSummary={(newSummary) => handleTaskChange('summary', newSummary, task.id)}
-                    toggleEditorState={toggleEditorState}
-                    id={task.id}
-=======
         variants({
           status: task.status as TaskStatus,
         }),
@@ -285,13 +211,12 @@
               </Button>
             </div>
             <div className="flex flex-col grow gap-2 mt-1.5">
-              {!isExpanded && (
+              {!isExpanded && setIsExpanded && (
                 <div className="inline">
                   <MDEditor.Markdown
                     source={task.summary || ''}
                     style={{ color: mode === 'dark' ? '#F2F2F2' : '#17171C' }}
                     className="inline summary before:!content-none after:!content-none prose font-light text-start max-w-none"
->>>>>>> aadfabaa
                   />
 
                   <div className="opacity-50 group-hover/task:opacity-70 group-[.is-focused]/task:opacity-70 text-xs inline ml-1 font-light gap-1">
@@ -331,61 +256,15 @@
                       style={{ color: mode === 'dark' ? '#F2F2F2' : '#17171C' }}
                       className="markdown inline before:!content-none after:!content-none prose font-light text-start max-w-none"
                     />
-<<<<<<< HEAD
-
-                    {!isExpanded && setIsExpanded && (
-                      <div className="opacity-50 group-hover/task:opacity-70 group-[.is-focused]/task:opacity-70 text-xs inline font-light gap-1">
-                        <Button variant="link" size="micro" onClick={() => setIsExpanded(true)} className="inline-flex py-0 h-5 ml-1">
-                          {t('common:more').toLowerCase()}
-                        </Button>
-                        {task.subTasks.length > 0 && (
-                          <Button variant="ghost" size="micro" onClick={() => setIsExpanded(true)} className="inline-flex py-0 h-5 ml-1 gap-[.07rem]">
-                            <span className="text-success">{task.subTasks.filter((t) => t.status === 6).length}</span>
-                            <span className="font-light">/</span>
-                            <span className="font-light">{task.subTasks.length}</span>
-                          </Button>
-                        )}
-                        <Button variant="ghost" size="micro" onClick={() => setIsExpanded(true)} className="inline-flex py-0 h-5 ml-1 gap-[.07rem]">
-                          <Paperclip size={10} className="transition-transform -rotate-45" />
-                          <span>3</span>
-                        </Button>
-                      </div>
-                    )}
-=======
                   )}
-                  <div>
-                    <Button variant="link" size="micro" onClick={() => setIsExpanded(false)} className="py-0 opacity-70">
-                      {t('common:less').toLowerCase()}
-                    </Button>
->>>>>>> aadfabaa
-                  </div>
-
-<<<<<<< HEAD
-                {isExpanded && (
-                  <>
-                    {setIsExpanded && (
-                      <div>
-                        <Button variant="link" size="micro" onClick={() => setIsExpanded(false)} className="py-0 opacity-70">
-                          {t('common:less').toLowerCase()}
-                        </Button>
-                      </div>
-                    )}
-                    {task.subTasks.length > 0 && (
-                      <div className="inline-flex py-0 h-4 items-center mt-4 gap-1">
-                        <span className="text-success">{task.subTasks.filter((t) => t.status === 6).length}</span>
-                        <span>/</span>
-                        <span>{task.subTasks.length}</span>
-                        <span>{t('common:completed_todo')}</span>
-                      </div>
-                    )}
-
-                    <div className={`${handleTaskSelect ? '-ml-10' : ''} -mr-2`}>
-                      <div className="flex flex-col">
-                        {task.subTasks.map((task) => (
-                          <SubTask key={task.id} task={task} handleChange={handleTaskChange} />
-                        ))}
-                      </div>
-=======
+                  {setIsExpanded && (
+                    <div>
+                      <Button variant="link" size="micro" onClick={() => setIsExpanded(false)} className="py-0 opacity-70">
+                        {t('common:less').toLowerCase()}
+                      </Button>
+                    </div>
+                  )}
+
                   {task.subTasks.length > 0 && (
                     <div className="inline-flex py-0 h-4 items-center mt-4 gap-1 text-sm">
                       <span className="text-success">{task.subTasks.filter((t) => t.status === 6).length}</span>
@@ -395,7 +274,7 @@
                     </div>
                   )}
 
-                  <div className="-ml-10 -mr-2">
+                  <div className={`${handleTaskSelect ? '-ml-10' : ''} -mr-2`}>
                     <div className="flex flex-col">
                       {task.subTasks.map((task) => (
                         <SubTask key={task.id} task={task} handleChange={handleTaskChange} />
@@ -414,13 +293,23 @@
             </div>
           </div>
           <div className="flex items-end justify-between gap-1">
-            <Checkbox
-              className="group-hover/task:opacity-100 mb-1.5 border-foreground/25 data-[state=checked]:border-primary ml-1.5 group-[.is-focused]/task:opacity-100 opacity-70"
-              checked={isSelected}
-              onCheckedChange={(checked) => handleTaskSelect(!!checked, task.id)}
-            />
->>>>>>> aadfabaa
-
+            {handleTaskSelect ? (
+              <Checkbox
+                className="group-hover/task:opacity-100 mb-1.5 border-foreground/25 data-[state=checked]:border-primary ml-1.5 group-[.is-focused]/task:opacity-100 opacity-70"
+                checked={isSelected}
+                onCheckedChange={(checked) => handleTaskSelect(!!checked, task.id)}
+              />
+            ) : (
+              <Button
+                onClick={() => console.log('delete Task')}
+                aria-label="Delete Task"
+                variant="ghost"
+                size="xs"
+                className={'group-hover/task:opacity-100 group-[.is-focused]/task:opacity-100 opacity-70'}
+              >
+                <Trash size={14} />
+              </Button>
+            )}
             {task.type !== 'bug' && (
               <Button
                 onClick={(event) => handleTaskActionClick(task, 'impact', event.currentTarget)}
