import { Check } from 'lucide-react';
import { useEffect, useState } from 'react';
import { useFormContext } from 'react-hook-form';
import { useTranslation } from 'react-i18next';
import { useHotkeys } from '~/hooks/use-hot-keys.ts';
import { useMeasure } from '~/hooks/use-measure.tsx';
import { Button } from '~/modules/ui/button';
import type { PreparedTask, Task } from '../../../common/electric/electrify.ts';
import { Kbd } from '../../../common/kbd.tsx';
import { Command, CommandGroup, CommandInput, CommandItem, CommandList } from '../../../ui/command.tsx';
import { Popover, PopoverContent, PopoverTrigger } from '../../../ui/popover.tsx';
<<<<<<< HEAD
import type { Task } from '../../../common/electric/electrify.ts';
import { useTaskContext } from '../task-context.tsx';
import { useWorkspaceContext } from '~/modules/workspaces/workspace-context.tsx';
=======
import { TaskContext } from '../../board/board-column.tsx';
>>>>>>> 4675da21

interface Props {
  mode: 'create' | 'edit';
  tasks: Task[];
  parent: Task | null;
  onChange: (parent: Pick<Task, 'id'> | null) => void;
}

const SelectParent = ({ tasks, mode, parent, onChange }: Props) => {
  const { t } = useTranslation();
  const formValue = useFormContext?.()?.getValues('parentId');
  const [openPopover, setOpenPopover] = useState(false);
  const [selectedTask, setSelectedTask] = useState<Task | null>(parent ? parent : tasks.find((task) => task.id === formValue) || null);
  const [searchValue, setSearchValue] = useState('');
  const isSearching = searchValue.length > 0;
  const { ref, bounds } = useMeasure();
  const { focusedTaskId } = useWorkspaceContext(({ focusedTaskId }) => ({ focusedTaskId }));
  const { task } = useTaskContext(({ task }) => ({ task }));
  const handleSelectClick = (id: string) => {
    if (!id) return;
    const existingTask = selectedTask?.id === id;
    if (existingTask) {
      setSelectedTask(null);
      return;
    }
    const newTask = tasks.find((task) => task.id === id);
    if (newTask) {
      setSelectedTask(newTask);
      return;
    }
  };
  // Open on key press
  useHotkeys([
    [
      'a',
      () => {
        if (focusedTaskId === task.id) setOpenPopover(true);
      },
    ],
  ]);

  useEffect(() => {
    if (onChange && JSON.stringify(selectedTask) !== JSON.stringify(parent)) onChange(selectedTask);
  }, [selectedTask]);

  // Whenever the form value changes (also on reset), update the internal state
  useEffect(() => {
    if (mode === 'edit') return;
    setSelectedTask(tasks.find((task) => task.id === formValue) || null);
  }, [formValue]);

  // watch for changes in the viewValue
  useEffect(() => {
    if (mode === 'create') return;
    setSelectedTask(parent);
  }, [parent]);

  if (!selectedTask) return null;

  return (
    <Popover open={openPopover} onOpenChange={setOpenPopover}>
      <PopoverTrigger asChild>
        <Button
          ref={ref as React.LegacyRef<HTMLButtonElement>}
          aria-label="Set parent task"
          variant="ghost"
          size={mode === 'create' ? 'sm' : 'xs'}
          className={`flex justify-start font-light ${
            mode === 'create' ? 'w-full text-left border' : 'group-hover/task:opacity-100 group-[.is-focused]/task:opacity-100 opacity-70'
          } ${mode === 'edit' && selectedTask && 'px-0 hover:bg-transparent'}`}
        >
          {/* {!selectedTask && <UserX className="h-4 w-4 opacity-50" />} */}
          <span className="ml-2 truncate">Sub task of "{selectedTask.summary}"</span>
        </Button>
      </PopoverTrigger>

      <PopoverContent
        style={{ width: `${mode === 'create' ? `${Math.round(bounds.left + bounds.right + 2)}` : '240'}px` }}
        className="p-0 rounded-lg"
        align="start"
        onCloseAutoFocus={(e) => e.preventDefault()}
        sideOffset={4}
      >
        <Command className="relative rounded-lg">
          <CommandInput
            value={searchValue}
            onValueChange={(searchValue) => {
              // If the user types a number, select the user like useHotkeys
              if ([0, 1, 2, 3, 4, 5, 6].includes(Number.parseInt(searchValue))) {
                // handleSelectClick(project.members[Number.parseInt(searchValue)]?.name);
                setSearchValue('');
                return;
              }
              setSearchValue(searchValue);
            }}
            clearValue={setSearchValue}
            className="leading-normal"
            placeholder={t('common:placeholder.search_parent_task')}
          />
          {!isSearching && <Kbd value="A" className="absolute top-3 right-[10px]" />}
          <CommandList>
            {tasks && (
              <CommandGroup>
                {tasks.map((task, index) => (
                  <CommandItem
                    key={task.id}
                    value={task.id}
                    onSelect={(id) => {
                      handleSelectClick(id);
                      setSearchValue('');
                    }}
                    className="group rounded-md flex justify-between items-center w-full leading-normal"
                  >
                    <div className="flex items-center gap-3">
                      <span>{task.summary}</span>
                    </div>

                    <div className="flex items-center">
                      {selectedTask?.id === task.id && <Check size={16} className="text-success" />}
                      {!isSearching && <span className="max-xs:hidden text-xs opacity-50 ml-3 mr-1">{index}</span>}
                    </div>
                  </CommandItem>
                ))}
              </CommandGroup>
            )}
          </CommandList>
        </Command>
      </PopoverContent>
    </Popover>
  );
};

export default SelectParent;<|MERGE_RESOLUTION|>--- conflicted
+++ resolved
@@ -5,17 +5,12 @@
 import { useHotkeys } from '~/hooks/use-hot-keys.ts';
 import { useMeasure } from '~/hooks/use-measure.tsx';
 import { Button } from '~/modules/ui/button';
-import type { PreparedTask, Task } from '../../../common/electric/electrify.ts';
+import type { Task } from '../../../common/electric/electrify.ts';
 import { Kbd } from '../../../common/kbd.tsx';
 import { Command, CommandGroup, CommandInput, CommandItem, CommandList } from '../../../ui/command.tsx';
 import { Popover, PopoverContent, PopoverTrigger } from '../../../ui/popover.tsx';
-<<<<<<< HEAD
-import type { Task } from '../../../common/electric/electrify.ts';
 import { useTaskContext } from '../task-context.tsx';
 import { useWorkspaceContext } from '~/modules/workspaces/workspace-context.tsx';
-=======
-import { TaskContext } from '../../board/board-column.tsx';
->>>>>>> 4675da21
 
 interface Props {
   mode: 'create' | 'edit';
