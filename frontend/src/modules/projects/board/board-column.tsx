import { type Edge, extractClosestEdge } from '@atlaskit/pragmatic-drag-and-drop-hitbox/closest-edge';
import { combine } from '@atlaskit/pragmatic-drag-and-drop/combine';
import { monitorForElements } from '@atlaskit/pragmatic-drag-and-drop/element/adapter';
import { useQuery } from '@tanstack/react-query';
import { useLiveQuery } from 'electric-sql/react';
import { ChevronDown, Palmtree, Search, Undo } from 'lucide-react';
import { lazy, useEffect, useRef, useState } from 'react';
import { useTranslation } from 'react-i18next';
import { getMembers } from '~/api/general';
import { useHotkeys } from '~/hooks/use-hot-keys.ts';
import { cn, getReorderDestinationOrder } from '~/lib/utils';
import useTaskFilters from '~/hooks/use-filtered-tasks';
import { Button } from '~/modules/ui/button';
import { ScrollArea, ScrollBar } from '~/modules/ui/scroll-area';
import { useNavigationStore } from '~/store/navigation';
import { useWorkspaceUIStore } from '~/store/workspace-ui';
import type { Project } from '~/types/index.ts';
import ContentPlaceholder from '../../common/content-placeholder';
import { type Label, type Task, useElectric } from '../../common/electric/electrify';
import { sheet } from '../../common/sheeter/state';
import CreateTaskForm, { type TaskImpact, type TaskType } from '../task/create-task-form';
import { TaskCard, isTaskData } from '../task/task-card';
import { BoardColumnHeader } from './board-column-header';
import { ColumnSkeleton } from './column-skeleton';
import { ProjectSettings } from '../project-settings';
import { SheetNav } from '~/modules/common/sheet-nav';
import { WorkspaceRoute } from '~/routes/workspaces';
import { getTaskOrder } from '../task/helpers';
import { toast } from 'sonner';
import { dropdowner } from '~/modules/common/dropdowner/state';
import { SelectImpact } from '../task/task-selectors/select-impact';
import SetLabels from '../task/task-selectors/select-labels';
import { SelectTaskType } from '../task/task-selectors/select-task-type';
import SelectStatus, { type TaskStatus } from '../task/task-selectors/select-status';
import AssignMembers from '../task/task-selectors/select-members';
import { useWorkspaceStore } from '~/store/workspace';

const MembersTable = lazy(() => import('~/modules/organizations/members-table'));

interface TaskChangeEvent extends Event {
  detail: {
    taskId: string;
    projectId: string;
    direction: number;
  };
}

interface ProjectChangeEvent extends Event {
  detail: {
    projectId: string;
  };
}

interface BoardColumnProps {
  project: Project;
  createForm: boolean;
  toggleCreateForm: (projectId: string) => void;
}

export function BoardColumn({ project, createForm, toggleCreateForm }: BoardColumnProps) {
  const { t } = useTranslation();

  const columnRef = useRef<HTMLDivElement | null>(null);
  const cardListRef = useRef<HTMLDivElement | null>(null);
  const scrollableRef = useRef<HTMLDivElement | null>(null);
  const containerRef = useRef(null);

  const { menu } = useNavigationStore();
  const { workspace, searchQuery, selectedTasks, focusedTaskId, setSelectedTasks, setFocusedTaskId } = useWorkspaceStore();
  const { workspaces, changeColumn } = useWorkspaceUIStore();

  const currentProjectSettings = workspaces[workspace.id]?.columns.find((el) => el.columnId === project.id);
  const [showIced, setShowIced] = useState(currentProjectSettings?.expandIced || false);
  const [showAccepted, setShowAccepted] = useState(currentProjectSettings?.expandAccepted || false);
  const [expandedTasks, setExpandedTasks] = useState<Record<string, boolean>>({});

  const { data: members } = useQuery({
    queryKey: ['projects', 'members', project.id],
    queryFn: () => getMembers({ idOrSlug: project.id, entityType: 'PROJECT' }).then((data) => data.items),
    initialData: [],
  });

  // biome-ignore lint/style/noNonNullAssertion: <explanation>
  const Electric = useElectric()!;

  const { results: tasks = [], updatedAt } = useLiveQuery(
    Electric.db.tasks.liveMany({
      where: {
        project_id: project.id,
        OR: [
          {
            summary: {
              contains: searchQuery,
            },
          },
          {
            markdown: {
              contains: searchQuery,
            },
          },
        ],
      },
    }),
  ) as {
    results: Task[] | undefined;
    updatedAt: Date | undefined;
  };

  const isLoading = !updatedAt;

  const { results: labels = [] } = useLiveQuery(
    Electric.db.labels.liveMany({
      where: {
        project_id: project.id,
      },
    }),
  ) as {
    results: Label[] | undefined;
  };

  const { showingTasks, acceptedCount, icedCount } = useTaskFilters(tasks, showAccepted, showIced, labels, members);

  // biome-ignore lint/suspicious/noExplicitAny: <explanation>
  const handleChange = (field: keyof Task, value: any, taskId: string) => {
    if (!Electric) return toast.error(t('common:local_db_inoperable'));
    const db = Electric.db;
    if (field === 'assigned_to' && Array.isArray(value)) {
      const assignedTo = value.map((user) => user.id);
      db.tasks
        .update({
          data: {
            assigned_to: assignedTo,
          },
          where: {
            id: taskId,
          },
<<<<<<< HEAD
        })
        .then(() => {
          setProjectState({
            ...projectState,
            tasks: tasks.map((task) => {
              if (task.id === taskId) {
                return {
                  ...task,
                  assigned_to: assignedTo,
                };
              }
              return task;
            }),
          });
=======
>>>>>>> aadfabaa
        });
      return;
    }

    // TODO: Review this
    if (field === 'labels' && Array.isArray(value)) {
      const labels = value.map((label) => label.id);
      db.tasks
        .update({
          data: {
            labels,
          },
          where: {
            id: taskId,
          },
<<<<<<< HEAD
        })
        .then(() => {
          setProjectState({
            ...projectState,
            tasks: tasks.map((task) => {
              if (task.id === taskId) {
                return {
                  ...task,
                  labels,
                };
              }
              return task;
            }),
          });
=======
>>>>>>> aadfabaa
        });
      return;
    }
    if (field === 'status') {
      const newOrder = getTaskOrder(tasks.find((t) => t.id === taskId)?.status, value, tasks);
      db.tasks
        .update({
          data: {
            status: value,
            ...(newOrder && { sort_order: newOrder }),
          },
          where: {
            id: taskId,
          },
<<<<<<< HEAD
        })
        .then(() => {
          setProjectState({
            ...projectState,
            tasks: tasks.map((task) => {
              if (task.id === taskId) {
                return {
                  ...task,
                  status: value,
                  sort_order: newOrder,
                };
              }
              return task;
            }),
          });
=======
>>>>>>> aadfabaa
        });
      return;
    }

    db.tasks
      .update({
        data: {
          [field]: value,
        },
        where: {
          id: taskId,
        },
<<<<<<< HEAD
      })
      .then(() => {
        setProjectState({
          ...projectState,
          tasks: tasks.map((task) => {
            if (task.id === taskId) {
              return {
                ...task,
                [field]: value,
              };
            }
            return task;
          }),
        });
=======
>>>>>>> aadfabaa
      });
  };

  const setTaskExpanded = (taskId: string, isExpanded: boolean) => {
    setExpandedTasks((prevState) => ({
      ...prevState,
      [taskId]: isExpanded,
    }));
  };

  const handleIcedClick = () => {
    setShowIced(!showIced);
    changeColumn(workspace.id, project.id, {
      expandIced: !showIced,
    });
  };
  const handleAcceptedClick = () => {
    setShowAccepted(!showAccepted);
    changeColumn(workspace.id, project.id, {
      expandAccepted: !showAccepted,
    });
  };

  const handleEscKeyPress = () => {
    if (focusedTaskId && expandedTasks[focusedTaskId]) setTaskExpanded(focusedTaskId, false);
  };

  const handleEnterKeyPress = () => {
    if (focusedTaskId) setTaskExpanded(focusedTaskId, true);
  };

  const openSettingsSheet = () => {
    const projectTabs = [
      { id: 'general', label: 'common:general', element: <ProjectSettings project={project} sheet /> },
      {
        id: 'members',
        label: 'common:members',
        element: <MembersTable entity={project} isSheet={true} route={WorkspaceRoute.id} />,
      },
    ];

    sheet(<SheetNav tabs={projectTabs} />, {
      className: 'max-w-full lg:max-w-4xl',
      title: t('common:project_settings'),
      text: t('common:project_settings.text'),
      id: 'edit-project',
    });
  };
  const handleTaskSelect = (selected: boolean, taskId: string) => {
    if (selected) return setSelectedTasks([...selectedTasks, taskId]);
    return setSelectedTasks(selectedTasks.filter((id) => id !== taskId));
  };

  const handleTaskActionClick = (task: Task, field: string, trigger: HTMLElement) => {
    let component = <SelectTaskType currentType={task.type as TaskType} changeTaskType={(newType) => handleChange('type', newType, task.id)} />;

    if (field === 'impact')
      component = <SelectImpact value={task.impact as TaskImpact} changeTaskImpact={(newImpact) => handleChange('impact', newImpact, task.id)} />;
    else if (field === 'labels')
      component = (
        <SetLabels
          labels={labels}
          value={task.virtualLabels}
          organizationId={task.organization_id}
          projectId={task.project_id}
          changeLabels={(newLabels) => handleChange('labels', newLabels, task.id)}
        />
      );
    else if (field === 'assigned_to')
      component = (
        <AssignMembers
          users={members}
          value={task.virtualAssignedTo}
          changeAssignedTo={(newMembers) => handleChange('assigned_to', newMembers, task.id)}
        />
      );
    else if (field === 'status')
      component = (
        <SelectStatus
          taskStatus={task.status as TaskStatus}
          changeTaskStatus={(newStatus) => handleChange('status', newStatus, task.id)}
          inputPlaceholder={t('common:placeholder.set_status')}
        />
      );

    return dropdowner(component, { id: `${field}-${task.id}`, trigger, align: ['status', 'assigned_to'].includes(field) ? 'end' : 'start' });
  };

  const handleTaskFormClick = () => {
    if (!createForm) {
      const container = document.getElementById(`${project.id}-viewport`);
      container?.scrollTo({ top: 0, behavior: 'smooth' });
    }
    toggleCreateForm(project.id);
  };

  useHotkeys([
    ['Escape', handleEscKeyPress],
    ['Enter', handleEnterKeyPress],
  ]);

  useEffect(() => {
    const handleChange = (event: Event) => {
      const { taskId, direction, projectId } = (event as TaskChangeEvent).detail;
      if (projectId !== project.id) return;
      const currentFocusedIndex = showingTasks.findIndex((t) => t.id === taskId);
      const newFocusedTask = showingTasks[currentFocusedIndex + direction];
      setFocusedTaskId(newFocusedTask.id);
    };

    document.addEventListener('task-change', handleChange);

    return () => {
      document.removeEventListener('task-change', handleChange);
    };
  });

  useEffect(() => {
    const handleChange = (event: Event) => {
      const { projectId } = (event as ProjectChangeEvent).detail;
      if (projectId !== project.id) return;
      setFocusedTaskId(showingTasks[0].id);
    };
    document.addEventListener('project-change', handleChange);
    return () => {
      document.removeEventListener('project-change', handleChange);
    };
  });

  useEffect(() => {
    return combine(
      monitorForElements({
        canMonitor({ source }) {
          return source.data.type === 'task';
        },
        onDrop({ location, source }) {
          const target = location.current.dropTargets[0];
          const sourceData = source.data;
          if (!target) return;
          const targetData = target.data;
          // Drag a task
          if (isTaskData(sourceData) && isTaskData(targetData)) {
            // Drag a task in different column
            if (sourceData.item.project_id !== targetData.item.project_id) {
              const edge: Edge | null = extractClosestEdge(targetData);
              const newOrder = getReorderDestinationOrder(targetData.order, edge, 'vertical', sourceData.order);
              // Update order of dragged task
              Electric?.db.tasks.update({
                data: {
                  sort_order: newOrder,
                  project_id: targetData.item.project_id,
                },
                where: {
                  id: sourceData.item.id,
                },
              });
            }
            // Drag a task in same column
            if (sourceData.item.project_id === targetData.item.project_id) {
              const edge: Edge | null = extractClosestEdge(targetData);
              const newOrder = getReorderDestinationOrder(targetData.order, edge, 'vertical', sourceData.order);
              // Update order of dragged task
              Electric?.db.tasks.update({
                data: {
                  sort_order: newOrder,
                },
                where: {
                  id: sourceData.item.id,
                },
              });
            }
          }
        },
      }),
    );
  }, [menu]);

  // Hides underscroll elements
  // 4rem refers to the header height
  const stickyBackground = <div className="sm:hidden left-0 right-0 h-4 bg-background sticky top-0 z-30 -mt-4" />;

  return (
    <div ref={columnRef} className="flex flex-col h-full">
      <BoardColumnHeader
        id={project.id}
        name={project.name}
        color={project.color}
        createFormClick={handleTaskFormClick}
        openSettings={openSettingsSheet}
        createFormOpen={createForm}
      />
      <div
        className={cn(
          'flex-1 sm:h-[calc(100vh-146px)] relative rounded-b-none max-w-full bg-transparent group/column flex flex-col flex-shrink-0 snap-center border-b opacity-100',
          selectedTasks.length && 'is-selected',
        )}
      >
        {stickyBackground}

        <div className="h-full border-l border-r">
          {createForm && (
            <CreateTaskForm
              projectId={project.id}
              organizationId={project.organizationId}
              tasks={tasks}
              labels={labels}
              members={members}
              onCloseForm={() => toggleCreateForm(project.id)}
            />
          )}

          <div ref={containerRef} />

          {isLoading ? (
            <ColumnSkeleton />
          ) : (
            <>
              <div className="h-full" ref={cardListRef}>
                {!!tasks.length && (
                  <ScrollArea ref={scrollableRef} id={project.id} size="indicatorVertical" className="h-full mx-[-.07rem]">
                    <ScrollBar size="indicatorVertical" />
                    <div className="px-0 relative">
                      <Button
                        onClick={handleAcceptedClick}
                        variant="ghost"
                        disabled={!acceptedCount}
                        size="sm"
                        className="flex justify-start w-full rounded-none gap-1 border-b border-b-green-500/10 ring-inset bg-green-500/5 hover:bg-green-500/10 text-green-500 text-sm -mt-[.07rem]"
                      >
                        <span className="text-xs">
                          {acceptedCount} {t('common:accepted').toLowerCase()}
                        </span>
                        {!!acceptedCount && (
                          <ChevronDown size={16} className={`transition-transform opacity-50 ${showAccepted ? 'rotate-180' : 'rotate-0'}`} />
                        )}
                      </Button>
                      {showingTasks.map((task) => (
                        <TaskCard
                          key={task.id}
                          task={task}
                          isExpanded={expandedTasks[task.id] || false}
                          isSelected={selectedTasks.includes(task.id)}
                          isFocused={task.id === focusedTaskId}
                          handleTaskChange={handleChange}
                          handleTaskActionClick={handleTaskActionClick}
                          handleTaskSelect={handleTaskSelect}
                          setIsExpanded={(isExpanded) => setTaskExpanded(task.id, isExpanded)}
                        />
                      ))}
                    </div>
                    <Button
                      onClick={handleIcedClick}
                      variant="ghost"
                      disabled={!icedCount}
                      size="sm"
                      className="flex justify-start w-full rounded-none gap-1 ring-inset text-sky-500 bg-sky-500/5 hover:bg-sky-500/10 text-sm -mt-[.07rem]"
                    >
                      <span className="text-xs">
                        {icedCount} {t('common:iced').toLowerCase()}
                      </span>
                      {!!icedCount && <ChevronDown size={16} className={`transition-transform opacity-50 ${showIced ? 'rotate-180' : 'rotate-0'}`} />}
                    </Button>
                  </ScrollArea>
                )}

                {!tasks.length && !searchQuery && (
                  <ContentPlaceholder
                    Icon={Palmtree}
                    title={t('common:no_resource_yet', { resource: t('common:tasks').toLowerCase() })}
                    text={
                      !createForm && (
                        <>
                          <Undo
                            size={200}
                            strokeWidth={0.2}
                            className="max-md:hidden absolute scale-x-0 scale-y-75 rotate-180 text-primary top-4 right-4 translate-y-20 opacity-0 duration-500 delay-500 transition-all group-hover/column:opacity-100 group-hover/column:scale-x-100 group-hover/column:translate-y-0 group-hover/column:rotate-[130deg]"
                          />
                          <p className="inline-flex gap-1 opacity-0 duration-500 transition-opacity group-hover/column:opacity-100">
                            <span>{t('common:click')}</span>
                            <span className="text-primary">{`+${t('common:task')}`}</span>
                            <span>{t('common:no_tasks.text')}</span>
                          </p>
                        </>
                      )
                    }
                  />
                )}
                {!tasks.length && searchQuery && (
                  <ContentPlaceholder Icon={Search} title={t('common:no_resource_found', { resource: t('common:tasks').toLowerCase() })} />
                )}
              </div>
            </>
          )}
        </div>
      </div>
    </div>
  );
}<|MERGE_RESOLUTION|>--- conflicted
+++ resolved
@@ -126,125 +126,52 @@
     const db = Electric.db;
     if (field === 'assigned_to' && Array.isArray(value)) {
       const assignedTo = value.map((user) => user.id);
-      db.tasks
-        .update({
-          data: {
-            assigned_to: assignedTo,
-          },
-          where: {
-            id: taskId,
-          },
-<<<<<<< HEAD
-        })
-        .then(() => {
-          setProjectState({
-            ...projectState,
-            tasks: tasks.map((task) => {
-              if (task.id === taskId) {
-                return {
-                  ...task,
-                  assigned_to: assignedTo,
-                };
-              }
-              return task;
-            }),
-          });
-=======
->>>>>>> aadfabaa
-        });
+      db.tasks.update({
+        data: {
+          assigned_to: assignedTo,
+        },
+        where: {
+          id: taskId,
+        },
+      });
       return;
     }
 
     // TODO: Review this
     if (field === 'labels' && Array.isArray(value)) {
       const labels = value.map((label) => label.id);
-      db.tasks
-        .update({
-          data: {
-            labels,
-          },
-          where: {
-            id: taskId,
-          },
-<<<<<<< HEAD
-        })
-        .then(() => {
-          setProjectState({
-            ...projectState,
-            tasks: tasks.map((task) => {
-              if (task.id === taskId) {
-                return {
-                  ...task,
-                  labels,
-                };
-              }
-              return task;
-            }),
-          });
-=======
->>>>>>> aadfabaa
-        });
+      db.tasks.update({
+        data: {
+          labels,
+        },
+        where: {
+          id: taskId,
+        },
+      });
       return;
     }
     if (field === 'status') {
       const newOrder = getTaskOrder(tasks.find((t) => t.id === taskId)?.status, value, tasks);
-      db.tasks
-        .update({
-          data: {
-            status: value,
-            ...(newOrder && { sort_order: newOrder }),
-          },
-          where: {
-            id: taskId,
-          },
-<<<<<<< HEAD
-        })
-        .then(() => {
-          setProjectState({
-            ...projectState,
-            tasks: tasks.map((task) => {
-              if (task.id === taskId) {
-                return {
-                  ...task,
-                  status: value,
-                  sort_order: newOrder,
-                };
-              }
-              return task;
-            }),
-          });
-=======
->>>>>>> aadfabaa
-        });
+      db.tasks.update({
+        data: {
+          status: value,
+          ...(newOrder && { sort_order: newOrder }),
+        },
+        where: {
+          id: taskId,
+        },
+      });
       return;
     }
 
-    db.tasks
-      .update({
-        data: {
-          [field]: value,
-        },
-        where: {
-          id: taskId,
-        },
-<<<<<<< HEAD
-      })
-      .then(() => {
-        setProjectState({
-          ...projectState,
-          tasks: tasks.map((task) => {
-            if (task.id === taskId) {
-              return {
-                ...task,
-                [field]: value,
-              };
-            }
-            return task;
-          }),
-        });
-=======
->>>>>>> aadfabaa
-      });
+    db.tasks.update({
+      data: {
+        [field]: value,
+      },
+      where: {
+        id: taskId,
+      },
+    });
   };
 
   const setTaskExpanded = (taskId: string, isExpanded: boolean) => {
