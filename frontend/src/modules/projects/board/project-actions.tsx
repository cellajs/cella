--- conflicted
+++ resolved
@@ -11,16 +11,12 @@
   const { t } = useTranslation();
   const { changeColumn, workspaces } = useWorkspaceUIStore();
 
-<<<<<<< HEAD
-  const { workspace } = useWorkspaceStore();
-  const { minimized, createTaskForm } = workspaces[workspace.id]?.[project.id] || { minimized: false, createTaskForm: false };
-
-=======
   const {
     data: { workspace },
   } = useWorkspaceQuery();
-  const [minimize, setMinimize] = useState(false);
->>>>>>> 16423fa5
+
+  const { minimized, createTaskForm } = workspaces[workspace.id]?.[project.id] || { minimized: false, createTaskForm: false };
+
   const role = project.membership?.role || 'member';
 
   const minimizeClick = () => {
