import { ChevronDown, Palmtree, Search, Undo } from 'lucide-react';
import { createContext, useContext, useEffect, useMemo, useRef, useState } from 'react';
import { useTranslation } from 'react-i18next';
import { Button } from '~/modules/ui/button';
import { Card, CardContent } from '~/modules/ui/card';
import { ScrollArea, ScrollBar } from '~/modules/ui/scroll-area';
import { useWorkspaceStore } from '~/store/workspace';
import type { ProjectWithLabels, Task, TaskWithLabels } from '../common/root/electric';
import { sheet } from '../common/sheeter/state';
import { ProjectContext } from './board';
import { BoardColumnHeader } from './board-column-header';
import CreateTaskForm from './create-task-form';
import { ProjectSettings } from './project-settings';
import { WorkspaceContext } from '../workspaces';
import ContentPlaceholder from '../common/content-placeholder';
import type { DraggableItemData } from '~/types/index.ts';
import { getDraggableItemData, sortTaskOrder } from '~/lib/utils';
import { combine } from '@atlaskit/pragmatic-drag-and-drop/combine';
import { autoScrollForElements } from '@atlaskit/pragmatic-drag-and-drop-auto-scroll/element';
import { draggable, dropTargetForElements } from '@atlaskit/pragmatic-drag-and-drop/element/adapter';
import { attachClosestEdge, extractClosestEdge, type Edge } from '@atlaskit/pragmatic-drag-and-drop-hitbox/closest-edge';
import { DraggableTaskCard } from './draggable-task-card';
import type { DropTargetRecord, ElementDragPayload } from '@atlaskit/pragmatic-drag-and-drop/dist/types/internal-types';
import { DropIndicator } from '../common/drop-indicator';
import { useHotkeys } from '~/hooks/use-hot-keys';

interface BoardColumnProps {
  tasks: Task[];
  setFocusedTask: (taskId: string) => void;
  focusedTask: string | null;
}

interface TaskContextValue {
  task: TaskWithLabels;
  focusedTaskId: string | null;
  setFocusedTask: (taskId: string) => void;
}

export const TaskContext = createContext({} as TaskContextValue);

type ProjectDraggableItemData = DraggableItemData<ProjectWithLabels> & { type: 'column' };

const isProjectData = (data: Record<string | symbol, unknown>): data is ProjectDraggableItemData => {
  return data.dragItem === true && typeof data.index === 'number';
};

export function BoardColumn({ tasks, setFocusedTask, focusedTask }: BoardColumnProps) {
  const { t } = useTranslation();
  const columnRef = useRef<HTMLDivElement | null>(null);
  const headerRef = useRef<HTMLButtonElement | null>(null);
  const cardListRef = useRef<HTMLDivElement | null>(null);
  const scrollableRef = useRef<HTMLDivElement | null>(null);

  const containerRef = useRef(null);

  const [dragging, setDragging] = useState(false);
  const [isDraggedOver, setIsDraggedOver] = useState(false);
  const [closestEdge, setClosestEdge] = useState<Edge | null>(null);

  const { project, focusedProject, setFocusedProjectIndex } = useContext(ProjectContext);
  const { searchQuery, projects } = useContext(WorkspaceContext);
  const { workspaces, changeColumn } = useWorkspaceStore();
  const currentProjectSettings = workspaces[project.workspace_id]?.columns.find((el) => el.columnId === project.id);

  const acceptedCount = useMemo(() => tasks?.filter((t) => t.status === 6).length, [tasks]);
  const icedCount = useMemo(() => tasks?.filter((t) => t.status === 0).length, [tasks]);
  const sortedTasks = useMemo(() => tasks?.sort((a, b) => sortTaskOrder(a, b)), [tasks]);

  const [showIced, setShowIced] = useState(currentProjectSettings?.expandIced || false);
  const [showAccepted, setShowAccepted] = useState(currentProjectSettings?.expandAccepted || false);
  const [createForm, setCreateForm] = useState(false);

  const handleIcedClick = () => {
    setShowIced(!showIced);
    changeColumn(project.workspace_id, project.id, {
      expandIced: !showIced,
    });
  };
  const handleAcceptedClick = () => {
    setShowAccepted(!showAccepted);
    changeColumn(project.workspace_id, project.id, {
      expandAccepted: !showAccepted,
    });
  };

  const openSettingsSheet = () => {
    sheet(<ProjectSettings sheet />, {
      className: 'sm:max-w-[52rem]',
      title: t('common:project_settings'),
      text: t('common:project_settings.text'),
      id: 'edit-project',
    });
  };

  const handleTaskFormClick = () => {
    if (!createForm) {
      const container = document.getElementById(`${project.id}-viewport`);
      container?.scrollTo({ top: 0, behavior: 'smooth' });
    }
    setCreateForm(!createForm);
  };

  const dragIsOver = () => {
    setClosestEdge(null);
    setIsDraggedOver(false);
  };

  const dragStarted = ({ self, source }: { source: ElementDragPayload; self: DropTargetRecord }) => {
    setIsDraggedOver(true);
    if (!isProjectData(source.data) || !isProjectData(self.data) || source.data.item.id === project.id) return;
    if (source.data.index === self.data.index - 1) {
      setClosestEdge('right');
      return;
    }
    if (source.data.index === self.data.index + 1) {
      setClosestEdge('left');
      return;
    }
    setClosestEdge(extractClosestEdge(self.data));
  };

  // const createTask = () => {
  //   dialog(<CreateTaskForm project={project} dialog />, {
  //     className: 'md:max-w-xl',
  //     title: t('common:create_task'),
  //   });
  // };

  // create draggable & dropTarget elements and auto scroll
  useEffect(() => {
    const column = columnRef.current;
    const headerDragButton = headerRef.current;
    const cardList = cardListRef.current;
    const scrollable = scrollableRef.current;

    const data = getDraggableItemData<ProjectWithLabels>(
      project,
      projects.findIndex((el) => el.id === project.id),
      'column',
    );
    if (!column || !headerDragButton || !cardList) return;
    // Don't start drag if only 1 project
    if (projects.length <= 1) return;
    return combine(
      draggable({
        element: column,
        dragHandle: headerDragButton,
        getInitialData: () => data,
        onDragStart: () => setDragging(true),
        onDrop: () => setDragging(false),
      }),
      dropTargetForElements({
        element: cardList,
        getData: () => data,
        canDrop({ source }) {
          const data = source.data;
          return isProjectData(data) && data.item.id !== project.id && data.type === 'column';
        },
        getIsSticky: () => true,
        onDragEnter: ({ self, source }) => dragStarted({ self, source }),
        onDragStart: ({ self, source }) => dragStarted({ self, source }),
        onDragLeave: () => dragIsOver(),
        onDrop: () => dragIsOver(),
      }),
      dropTargetForElements({
        element: column,
        canDrop: ({ source }) => {
          const data = source.data;
          return isProjectData(data) && source.data.type === 'column';
        },
        getIsSticky: () => true,
        getData: ({ input }) => {
          return attachClosestEdge(data, {
            input,
            element: column,
            allowedEdges: ['right', 'left'],
          });
        },
        onDragEnter: ({ self, source }) => dragStarted({ self, source }),
        onDrag: ({ self, source }) => dragStarted({ self, source }),
        onDragLeave: () => dragIsOver(),
        onDrop: () => dragIsOver(),
      }),
      scrollable
        ? autoScrollForElements({
            element: scrollable,
            canScroll: ({ source }) => isProjectData(data) && source.data.type === 'column',
          })
        : () => {},
    );
  }, [project, projects, sortedTasks]);

  const handleKeyDown = (event: KeyboardEvent) => {
    if (focusedProject === null) setFocusedProjectIndex(0); // if user starts with Arrow Down or Up, set focusProject on index 0
    if (projects[focusedProject || 0].id !== project.id) return;

    let filteredTasks = sortedTasks;

    if (!showAccepted) filteredTasks = filteredTasks.filter((t) => t.status !== 6); // if accepted tasks hidden do not focus on them
    if (!showIced) filteredTasks = filteredTasks.filter((t) => t.status !== 0); // if iced tasks hidden do not focus on them

    const currentIndex = filteredTasks.findIndex((t) => t.id === focusedTask);
    let nextIndex = currentIndex;

    if (event.key === 'ArrowDown') nextIndex = currentIndex === filteredTasks.length - 1 ? 0 : currentIndex + 1;
    if (event.key === 'ArrowUp') nextIndex = currentIndex === 0 ? filteredTasks.length - 1 : currentIndex - 1;

    // Ensure there are tasks in the filtered list before setting focused task
    if (filteredTasks.length > 0) {
      setFocusedTask(filteredTasks[nextIndex].id); // Set the focused task id
    }
  };

  useHotkeys([
    ['ArrowDown', handleKeyDown],
    ['ArrowUp', handleKeyDown],
  ]);

  return (
    <Card
      ref={columnRef}
      className={`h-full relative rounded-b-none max-w-full bg-transparent group/column flex flex-col flex-shrink-0 snap-center
      opacity-${dragging ? '30 border-primary' : '100'} ${isDraggedOver ? 'bg-card/20' : ''}`}
    >
      <BoardColumnHeader dragRef={headerRef} createFormClick={handleTaskFormClick} openSettings={openSettingsSheet} createFormOpen={createForm} />

      {createForm && <CreateTaskForm onCloseForm={() => setCreateForm(false)} />}

      <div ref={containerRef} />

      <div className="h-full" ref={cardListRef}>
        {!!tasks.length && (
          <ScrollArea ref={scrollableRef} id={project.id} size="indicatorVertical" className="h-full mx-[-1px]">
            <ScrollBar size="indicatorVertical" />
            <CardContent className="flex flex-col px-0 pb-14 ">
              <Button
                onClick={handleAcceptedClick}
                variant="ghost"
                disabled={!acceptedCount}
                size="sm"
                className="flex justify-start w-full rounded-none gap-1 border-b border-b-green-500/10 ring-inset bg-green-500/5 hover:bg-green-500/10 text-green-500 text-sm -mt-[1px]"
              >
                <span className="text-xs">
                  {acceptedCount} {t('common:accepted').toLowerCase()}
                </span>
                {!!acceptedCount && (
                  <ChevronDown size={16} className={`transition-transform opacity-50 ${showAccepted ? 'rotate-180' : 'rotate-0'}`} />
                )}
              </Button>
              {sortedTasks
                .filter((t) => {
                  if (showAccepted && t.status === 6) return true;
                  if (showIced && t.status === 0) return true;
                  return t.status !== 0 && t.status !== 6;
                })
                .map((task) => (
                  <TaskContext.Provider key={task.id} value={{ task, focusedTaskId: focusedTask, setFocusedTask }}>
                    <DraggableTaskCard taskIndex={sortedTasks.findIndex((t) => t.id === task.id)} />
                  </TaskContext.Provider>
                ))}
              <Button
                onClick={handleIcedClick}
                variant="ghost"
                disabled={!icedCount}
                size="sm"
                className="flex justify-start w-full rounded-none gap-1 ring-inset text-sky-500 bg-sky-500/5 hover:bg-sky-500/10 text-sm -mt-[1px]"
              >
                <span className="text-xs">
                  {icedCount} {t('common:iced').toLowerCase()}
                </span>
                {!!icedCount && <ChevronDown size={16} className={`transition-transform opacity-50 ${showIced ? 'rotate-180' : 'rotate-0'}`} />}
              </Button>
            </CardContent>
          </ScrollArea>
        )}
        {!tasks.length && !searchQuery && (
          <ContentPlaceholder
            Icon={Palmtree}
            title={t('common:no_tasks')}
            text={
              !createForm && (
                <>
                  <Undo
                    size={200}
                    strokeWidth={0.2}
                    className="max-md:hidden absolute scale-x-0 scale-y-75 rotate-180 text-primary top-4 right-4 translate-y-20 opacity-0 duration-500 delay-500 transition-all group-hover/column:opacity-100 group-hover/column:scale-x-100 group-hover/column:translate-y-0 group-hover/column:rotate-[130deg]"
                  />
                  <p className="inline-flex gap-1 opacity-0 duration-500 transition-opacity group-hover/column:opacity-100">
                    <span>{t('common:click')}</span>
                    <span className="text-primary">{`+${t('common:task')}`}</span>
                    <span>{t('common:no_tasks.text')}</span>
                  </p>
                </>
              )
            }
          />
        )}
        {!tasks.length && searchQuery && <ContentPlaceholder Icon={Search} title={t('common:no_tasks_found')} />}
      </div>
<<<<<<< HEAD
      {closestEdge && <DropIndicator className="rounded w-[2px]" edge={closestEdge} />}
=======
      {closestEdge && <DropIndicator edge={closestEdge} gap="8px" />}
>>>>>>> b203232b
    </Card>
  );
}<|MERGE_RESOLUTION|>--- conflicted
+++ resolved
@@ -297,11 +297,7 @@
         )}
         {!tasks.length && searchQuery && <ContentPlaceholder Icon={Search} title={t('common:no_tasks_found')} />}
       </div>
-<<<<<<< HEAD
-      {closestEdge && <DropIndicator className="rounded w-[2px]" edge={closestEdge} />}
-=======
       {closestEdge && <DropIndicator edge={closestEdge} gap="8px" />}
->>>>>>> b203232b
     </Card>
   );
 }