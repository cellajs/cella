import { ChevronDown, Palmtree, Search, Undo } from 'lucide-react';
import { useContext, useEffect, useMemo, useRef, useState } from 'react';
import { useTranslation } from 'react-i18next';
import { Button } from '~/modules/ui/button';
import { Card, CardContent } from '~/modules/ui/card';
import { ScrollArea, ScrollBar } from '~/modules/ui/scroll-area';
import { useWorkspaceStore } from '~/store/workspace';
import type { ProjectWithLabels, Task } from '../common/root/electric';
import { sheet } from '../common/sheeter/state';
import { ProjectContext } from './board';
import { BoardColumnHeader } from './board-column-header';
import CreateTaskForm from './create-task-form';
import { ProjectSettings } from './project-settings';
import { WorkspaceContext } from '../workspaces';
import ContentPlaceholder from '../common/content-placeholder';
import type { DraggableItemData } from '~/types/index.ts';
import { getDraggableItemData, sortTaskOrder } from '~/lib/utils';
import { combine } from '@atlaskit/pragmatic-drag-and-drop/combine';
import { autoScrollForElements } from '@atlaskit/pragmatic-drag-and-drop-auto-scroll/element';
import { draggable, dropTargetForElements } from '@atlaskit/pragmatic-drag-and-drop/element/adapter';
import { attachClosestEdge, type Edge } from '@atlaskit/pragmatic-drag-and-drop-hitbox/closest-edge';
import { DraggableTaskCard } from './draggable-task-card';
import type { DropTargetRecord, ElementDragPayload } from '@atlaskit/pragmatic-drag-and-drop/dist/types/internal-types';
<<<<<<< HEAD
import { useHotkeys } from '~/hooks/use-hot-keys';
=======
import { DropIndicator } from '../common/drop-indicator';
>>>>>>> 6887156e

interface BoardColumnProps {
  tasks: Task[];
  setFocusedTask: (taskId: string) => void;
  focusedTask: string | null;
}

type ProjectDraggableItemData = DraggableItemData<ProjectWithLabels> & { type: 'column' };

const isProjectData = (data: Record<string | symbol, unknown>): data is ProjectDraggableItemData => {
  return data.dragItem === true && typeof data.index === 'number';
};

export function BoardColumn({ tasks, setFocusedTask, focusedTask }: BoardColumnProps) {
  const { t } = useTranslation();
  const columnRef = useRef<HTMLDivElement | null>(null);
  const headerRef = useRef<HTMLButtonElement | null>(null);
  const cardListRef = useRef<HTMLDivElement | null>(null);
  const scrollableRef = useRef<HTMLDivElement | null>(null);

  const containerRef = useRef(null);

  const [dragging, setDragging] = useState(false);
  const [isDraggedOver, setIsDraggedOver] = useState(false);
  const [closestEdge, setClosestEdge] = useState<Edge | null>(null);

  const { project, focusedProject, setFocusedProjectIndex } = useContext(ProjectContext);
  const { searchQuery, projects } = useContext(WorkspaceContext);
  const { workspaces, changeColumn } = useWorkspaceStore();
  const currentProjectSettings = workspaces[project.workspace_id]?.columns.find((el) => el.columnId === project.id);

  const acceptedCount = useMemo(() => tasks?.filter((t) => t.status === 6).length, [tasks]);
  const icedCount = useMemo(() => tasks?.filter((t) => t.status === 0).length, [tasks]);
  const sortedTasks = useMemo(() => tasks?.sort((a, b) => sortTaskOrder(a, b)), [tasks]);

  const [showIced, setShowIced] = useState(currentProjectSettings?.expandIced || false);
  const [showAccepted, setShowAccepted] = useState(currentProjectSettings?.expandAccepted || false);
  const [createForm, setCreateForm] = useState(false);

  const isFocusedTask = (task: Task) => {
    if (!focusedTask) return false;
    return focusedTask === task.id;
  };

  const handleIcedClick = () => {
    setShowIced(!showIced);
    changeColumn(project.workspace_id, project.id, {
      expandIced: !showIced,
    });
  };
  const handleAcceptedClick = () => {
    setShowAccepted(!showAccepted);
    changeColumn(project.workspace_id, project.id, {
      expandAccepted: !showAccepted,
    });
  };

  const openSettingsSheet = () => {
    sheet(<ProjectSettings sheet />, {
      className: 'sm:max-w-[52rem]',
      title: t('common:project_settings'),
      text: t('common:project_settings.text'),
      id: 'edit-project',
    });
  };

  const handleTaskFormClick = () => {
    if (!createForm) {
      const container = document.getElementById(`${project.id}-viewport`);
      container?.scrollTo({ top: 0, behavior: 'smooth' });
    }
    setCreateForm(!createForm);
  };

  const dragIsOver = () => {
    setClosestEdge(null);
    setIsDraggedOver(false);
  };

  const dragStarted = ({ self, source }: { source: ElementDragPayload; self: DropTargetRecord }) => {
    setIsDraggedOver(true);
    if (!isProjectData(source.data) || !isProjectData(self.data) || source.data.item.id === project.id) return;
    const srcIndx = source.data.index;
    const slfIndx = self.data.index;
    setClosestEdge(srcIndx > slfIndx ? 'left' : 'right');
  };

  // const createTask = () => {
  //   dialog(<CreateTaskForm project={project} dialog />, {
  //     className: 'md:max-w-xl',
  //     title: t('common:create_task'),
  //   });
  // };

  // create draggable & dropTarget elements and auto scroll
  useEffect(() => {
    const column = columnRef.current;
    const headerDragButton = headerRef.current;
    const cardList = cardListRef.current;
    const scrollable = scrollableRef.current;

    const data = getDraggableItemData<ProjectWithLabels>(
      project,
      projects.findIndex((el) => el.id === project.id),
      'column',
    );
    if (!column || !headerDragButton || !cardList) return;
    // Don't start drag if only 1 project
    if (projects.length <= 1) return;
    return combine(
      draggable({
        element: column,
        dragHandle: headerDragButton,
        getInitialData: () => data,
        onDragStart: () => setDragging(true),
        onDrop: () => setDragging(false),
      }),
      dropTargetForElements({
        element: cardList,
        getData: () => data,
        canDrop({ source }) {
          const data = source.data;
          return isProjectData(data) && data.item.id !== project.id && data.type === 'column';
        },
        getIsSticky: () => true,
        onDragEnter: ({ self, source }) => dragStarted({ self, source }),
        onDragStart: ({ self, source }) => dragStarted({ self, source }),
        onDragLeave: () => dragIsOver(),
        onDrop: () => dragIsOver(),
      }),
      dropTargetForElements({
        element: column,
        canDrop: ({ source }) => {
          const data = source.data;
          return isProjectData(data) && source.data.type === 'column';
        },
        getIsSticky: () => true,
        getData: ({ input }) => {
          return attachClosestEdge(data, {
            input,
            element: column,
            allowedEdges: ['right', 'left'],
          });
        },
        onDragEnter: ({ self, source }) => dragStarted({ self, source }),
        onDrag: ({ self, source }) => dragStarted({ self, source }),
        onDragLeave: () => dragIsOver(),
        onDrop: () => dragIsOver(),
      }),
      scrollable
        ? autoScrollForElements({
            element: scrollable,
            canScroll: ({ source }) => isProjectData(data) && source.data.type === 'column',
          })
        : () => {},
    );
  }, [project, projects, sortedTasks]);

  const handleKeyDown = (event: KeyboardEvent) => {
    if (focusedProject === null) setFocusedProjectIndex(0); // if user starts with Arrow Down or Up, set focusProject on index 0
    if (projects[focusedProject || 0].id !== project.id) return;

    let filteredTasks = sortedTasks;

    if (!showAccepted) filteredTasks = filteredTasks.filter((t) => t.status !== 6); // if accepted tasks hidden do not focus on them
    if (!showIced) filteredTasks = filteredTasks.filter((t) => t.status !== 0); // if iced tasks hidden do not focus on them

    const currentIndex = filteredTasks.findIndex((t) => t.id === focusedTask);
    let nextIndex = currentIndex;

    if (event.key === 'ArrowDown') nextIndex = currentIndex === filteredTasks.length - 1 ? 0 : currentIndex + 1;
    if (event.key === 'ArrowUp') nextIndex = currentIndex === 0 ? filteredTasks.length - 1 : currentIndex - 1;

    // Ensure there are tasks in the filtered list before setting focused task
    if (filteredTasks.length > 0) {
      setFocusedTask(filteredTasks[nextIndex].id); // Set the focused task id
    }
  };

  useHotkeys([
    ['ArrowDown', handleKeyDown],
    ['ArrowUp', handleKeyDown],
  ]);

  return (
    <Card
      ref={columnRef}
      className={`h-full relative rounded-b-none max-w-full bg-transparent group/column flex flex-col flex-shrink-0 snap-center
      opacity-${dragging ? '30 border-primary' : '100'} ${isDraggedOver ? 'bg-card/20' : ''}`}
    >
      <BoardColumnHeader dragRef={headerRef} createFormClick={handleTaskFormClick} openSettings={openSettingsSheet} createFormOpen={createForm} />

      {createForm && <CreateTaskForm onCloseForm={() => setCreateForm(false)} />}

      <div ref={containerRef} />

      <div className="h-full" ref={cardListRef}>
        {!!tasks.length && (
          <ScrollArea ref={scrollableRef} id={project.id} size="indicatorVertical" className="h-full mx-[-1px]">
            <ScrollBar size="indicatorVertical" />
            <CardContent className="flex flex-col px-0 pb-14 ">
              <Button
                onClick={handleAcceptedClick}
                variant="ghost"
                disabled={!acceptedCount}
                size="sm"
                className="flex justify-start w-full rounded-none gap-1 border-b border-b-green-500/10 ring-inset bg-green-500/5 hover:bg-green-500/10 text-green-500 text-sm -mt-[1px]"
              >
                <span className="text-xs">
                  {acceptedCount} {t('common:accepted').toLowerCase()}
                </span>
                {!!acceptedCount && (
                  <ChevronDown size={16} className={`transition-transform opacity-50 ${showAccepted ? 'rotate-180' : 'rotate-0'}`} />
                )}
              </Button>
              {sortedTasks
                .filter((t) => {
                  if (showAccepted && t.status === 6) return true;
                  if (showIced && t.status === 0) return true;
                  return t.status !== 0 && t.status !== 6;
                })
                .map((task) => (
                  <DraggableTaskCard
                    focusedTask={isFocusedTask(task)}
                    key={task.id}
                    task={task}
                    taskIndex={sortedTasks.findIndex((t) => t.id === task.id)}
                  />
                ))}
              <Button
                onClick={handleIcedClick}
                variant="ghost"
                disabled={!icedCount}
                size="sm"
                className="flex justify-start w-full rounded-none gap-1 ring-inset text-sky-500 bg-sky-500/5 hover:bg-sky-500/10 text-sm -mt-[1px]"
              >
                <span className="text-xs">
                  {icedCount} {t('common:iced').toLowerCase()}
                </span>
                {!!icedCount && <ChevronDown size={16} className={`transition-transform opacity-50 ${showIced ? 'rotate-180' : 'rotate-0'}`} />}
              </Button>
            </CardContent>
          </ScrollArea>
        )}
        {!tasks.length && !searchQuery && (
          <ContentPlaceholder
            Icon={Palmtree}
            title={t('common:no_tasks')}
            text={
              !createForm && (
                <>
                  <Undo
                    size={200}
                    strokeWidth={0.2}
                    className="max-md:hidden absolute scale-x-0 scale-y-75 rotate-180 text-primary top-4 right-4 translate-y-20 opacity-0 duration-500 delay-500 transition-all group-hover/column:opacity-100 group-hover/column:scale-x-100 group-hover/column:translate-y-0 group-hover/column:rotate-[130deg]"
                  />
                  <p className="inline-flex gap-1 opacity-0 duration-500 transition-opacity group-hover/column:opacity-100">
                    <span>{t('common:click')}</span>
                    <span className="text-primary">{`+${t('common:task')}`}</span>
                    <span>{t('common:no_tasks.text')}</span>
                  </p>
                </>
              )
            }
          />
        )}
        {!tasks.length && searchQuery && <ContentPlaceholder Icon={Search} title={t('common:no_tasks_found')} />}
      </div>
      {closestEdge && <DropIndicator edge={closestEdge}  />}
    </Card>
  );
}<|MERGE_RESOLUTION|>--- conflicted
+++ resolved
@@ -21,11 +21,8 @@
 import { attachClosestEdge, type Edge } from '@atlaskit/pragmatic-drag-and-drop-hitbox/closest-edge';
 import { DraggableTaskCard } from './draggable-task-card';
 import type { DropTargetRecord, ElementDragPayload } from '@atlaskit/pragmatic-drag-and-drop/dist/types/internal-types';
-<<<<<<< HEAD
+import { DropIndicator } from '../common/drop-indicator';
 import { useHotkeys } from '~/hooks/use-hot-keys';
-=======
-import { DropIndicator } from '../common/drop-indicator';
->>>>>>> 6887156e
 
 interface BoardColumnProps {
   tasks: Task[];
@@ -294,7 +291,7 @@
         )}
         {!tasks.length && searchQuery && <ContentPlaceholder Icon={Search} title={t('common:no_tasks_found')} />}
       </div>
-      {closestEdge && <DropIndicator edge={closestEdge}  />}
+      {closestEdge && <DropIndicator edge={closestEdge} />}
     </Card>
   );
 }