--- conflicted
+++ resolved
@@ -9,12 +9,7 @@
 import { useHotkeys } from '~/hooks/use-hot-keys.ts';
 import { useFormContext } from 'react-hook-form';
 import { faker } from '@faker-js/faker';
-<<<<<<< HEAD
-import type { Label } from '../common/root/electric.ts';
-=======
 import { useElectric, type Label } from '../common/root/electric.ts';
-import { ProjectContext } from './board.tsx';
->>>>>>> b4d29287
 import { useMeasure } from '~/hooks/use-measure.tsx';
 import { CommandEmpty } from 'cmdk';
 
