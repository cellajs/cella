import { zodResolver } from '@hookform/resolvers/zod';
import { AtSignIcon, ChevronRightIcon, InfoIcon, SearchIcon } from 'lucide-react';
import { AnimatePresence, MotionConfig, motion } from 'motion/react';
import { useState } from 'react';
import { useTranslation } from 'react-i18next';
import type z from 'zod';
import { zMembershipInviteData } from '~/api.gen/zod.gen';
import { useFormWithDraft } from '~/hooks/use-draft-form';
import { AlertWrap } from '~/modules/common/alert-wrap';
import { AnimatedArrow } from '~/modules/common/animated-arrow';
import { useDialoger } from '~/modules/common/dialoger/use-dialoger';
import UnsavedBadge from '~/modules/common/unsaved-badge';
import type { EntityPage } from '~/modules/entities/types';
import { ToggleGroup, ToggleGroupItem } from '~/modules/ui/toggle-group';
import InviteEmailForm from '~/modules/users/invite-email-form';
import InviteSearchForm from '~/modules/users/invite-search-form';

const InviteFormSchema = zMembershipInviteData.shape.body;
export type InviteFormValues = z.infer<typeof InviteFormSchema>;

export const useInviteFormDraft = (entityId?: string) => {
  return useFormWithDraft<InviteFormValues>(`invite-users${entityId ? `-${entityId}` : ''}`, {
    formContainerId: 'invite-users',
    formOptions: {
      resolver: zodResolver(InviteFormSchema),
      defaultValues: { emails: [], role: 'member' },
    },
  });
};

interface InviteUsersProps {
  entity?: EntityPage;
  dialog?: boolean;
  mode?: 'search' | 'email' | null;
  children?: React.ReactNode;
}

// When no entity type, it's a system invite
const InviteUsers = ({ entity, dialog: isDialog, mode: baseMode, children }: InviteUsersProps) => {
  const { t } = useTranslation();

  const [inviteMode, setInviteMode] = useState(baseMode);

  const updateMode = (mode: ('search' | 'email')[]) => {
    // If mode is empty, go back to initial state
    mode[0] ? setInviteMode(mode[0]) : setInviteMode(null);

    // Update dialog title
    useDialoger.getState().update('invite-users', {
      titleContent: (
        <div className="flex items-center gap-2">
          {mode[0] ? (
            <button type="button" aria-label="Go back" onClick={() => updateMode([])}>
              {t('common:invite')}
            </button>
          ) : (
            <div>
              <UnsavedBadge title={t('common:invite')} />
            </div>
          )}
          <AnimatePresence>
            {mode[0] && (
              <motion.span
                className="flex items-center gap-2"
                initial={{ opacity: 0 }}
                animate={{ opacity: 1 }}
                exit={{ opacity: 0 }}
                transition={{ type: 'spring', bounce: 0, duration: 0.4 }}
              >
                <ChevronRightIcon className="opacity-50" size={16} />
                <UnsavedBadge title={mode[0] === 'search' ? t('common:search') : t('common:email')} />
              </motion.span>
            )}
          </AnimatePresence>
        </div>
      ),
    });
  };

  return (
    <MotionConfig transition={{ type: 'spring', bounce: 0, duration: 0.4 }}>
      <AnimatePresence mode="popLayout">
        {!inviteMode && (
          <motion.div key="invite-initial" initial={{ scale: 0.9, opacity: 0 }} animate={{ scale: 1, opacity: 1 }}>
<<<<<<< HEAD
            <ToggleGroup type="multiple" onValueChange={updateMode} className="max-sm:flex-col w-full sm:h-40 py-3 gap-2 sm:gap-3">
              <ToggleGroupItem size="tile" variant="tile" value="email" aria-label="Add by email" className="py-6 sm:py-10">
                <AtSign size={48} strokeWidth={1} />
=======
            <ToggleGroup type="multiple" onValueChange={updateMode} className="max-sm:flex-col sm:gap-3">
              <ToggleGroupItem size="tile" variant="tile" value="email" aria-label="Add by email" className="h-auto py-6 sm:py-10">
                <AtSignIcon size={48} strokeWidth={1} />
>>>>>>> f8240b3e
                <div className="flex flex-col pl-3">
                  <p>{t('common:invite_by_email')}</p>
                  <div className="flex items-center flex-row mt-1 opacity-50 transition-opacity group-hover:opacity-100">
                    <strong>{t('common:continue')}</strong>
                    <AnimatedArrow />
                  </div>
                </div>
              </ToggleGroupItem>
<<<<<<< HEAD
              <ToggleGroupItem size="tile" variant="tile" value="search" aria-label="Search users" className="py-6 sm:py-10">
                <Search size={48} strokeWidth={1} />
=======
              <ToggleGroupItem size="tile" variant="tile" value="search" aria-label="SearchIcon users" className="h-auto py-6 sm:py-10">
                <SearchIcon size={48} strokeWidth={1} />
>>>>>>> f8240b3e
                <div className="flex flex-col pl-3">
                  <div>{t('common:invite_by_name')}</div>
                  <div className="flex items-center flex-row mt-1 opacity-50 transition-opacity group-hover:opacity-100">
                    <strong>{t('common:continue')}</strong>
                    <AnimatedArrow />
                  </div>
                </div>
              </ToggleGroupItem>
            </ToggleGroup>
          </motion.div>
        )}
        {inviteMode && (
          <motion.div key="invite-form" initial={{ scale: 0.9, opacity: 0 }} animate={{ scale: 1, opacity: 1 }} className="flex flex-col gap-4">
            <AlertWrap id={`invite_${inviteMode}`} variant="success" icon={InfoIcon}>
              {t(inviteMode === 'email' ? 'common:explain.invite_email.text' : 'common:explain.invite_search.text')}
            </AlertWrap>
            {inviteMode === 'email' ? (
              <InviteEmailForm entity={entity} dialog={isDialog}>
                {children}
              </InviteEmailForm>
            ) : (
              <InviteSearchForm entity={entity} dialog={isDialog} />
            )}
          </motion.div>
        )}
      </AnimatePresence>
    </MotionConfig>
  );
};

export default InviteUsers;<|MERGE_RESOLUTION|>--- conflicted
+++ resolved
@@ -82,15 +82,9 @@
       <AnimatePresence mode="popLayout">
         {!inviteMode && (
           <motion.div key="invite-initial" initial={{ scale: 0.9, opacity: 0 }} animate={{ scale: 1, opacity: 1 }}>
-<<<<<<< HEAD
             <ToggleGroup type="multiple" onValueChange={updateMode} className="max-sm:flex-col w-full sm:h-40 py-3 gap-2 sm:gap-3">
               <ToggleGroupItem size="tile" variant="tile" value="email" aria-label="Add by email" className="py-6 sm:py-10">
-                <AtSign size={48} strokeWidth={1} />
-=======
-            <ToggleGroup type="multiple" onValueChange={updateMode} className="max-sm:flex-col sm:gap-3">
-              <ToggleGroupItem size="tile" variant="tile" value="email" aria-label="Add by email" className="h-auto py-6 sm:py-10">
                 <AtSignIcon size={48} strokeWidth={1} />
->>>>>>> f8240b3e
                 <div className="flex flex-col pl-3">
                   <p>{t('common:invite_by_email')}</p>
                   <div className="flex items-center flex-row mt-1 opacity-50 transition-opacity group-hover:opacity-100">
@@ -99,13 +93,8 @@
                   </div>
                 </div>
               </ToggleGroupItem>
-<<<<<<< HEAD
               <ToggleGroupItem size="tile" variant="tile" value="search" aria-label="Search users" className="py-6 sm:py-10">
-                <Search size={48} strokeWidth={1} />
-=======
-              <ToggleGroupItem size="tile" variant="tile" value="search" aria-label="SearchIcon users" className="h-auto py-6 sm:py-10">
                 <SearchIcon size={48} strokeWidth={1} />
->>>>>>> f8240b3e
                 <div className="flex flex-col pl-3">
                   <div>{t('common:invite_by_name')}</div>
                   <div className="flex items-center flex-row mt-1 opacity-50 transition-opacity group-hover:opacity-100">
