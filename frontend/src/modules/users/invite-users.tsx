--- conflicted
+++ resolved
@@ -4,11 +4,6 @@
 import useFocusById from '~/hooks/use-focus-by-id';
 import { AppAlert } from '~/modules/common/app-alert';
 import { dialog } from '~/modules/common/dialoger/state';
-<<<<<<< HEAD
-import type { Organization } from '~/types';
-=======
-import { DialogTitle } from '../ui/dialog';
->>>>>>> 38e17d77
 import { ToggleGroup, ToggleGroupItem } from '../ui/toggle-group';
 import InviteEmailForm from './invite-email-form';
 import InviteSearchForm from './invite-search-form';
@@ -61,7 +56,6 @@
     });
   };
 
-<<<<<<< HEAD
   return (
     <MotionConfig transition={{ type: 'spring', bounce: 0, duration: 0.4 }}>
       <AnimatePresence mode="popLayout">
@@ -101,7 +95,7 @@
             <AppAlert id="invite_search" variant="success" Icon={Info}>
               {t('common:explain.invite_search.text')}
             </AppAlert>
-            <InviteSearchForm organization={organization} type={type} callback={callback} dialog={isDialog} />
+            <InviteSearchForm organizationIdOrSlug={organizationIdOrSlug} type={type} callback={callback} dialog={isDialog} />
           </motion.div>
         ) : (
           inviteMode === 'email' && (
@@ -115,7 +109,7 @@
               <AppAlert id="invite_email" variant="success" Icon={Info}>
                 {t('common:explain.invite_email.text')}
               </AppAlert>
-              <InviteEmailForm organization={organization} type={type} callback={callback} dialog={isDialog}>
+              <InviteEmailForm organizationIdOrSlug={organizationIdOrSlug} type={type} callback={callback} dialog={isDialog}>
                 {children}
               </InviteEmailForm>
             </motion.div>
@@ -123,55 +117,6 @@
         )}
       </AnimatePresence>
     </MotionConfig>
-=======
-  if (!inviteMode) {
-    return (
-      <ToggleGroup type="multiple" onValueChange={updateMode} className="gap-4 max-sm:flex-col">
-        <ToggleGroupItem size="tile" variant="tile" value="search" aria-label="Search users">
-          <Search size={48} strokeWidth={1} />
-          <div className="flex flex-col p-4">
-            <div className="font-light">{t('common:invite_by_name')}</div>
-            <div className="flex items-center flex-row mt-1 opacity-50 transition-opacity group-hover:opacity-100">
-              <strong>{t('common:continue')}</strong>
-              <ChevronRight className="ml-1" size={16} />
-            </div>
-          </div>
-        </ToggleGroupItem>
-        <ToggleGroupItem size="tile" variant="tile" value="email" aria-label="Add by emails">
-          <AtSign size={48} strokeWidth={1} />
-          <div className="flex flex-col p-4">
-            <p className="font-light">{t('common:invite_by_email')}</p>
-            <div className="flex items-center flex-row mt-1 opacity-50 transition-opacity group-hover:opacity-100">
-              <strong>{t('common:continue')}</strong>
-              <ChevronRight className="ml-1" size={16} />
-            </div>
-          </div>
-        </ToggleGroupItem>
-      </ToggleGroup>
-    );
-  }
-
-  if (inviteMode === 'search') {
-    return (
-      <div className="flex flex-col gap-4">
-        <AppAlert id="invite_search" variant="success" Icon={Info}>
-          {t('common:explain.invite_search.text')}
-        </AppAlert>
-        <InviteSearchForm organizationIdOrSlug={organizationIdOrSlug} type={type} callback={callback} dialog={isDialog} />
-      </div>
-    );
-  }
-
-  return (
-    <div className="flex flex-col gap-4">
-      <AppAlert id="invite_email" variant="success" Icon={Info}>
-        {t('common:explain.invite_email.text')}
-      </AppAlert>
-      <InviteEmailForm organizationIdOrSlug={organizationIdOrSlug} type={type} callback={callback} dialog={isDialog}>
-        {children}
-      </InviteEmailForm>
-    </div>
->>>>>>> 38e17d77
   );
 };
 
