--- conflicted
+++ resolved
@@ -1,23 +1,14 @@
-<<<<<<< HEAD
-=======
-import type { User } from '~/types/common';
-
 import { useMutation } from '@tanstack/react-query';
->>>>>>> b81f41de
 import { useNavigate } from '@tanstack/react-router';
 import { queryClient } from '~/lib/router';
 import { DeleteForm } from '~/modules/common/delete-form';
 import { dialog } from '~/modules/common/dialoger/state';
+import { deleteSelf } from '~/modules/users/api';
 import { usersKeys } from '~/modules/users/query';
-<<<<<<< HEAD
-import { useDeleteSelfMutation } from '~/modules/users/query-mutations';
 import type { User } from '~/modules/users/types';
-=======
->>>>>>> b81f41de
 import { useAlertStore } from '~/store/alert';
 import { useNavigationStore } from '~/store/navigation';
 import { useUserStore } from '~/store/user';
-import { deleteSelf } from './api';
 
 interface Props {
   callback?: (user: User) => void;
