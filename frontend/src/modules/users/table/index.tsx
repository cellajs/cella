import { onlineManager, useInfiniteQuery } from '@tanstack/react-query';
import { appConfig } from 'config';
import { useCallback, useState } from 'react';
import type { RowsChangeData } from 'react-data-grid';
import { useTranslation } from 'react-i18next';
import type { z } from 'zod';
import useSearchParams from '~/hooks/use-search-params';
import { DataTable } from '~/modules/common/data-table';
import { useSortColumns } from '~/modules/common/data-table/sort-columns';
import { toaster } from '~/modules/common/toaster/service';
import { usersQueryOptions, useUpdateUserMutation } from '~/modules/users/query';
import { UsersTableBar } from '~/modules/users/table/bar';
import { useColumns } from '~/modules/users/table/columns';
<<<<<<< HEAD
import type { TableUser } from '~/modules/users/types';
=======
import { UsersTableBar } from '~/modules/users/table/table-bar';
>>>>>>> f986d917
import { UsersTableRoute, type usersSearchSchema } from '~/routes/system';
import type { UserWithMemberships } from '../types';

const LIMIT = appConfig.requestLimits.users;

export type UsersSearch = z.infer<typeof usersSearchSchema>;

const UsersTable = () => {
  const { t } = useTranslation();
  const { search, setSearch } = useSearchParams<UsersSearch>({ from: UsersTableRoute.id });

  // Update user role
  const { mutate: updateUserRole } = useUpdateUserMutation();

  // Table state
  const { q, role, sort, order } = search;
  const limit = LIMIT;

  // Build columns
  const [selected, setSelected] = useState<UserWithMemberships[]>([]);
  const [columns, setColumns] = useColumns();
  const { sortColumns, setSortColumns: onSortColumnsChange } = useSortColumns(sort, order, setSearch);

  const queryOptions = usersQueryOptions({ ...search, limit });
  const {
    data: rows,
    isLoading,
    isFetching,
    error,
    fetchNextPage,
    hasNextPage,
  } = useInfiniteQuery({
    ...queryOptions,
    select: ({ pages }) => pages.flatMap(({ items }) => items),
  });

  // Update user role
  const onRowsChange = (changedRows: UserWithMemberships[], { indexes, column }: RowsChangeData<UserWithMemberships>) => {
    if (column.key !== 'role') return;
    if (!onlineManager.isOnline()) {
      toaster(t('common:action.offline.text'), 'warning');
      return;
    }

    for (const index of indexes) {
      const newUser = changedRows[index];
      const updateInfo = { idOrSlug: newUser.id, role: newUser.role };
      updateUserRole(updateInfo, {
        onSuccess: () => toaster(t('common:success.update_item', { item: t('common:role') }), 'success'),
      });
    }
  };

  // isFetching already includes next page fetch scenario
  const fetchMore = useCallback(async () => {
    if (!hasNextPage || isLoading || isFetching) return;
    await fetchNextPage();
  }, [hasNextPage, isLoading, isFetching]);

  const onSelectedRowsChange = (value: Set<string>) => {
    if (rows) setSelected(rows.filter((row) => value.has(row.id)));
  };

  return (
    <div className="flex flex-col gap-4 h-full">
      <UsersTableBar
        queryKey={queryOptions.queryKey}
        selected={selected}
        searchVars={{ ...search, limit }}
        setSearch={setSearch}
        columns={columns}
        setColumns={setColumns}
        clearSelection={() => setSelected([])}
      />
      <DataTable<UserWithMemberships>
        {...{
          rows,
          rowHeight: 52,
          onRowsChange,
          rowKeyGetter: (row) => row.id,
          columns: columns.filter((column) => column.visible),
          enableVirtualization: false,
          limit,
          error,
          isLoading,
          isFetching,
          isFiltered: role !== undefined || !!q,
          hasNextPage,
          fetchMore,
          selectedRows: new Set(selected.map((s) => s.id)),
          onSelectedRowsChange,
          sortColumns,
          onSortColumnsChange,
        }}
      />
    </div>
  );
};

export default UsersTable;<|MERGE_RESOLUTION|>--- conflicted
+++ resolved
@@ -11,13 +11,8 @@
 import { usersQueryOptions, useUpdateUserMutation } from '~/modules/users/query';
 import { UsersTableBar } from '~/modules/users/table/bar';
 import { useColumns } from '~/modules/users/table/columns';
-<<<<<<< HEAD
-import type { TableUser } from '~/modules/users/types';
-=======
-import { UsersTableBar } from '~/modules/users/table/table-bar';
->>>>>>> f986d917
+import type { UserWithMemberships } from '~/modules/users/types';
 import { UsersTableRoute, type usersSearchSchema } from '~/routes/system';
-import type { UserWithMemberships } from '../types';
 
 const LIMIT = appConfig.requestLimits.users;
 
