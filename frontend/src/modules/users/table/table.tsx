import { onlineManager } from '@tanstack/react-query';
import { forwardRef, memo, useEffect, useImperativeHandle } from 'react';

import type { RowsChangeData } from 'react-data-grid';
import { useTranslation } from 'react-i18next';
import { DataTable } from '~/modules/common/data-table';
import type { BaseTableMethods, BaseTableProps } from '~/modules/common/data-table/types';
import { createToast } from '~/modules/common/toaster';
<<<<<<< HEAD
import { usersKeys, usersQueryOptions } from '~/modules/users/query';
import { useUpdateUserMutation } from '~/modules/users/query-mutations';
=======
import { useUpdateUserMutation, usersKeys, usersQueryOptions } from '~/modules/users/query';
>>>>>>> b81f41de
import type { UsersSearch } from '~/modules/users/table';
import type { User } from '~/modules/users/types';
import { useDataFromSuspenseInfiniteQuery } from '~/query/hooks/use-data-from-query';
import { useMutateQueryData } from '~/query/hooks/use-mutate-query-data';
<<<<<<< HEAD
=======
import type { BaseTableMethods, BaseTableProps, User } from '~/types/common';
>>>>>>> b81f41de

type BaseDataTableProps = BaseTableProps<User, UsersSearch> & {
  queryVars: { role: UsersSearch['role'] };
};

const BaseDataTable = memo(
  forwardRef<BaseTableMethods, BaseDataTableProps>(({ columns, queryVars, updateCounts, sortColumns, setSortColumns }, ref) => {
    const { t } = useTranslation();

    // Extract query variables and set defaults
    const { q, role, sort, order, limit } = queryVars;

    // Query users
    const { rows, selectedRows, setRows, setSelectedRows, totalCount, isLoading, isFetching, error, fetchNextPage } =
      useDataFromSuspenseInfiniteQuery(usersQueryOptions({ q, sort, order, role, limit }));

    const mutateQuery = useMutateQueryData(usersKeys.list(), (item) => usersKeys.single(item.id), ['update']);

    // Update user role
    const { mutate: updateUserRole } = useUpdateUserMutation();

    // Update user role
    const onRowsChange = (changedRows: User[], { indexes, column }: RowsChangeData<User>) => {
      if (!onlineManager.isOnline()) return createToast(t('common:action.offline.text'), 'warning');
      for (const index of indexes)
        if (column.key === 'role') {
          const newUser = changedRows[index];
          const updateInfo = { idOrSlug: newUser.id, role: newUser.role };
          updateUserRole(updateInfo, {
            onSuccess: (updatedUser) => {
              mutateQuery.update([updatedUser]);
              createToast(t('common:success.update_item', { item: t('common:role') }), 'success');
            },
            onError: () => createToast('Error updating role', 'error'),
          });
        }
      setRows(changedRows);
    };

    useEffect(() => {
      updateCounts(
        rows.filter((row) => selectedRows.has(row.id)),
        totalCount,
      );
    }, [selectedRows, rows, totalCount]);

    // Expose methods via ref using useImperativeHandle
    useImperativeHandle(ref, () => ({
      clearSelection: () => setSelectedRows(new Set<string>()),
    }));

    return (
      <DataTable<User>
        {...{
          columns: columns.filter((column) => column.visible),
          rowHeight: 50,
          enableVirtualization: false,
          onRowsChange,
          rows,
          limit,
          totalCount,
          rowKeyGetter: (row) => row.id,
          error,
          isLoading,
          isFetching,
          fetchMore: fetchNextPage,
          isFiltered: role !== undefined || !!q,
          selectedRows,
          onSelectedRowsChange: setSelectedRows,
          sortColumns,
          onSortColumnsChange: setSortColumns,
        }}
      />
    );
  }),
);
export default BaseDataTable;<|MERGE_RESOLUTION|>--- conflicted
+++ resolved
@@ -6,20 +6,11 @@
 import { DataTable } from '~/modules/common/data-table';
 import type { BaseTableMethods, BaseTableProps } from '~/modules/common/data-table/types';
 import { createToast } from '~/modules/common/toaster';
-<<<<<<< HEAD
-import { usersKeys, usersQueryOptions } from '~/modules/users/query';
-import { useUpdateUserMutation } from '~/modules/users/query-mutations';
-=======
 import { useUpdateUserMutation, usersKeys, usersQueryOptions } from '~/modules/users/query';
->>>>>>> b81f41de
 import type { UsersSearch } from '~/modules/users/table';
 import type { User } from '~/modules/users/types';
 import { useDataFromSuspenseInfiniteQuery } from '~/query/hooks/use-data-from-query';
 import { useMutateQueryData } from '~/query/hooks/use-mutate-query-data';
-<<<<<<< HEAD
-=======
-import type { BaseTableMethods, BaseTableProps, User } from '~/types/common';
->>>>>>> b81f41de
 
 type BaseDataTableProps = BaseTableProps<User, UsersSearch> & {
   queryVars: { role: UsersSearch['role'] };
