--- conflicted
+++ resolved
@@ -16,15 +16,11 @@
 import { useStepper } from '~/modules/common/stepper/use-stepper';
 import { createToast } from '~/modules/common/toaster';
 import UnsavedBadge from '~/modules/common/unsaved-badge';
-<<<<<<< HEAD
 import { Button, SubmitButton } from '~/modules/ui/button';
 import { Checkbox } from '~/modules/ui/checkbox';
 import { Form, FormControl, FormDescription, FormField, FormItem, FormLabel, FormMessage } from '~/modules/ui/form';
-import { useUpdateUserMutation } from '~/modules/users/query-mutations';
+import { useUpdateUserMutation } from '~/modules/users/query';
 import type { User } from '~/modules/users/types';
-=======
-import { useUpdateUserMutation } from '~/modules/users/query';
->>>>>>> b81f41de
 import { useUserStore } from '~/store/user';
 import { cleanUrl } from '~/utils/clean-url';
 
