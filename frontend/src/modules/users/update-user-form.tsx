--- conflicted
+++ resolved
@@ -19,15 +19,11 @@
 import { Button, SubmitButton } from '~/modules/ui/button';
 import { Checkbox } from '~/modules/ui/checkbox';
 import { Form, FormControl, FormDescription, FormField, FormItem, FormLabel, FormMessage } from '~/modules/ui/form';
-<<<<<<< HEAD
-=======
 import { Input } from '~/modules/ui/input';
->>>>>>> 04f392e0
 import { useUpdateUserMutation } from '~/modules/users/query';
 import type { User } from '~/modules/users/types';
 import { useUserStore } from '~/store/user';
 import { cleanUrl } from '~/utils/clean-url';
-import { Input } from '../ui/input';
 
 interface UpdateUserFormProps {
   user: User;
@@ -140,11 +136,7 @@
           />
         )}
 
-<<<<<<< HEAD
-        <div className="flex-col flex gap-2">
-=======
         <div id="email-form-item-container" className="flex-col flex gap-2">
->>>>>>> 04f392e0
           <FormLabel>{t('common:email')}</FormLabel>
           <FormControl>
             <Input value={user.email} autoComplete="off" disabled />
