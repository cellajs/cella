--- conflicted
+++ resolved
@@ -8,7 +8,6 @@
 import { toast } from 'sonner';
 import { useEventListener } from '~/hooks/use-event-listener';
 import { PageHeader } from '~/modules/common/page-header';
-import ProjectsTable from '~/modules/projects/projects-table';
 import { Button } from '~/modules/ui/button';
 import { useUpdateUserMutation } from '~/modules/users/update-user-form';
 import { useUserStore } from '~/store/user';
@@ -72,15 +71,9 @@
             </>
           }
         />
-<<<<<<< HEAD
-        <div className="container mb-[50vh]">
-          <ProjectsTable sheet={sheet} userId={isSelf ? undefined : user.id} />
-        </div>
-=======
         <Suspense>
           <PageContent />
         </Suspense>
->>>>>>> 78eaa122
       </UserContext.Provider>
     </>
   );
