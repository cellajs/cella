--- conflicted
+++ resolved
@@ -5,13 +5,9 @@
 import { DeleteForm } from '~/modules/common/delete-form';
 import { dialog } from '~/modules/common/dialoger/state';
 import { createToast } from '~/modules/common/toaster';
+import { deleteUsers } from '~/modules/users/api';
 import { usersKeys } from '~/modules/users/query';
-<<<<<<< HEAD
-import { useDeleteUserMutation } from '~/modules/users/query-mutations';
 import type { User } from '~/modules/users/types';
-=======
-import { deleteUsers } from './api';
->>>>>>> b81f41de
 
 interface Props {
   users: User[];
