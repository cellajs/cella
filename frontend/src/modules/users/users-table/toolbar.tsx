import { Mail, Trash, XSquare } from 'lucide-react';
import { type Dispatch, type SetStateAction, useRef } from 'react';
import { useTranslation } from 'react-i18next';
import { toast } from 'sonner';
import type { GetUsersParams } from '~/api/users';
import TableSearch from '~/modules/common/data-table/table-search';
import { FocusView } from '~/modules/common/focus-view';
import InviteUsers from '~/modules/common/invite-users';
import { Badge } from '~/modules/ui/badge';
import { Button } from '~/modules/ui/button';
<<<<<<< HEAD
import { Select, SelectContent, SelectItem, SelectTrigger, SelectValue } from '~/modules/ui/select';
=======
>>>>>>> 457f4ad8
import { useUserStore } from '~/store/user';
import type { User } from '~/types';
import type { UserRow } from '.';
import ColumnsView, { type ColumnOrColumnGroup } from '../../common/data-table/columns-view';
import TableCount from '../../common/data-table/table-count';
import { dialog } from '../../common/dialoger/state';
import DeleteUsers from '../delete-users';
import { TableFilterBar, FilterBarActions, FilterBarContent } from '~/modules/common/data-table/table-filter-bar';
import TableSearch from '~/modules/common/data-table/table-search';
import { Select, SelectContent, SelectItem, SelectTrigger, SelectValue } from '~/modules/ui/select';
import { cn } from '~/lib/utils';

interface Props {
  total?: number;
  query?: string;
  setQuery: (value?: string) => void;
  callback: (users: User[], action: 'create' | 'update' | 'delete') => void;
  isFiltered?: boolean;
  role: GetUsersParams['role'];
  setRole: React.Dispatch<React.SetStateAction<GetUsersParams['role']>>;
  selectedUsers: User[];
  onResetFilters: () => void;
  onResetSelectedRows?: () => void;
  columns: ColumnOrColumnGroup<UserRow>[];
  setColumns: Dispatch<SetStateAction<ColumnOrColumnGroup<UserRow>[]>>;
}

const items = [
  { key: 'all', value: 'All' },
  { key: 'admin', value: 'Admin' },
  { key: 'user', value: 'User' },
];

function Toolbar({
  selectedUsers,
  isFiltered,
  total,
  role,
  setRole,
  onResetFilters,
  onResetSelectedRows,
  query,
  setQuery,
  columns,
  setColumns,
  callback,
}: Props) {
  const { t } = useTranslation();
  const user = useUserStore((state) => state.user);

  const containerRef = useRef(null);

  const openInviteDialog = () => {
    dialog(<InviteUsers mode="email" dialog />, {
      drawerOnMobile: false,
      className: 'w-auto shadow-none relative z-[100] max-w-3xl',
      container: containerRef.current,
      title: t('common:invite'),
      text: `${t('common:invite_users.text')}`,
    });
  };

  const openDeleteDialog = () => {
    dialog(
      <DeleteUsers
        dialog
        users={selectedUsers}
        callback={(users) => {
          callback(users, 'delete');
          toast.success(t('common:success.delete_users'));
        }}
      />,
      {
        drawerOnMobile: false,
        className: 'max-w-xl',
        title: t('common:delete'),
        text: t('common:confirm.delete_users'),
      },
    );
  };

  return (
    <>
<<<<<<< HEAD
      <div className="items-center justify-between sm:flex">
        <div className="flex items-center space-x-2">
          {selectedUsers.length > 0 ? (
            <>
              <Button variant="destructive" onClick={openDeleteDialog} className="relative">
                <Badge className="py-0 px-1 absolute -right-2 min-w-5 flex justify-center -top-2">{selectedUsers.length}</Badge>
                <Trash size={16} />
                <span className="ml-1">{t('common:delete')}</span>
              </Button>
              <Button variant="ghost" onClick={onResetSelectedRows}>
                <XSquare size={16} />
                <span className="ml-1">{t('common:clear')}</span>
              </Button>
            </>
          ) : (
            !isFiltered &&
            user.role === 'ADMIN' && (
              <Button onClick={openInviteDialog}>
                <Mail size={16} />
                <span className="ml-1">{t('common:invite')}</span>
              </Button>
            )
          )}
          {selectedUsers.length === 0 && <TableCount count={total} type="user" isFiltered={isFiltered} onResetFilters={onResetFilters} />}
        </div>
        <div className="mt-2 flex items-center space-x-2 sm:mt-0">
          <TableSearch query={query} setQuery={setQuery} />
          <Select
            value={role === undefined ? 'all' : role}
            onValueChange={(role) => {
              setRole(role === 'all' ? undefined : (role as GetUsersParams['role']));
            }}
          >
            <SelectTrigger className="h-10 w-[150px]">
              <SelectValue placeholder={t('common:placeholder.select_role')} />
            </SelectTrigger>
            <SelectContent>
              {items.map(({ key, value }) => (
                <SelectItem key={key} value={key}>
                  {t(value)}
                </SelectItem>
              ))}
            </SelectContent>
          </Select>
          <ColumnsView className="max-lg:hidden" columns={columns} setColumns={setColumns} />
          <FocusView iconOnly />
        </div>
=======
      <div className={'flex items-center max-sm:justify-between md:gap-2'}>
        <TableFilterBar onResetFilters={onResetFilters} isFiltered={isFiltered}>
          <FilterBarActions>
            {selectedUsers.length > 0 ? (
              <>
                <Button variant="destructive" onClick={openDeleteDialog} className="relative">
                  <Badge className="py-0 px-1 absolute -right-2 min-w-5 flex justify-center -top-2">{selectedUsers.length}</Badge>
                  <Trash size={16} />
                  <span className="ml-1">{t('common:delete')}</span>
                </Button>
                <Button variant="ghost" onClick={onResetSelectedRows}>
                  <XSquare size={16} />
                  <span className="ml-1">{t('common:clear')}</span>
                </Button>
              </>
            ) : (
              !isFiltered &&
              user.role === 'ADMIN' && (
                <Button onClick={openInviteDialog}>
                  <Mail size={16} />
                  <span className="ml-1">{t('common:invite')}</span>
                </Button>
              )
            )}
            {selectedUsers.length === 0 && <TableCount count={total} type="user" isFiltered={isFiltered} onResetFilters={onResetFilters} />}
          </FilterBarActions>

          <div className="sm:grow" />

          <FilterBarContent>
            <TableSearch query={query} setQuery={setQuery} />
            <Select
              value={role === undefined ? 'all' : role}
              onValueChange={(role) => {
                setRole(role === 'all' ? undefined : (role as GetUsersParams['role']));
              }}
            >
              <SelectTrigger className={cn('w-full h-10 sm:min-w-32', role !== undefined && 'text-primary')}>
                <SelectValue placeholder={t('common:placeholder.select_role')} />
              </SelectTrigger>
              <SelectContent>
                {items.map(({ key, value }) => (
                  <SelectItem key={key} value={key}>
                    {t(value)}
                  </SelectItem>
                ))}
              </SelectContent>
            </Select>
          </FilterBarContent>
        </TableFilterBar>
        <ColumnsView className="max-lg:hidden" columns={columns} setColumns={setColumns} />
        <FocusView iconOnly />
>>>>>>> 457f4ad8
      </div>

      <div ref={containerRef} />
    </>
  );
}

export default Toolbar;<|MERGE_RESOLUTION|>--- conflicted
+++ resolved
@@ -3,15 +3,10 @@
 import { useTranslation } from 'react-i18next';
 import { toast } from 'sonner';
 import type { GetUsersParams } from '~/api/users';
-import TableSearch from '~/modules/common/data-table/table-search';
 import { FocusView } from '~/modules/common/focus-view';
 import InviteUsers from '~/modules/common/invite-users';
 import { Badge } from '~/modules/ui/badge';
 import { Button } from '~/modules/ui/button';
-<<<<<<< HEAD
-import { Select, SelectContent, SelectItem, SelectTrigger, SelectValue } from '~/modules/ui/select';
-=======
->>>>>>> 457f4ad8
 import { useUserStore } from '~/store/user';
 import type { User } from '~/types';
 import type { UserRow } from '.';
@@ -95,55 +90,6 @@
 
   return (
     <>
-<<<<<<< HEAD
-      <div className="items-center justify-between sm:flex">
-        <div className="flex items-center space-x-2">
-          {selectedUsers.length > 0 ? (
-            <>
-              <Button variant="destructive" onClick={openDeleteDialog} className="relative">
-                <Badge className="py-0 px-1 absolute -right-2 min-w-5 flex justify-center -top-2">{selectedUsers.length}</Badge>
-                <Trash size={16} />
-                <span className="ml-1">{t('common:delete')}</span>
-              </Button>
-              <Button variant="ghost" onClick={onResetSelectedRows}>
-                <XSquare size={16} />
-                <span className="ml-1">{t('common:clear')}</span>
-              </Button>
-            </>
-          ) : (
-            !isFiltered &&
-            user.role === 'ADMIN' && (
-              <Button onClick={openInviteDialog}>
-                <Mail size={16} />
-                <span className="ml-1">{t('common:invite')}</span>
-              </Button>
-            )
-          )}
-          {selectedUsers.length === 0 && <TableCount count={total} type="user" isFiltered={isFiltered} onResetFilters={onResetFilters} />}
-        </div>
-        <div className="mt-2 flex items-center space-x-2 sm:mt-0">
-          <TableSearch query={query} setQuery={setQuery} />
-          <Select
-            value={role === undefined ? 'all' : role}
-            onValueChange={(role) => {
-              setRole(role === 'all' ? undefined : (role as GetUsersParams['role']));
-            }}
-          >
-            <SelectTrigger className="h-10 w-[150px]">
-              <SelectValue placeholder={t('common:placeholder.select_role')} />
-            </SelectTrigger>
-            <SelectContent>
-              {items.map(({ key, value }) => (
-                <SelectItem key={key} value={key}>
-                  {t(value)}
-                </SelectItem>
-              ))}
-            </SelectContent>
-          </Select>
-          <ColumnsView className="max-lg:hidden" columns={columns} setColumns={setColumns} />
-          <FocusView iconOnly />
-        </div>
-=======
       <div className={'flex items-center max-sm:justify-between md:gap-2'}>
         <TableFilterBar onResetFilters={onResetFilters} isFiltered={isFiltered}>
           <FilterBarActions>
@@ -196,7 +142,6 @@
         </TableFilterBar>
         <ColumnsView className="max-lg:hidden" columns={columns} setColumns={setColumns} />
         <FocusView iconOnly />
->>>>>>> 457f4ad8
       </div>
 
       <div ref={containerRef} />
