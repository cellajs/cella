--- conflicted
+++ resolved
@@ -3,8 +3,7 @@
 
 import { t } from 'i18next';
 import { queryClient } from '~/lib/router';
-<<<<<<< HEAD
-import { createToast } from '~/lib/toasts';
+import { createToast } from '~/modules/common/toaster';
 import {
   type LeaveEntityQuery,
   type NewsLetterToSelfBody,
@@ -16,10 +15,6 @@
   updateSelf,
   updateUser,
 } from '~/modules/users/api';
-=======
-import { createToast } from '~/modules/common/toaster';
-import { type LeaveEntityQuery, type UpdateUserParams, deleteMySessions, deleteSelf, leaveEntity, updateSelf, updateUser } from '~/modules/users/api';
->>>>>>> 5ee0383d
 import { meKeys, usersKeys } from '~/modules/users/query';
 import { useUserStore } from '~/store/user';
 import type { User } from '~/types/common';
