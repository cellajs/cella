<<<<<<< HEAD
import ProjectsTable from '~/modules/projects/projects-table';

const ProfilePageContent = () => {
  return (
    <div className="container">
      <ProjectsTable />
=======
import { Squirrel } from 'lucide-react';
import ContentPlaceholder from '~/modules/common/content-placeholder';

// Here you can add app-specific profile page content
const ProfilePageContent = ({ sheet, userId }: { userId: string; sheet?: boolean }) => {
  console.info(sheet, userId);

  return (
    <div className="container">
      <ContentPlaceholder Icon={Squirrel} title={'Default user page'} />
>>>>>>> 67ebf51c
    </div>
  );
};

export default ProfilePageContent;<|MERGE_RESOLUTION|>--- conflicted
+++ resolved
@@ -1,22 +1,9 @@
-<<<<<<< HEAD
 import ProjectsTable from '~/modules/projects/projects-table';
 
-const ProfilePageContent = () => {
+const ProfilePageContent = ({ sheet, userId }: { userId: string; sheet?: boolean }) => {
   return (
     <div className="container">
-      <ProjectsTable />
-=======
-import { Squirrel } from 'lucide-react';
-import ContentPlaceholder from '~/modules/common/content-placeholder';
-
-// Here you can add app-specific profile page content
-const ProfilePageContent = ({ sheet, userId }: { userId: string; sheet?: boolean }) => {
-  console.info(sheet, userId);
-
-  return (
-    <div className="container">
-      <ContentPlaceholder Icon={Squirrel} title={'Default user page'} />
->>>>>>> 67ebf51c
+      <ProjectsTable userId={userId} sheet={sheet} />
     </div>
   );
 };
