import { queryOptions } from '@tanstack/react-query';
import type { PageEntity } from 'config';
import { getSuggestions } from '~/modules/general/api';

/**
 * Query options for fetching search suggestions based on the input query.
 * If the search query is empty, the queryOptions will be disabled.
 *
 * @param searchQuery - Search query to filter results by.
 * @param entity - Optional, entity filter to narrow the search results.
 * @returns Query options
 */
<<<<<<< HEAD
// TODO: can we benefit from cache?
=======
>>>>>>> 04f392e0
export const searchQueryOptions = (searchQuery: string, entity?: PageEntity | undefined) =>
  queryOptions({
    queryKey: ['search', searchQuery],
    queryFn: () => getSuggestions(searchQuery, entity),
    staleTime: 0,
    enabled: searchQuery.trim().length > 0, // to avoid issues with spaces
    initialData: { items: [], total: 0 },
  });<|MERGE_RESOLUTION|>--- conflicted
+++ resolved
@@ -10,10 +10,6 @@
  * @param entity - Optional, entity filter to narrow the search results.
  * @returns Query options
  */
-<<<<<<< HEAD
-// TODO: can we benefit from cache?
-=======
->>>>>>> 04f392e0
 export const searchQueryOptions = (searchQuery: string, entity?: PageEntity | undefined) =>
   queryOptions({
     queryKey: ['search', searchQuery],
