--- conflicted
+++ resolved
@@ -3,14 +3,11 @@
 import { useNavigate } from '@tanstack/react-router';
 import { ArrowLeft, Redo } from 'lucide-react';
 import { toast } from 'sonner';
-<<<<<<< HEAD
-import { useTranslation } from 'react-i18next';
-=======
 import { dialog } from '~/modules/common/dialoger/state';
 import type { Organization } from '~/types';
 import { Button } from '../../ui/button';
 import { useStepper } from '../../ui/stepper';
->>>>>>> a043e50d
+import { useTranslation } from 'react-i18next';
 
 const StepperFooter = ({ organization }: { organization?: Organization | null }) => {
   const navigate = useNavigate();
@@ -19,11 +16,7 @@
 
   useEffect(() => {
     if (activeStep === 0 || !hasCompletedAllSteps) return;
-<<<<<<< HEAD
     toast.success(t('common:success.onboarding'));
-=======
-    toast.success('You are good to go!');
->>>>>>> a043e50d
     dialog.remove();
     navigate({ to: '/home', replace: true });
   }, [hasCompletedAllSteps, activeStep]);
