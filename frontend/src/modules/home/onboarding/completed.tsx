--- conflicted
+++ resolved
@@ -3,13 +3,9 @@
 import { useEffect, useRef, useState } from 'react';
 import ConfettiExplosion from 'react-confetti-explosion';
 import { useTranslation } from 'react-i18next';
-import { createProject } from '~/api/projects';
-import { createWorkspace } from '~/api/workspaces';
-import { addMenuItem } from '~/lib/utils';
 import { SheetMenu } from '~/modules/common/nav-sheet/sheet-menu';
 import { onBoardingFinishCallback } from '~/modules/home/onboarding-config';
 import { useNavigationStore } from '~/store/navigation';
-import type { UserMenuItem } from '~/types/common';
 
 export const OnboardingCompleted = () => {
   const { t } = useTranslation();
@@ -25,30 +21,8 @@
     const lastCreatedOrganization = sortedOrganizations[0];
 
     if (!lastCreatedOrganization) return;
-<<<<<<< HEAD
-    createWorkspace({
-      name: 'Demo workspace',
-      slug: `${lastCreatedOrganization.slug}-workspace`,
-      organizationId: lastCreatedOrganization.id,
-    }).then((createdWorkspace) => {
-      useNavigationStore.setState({ menu: addMenuItem(createdWorkspace as UserMenuItem, 'workspaces') });
-      for (let i = 3; i !== 0; i--) {
-        const namingArr = ['one', 'two', 'three'];
-        createProject(createdWorkspace.id, {
-          name: `Demo project ${namingArr[i - 1]}`,
-          slug: `${lastCreatedOrganization.slug}-project-${i}`,
-          organizationId: lastCreatedOrganization.id,
-        }).then((createdProject) => {
-          useNavigationStore.setState({
-            menu: addMenuItem({ ...createdProject, ...({ parentId: createdProject.workspaceId } as UserMenuItem) }, 'workspaces'),
-          });
-        });
-      }
-    });
-=======
 
     onBoardingFinishCallback();
->>>>>>> 1ac72932
     setSectionsDefault();
     setTimeout(
       () => {
