import type * as LabelPrimitive from '@radix-ui/react-label';
import { Slot } from '@radix-ui/react-slot';
import { ChevronUpIcon, HelpCircleIcon } from 'lucide-react';
import * as React from 'react';
import {
  Controller,
  type ControllerProps,
  type FieldPath,
  type FieldValues,
  FormProvider,
  type FormProviderProps,
  useFormContext,
  useFormState,
} from 'react-hook-form';
import { Button } from '~/modules/ui/button';
import { Label } from '~/modules/ui/label';
import { cn } from '~/utils/cn';

// === Label direction context ===
export type LabelDirectionType = 'top' | 'left';
const LabelDirectionContext = React.createContext<LabelDirectionType>('top');

// === Form props with generics ===
type FormProps<TFieldValues extends FieldValues, TContext = unknown, TTransformedValues extends FieldValues = TFieldValues> = FormProviderProps<
  TFieldValues,
  TContext,
  TTransformedValues
> & {
  unsavedChanges?: boolean;
  labelDirection?: LabelDirectionType;
};

const Form = <TFieldValues extends FieldValues, TContext = unknown, TTransformedValues extends FieldValues = TFieldValues>({
  children,
  unsavedChanges,
  labelDirection = 'top',
  ...props
}: FormProps<TFieldValues, TContext, TTransformedValues> & {
  unsavedChanges?: boolean;
}) => {
  return (
    <FormProvider {...props}>
      <LabelDirectionContext.Provider value={labelDirection}>{children}</LabelDirectionContext.Provider>
    </FormProvider>
  );
};

type FormFieldContextValue<TFieldValues extends FieldValues = FieldValues, TName extends FieldPath<TFieldValues> = FieldPath<TFieldValues>> = {
  name: TName;
};

const FormFieldContext = React.createContext<FormFieldContextValue>({} as FormFieldContextValue);

const FormField = <TFieldValues extends FieldValues = FieldValues, TName extends FieldPath<TFieldValues> = FieldPath<TFieldValues>>({
  ...props
}: ControllerProps<TFieldValues, TName>) => {
  return (
    <FormFieldContext.Provider value={{ name: props.name }}>
      <Controller {...props} />
    </FormFieldContext.Provider>
  );
};

const useFormField = () => {
  const fieldContext = React.useContext(FormFieldContext);
  const itemContext = React.useContext(FormItemContext);

  const { getFieldState } = useFormContext();
  const formState = useFormState({ name: fieldContext.name });
  const fieldState = getFieldState(fieldContext.name, formState);

  if (!fieldContext) {
    throw new Error('useFormField should be used within <FormField>');
  }

  const { id } = itemContext;
  const { name } = fieldContext;
  const formItemId = `${id}-form-item`;

  return {
    id,
    name,
    formItemId,
    formDescriptionId: `${formItemId}-text`,
    formMessageId: `${formItemId}-message`,
    ...fieldState,
  };
};

type FormItemContextValue = { id: string };

const FormItemContext = React.createContext<FormItemContextValue>({} as FormItemContextValue);

// INFO: added to support targeting the entire form item (for example to hide)
function FormItem({ className, name, ...props }: React.ComponentProps<'div'> & { name?: string }) {
  const id = React.useId();
  const labelDirection = React.useContext(LabelDirectionContext);

  return (
    <FormItemContext.Provider value={{ id }}>
      <div
        data-slot="form-item"
        id={`${(name || id).toLowerCase()}-form-item-container`}
        className={cn(`${labelDirection === 'top' ? 'flex-col' : 'flex-row items-center'} flex gap-2`, className)}
        {...props}
      />
    </FormItemContext.Provider>
  );
}

function FormLabel({ className, ...props }: React.ComponentProps<typeof LabelPrimitive.Root>) {
  const { error, formItemId } = useFormField();
  return <Label data-slot="form-label" data-error={!!error} className={cn('', className)} htmlFor={formItemId} {...props} />;
}

function FormControl({ ...props }: React.ComponentProps<typeof Slot>) {
  const { error, formItemId, formDescriptionId, formMessageId } = useFormField();
  return (
    <Slot
      data-slot="form-control"
      id={formItemId}
      aria-describedby={!error ? `${formDescriptionId}` : `${formDescriptionId} ${formMessageId}`}
      aria-invalid={!!error}
      {...props}
    />
  );
<<<<<<< HEAD
}

function FormDescription({ className, children, ...props }: React.ComponentProps<'p'>) {
  const { formDescriptionId } = useFormField();
  const [collapsed, setCollapsed] = React.useState(true);

  const toggleCollapsed = (e: { preventDefault: () => void }) => {
    setCollapsed(!collapsed);
    e.preventDefault();
  };

  // EDIT: This is customized to allow for collapsible descriptions
  return (
    <div id={formDescriptionId} className={cn('text-muted-foreground font-light relative -mt-2! text-sm', className)} {...props}>
      <div className="flex justify-between">
        <Button
          type="button"
          variant="link"
          size="sm"
          onClick={toggleCollapsed}
          className="right-1 -top-6 absolute text-regular ring-inset opacity-50 hover:opacity-100 p-2 h-auto"
        >
          {collapsed && <HelpCircle size={16} />}
          {!collapsed && <ChevronUp size={16} />}
        </Button>
        {!collapsed && <span className="py-1">{children}</span>}
=======
});
FormControl.displayName = 'FormControl';

const FormDescription = React.forwardRef<HTMLParagraphElement, React.HTMLAttributes<HTMLParagraphElement>>(
  ({ children, className, ...props }, ref) => {
    const { formDescriptionId } = useFormField();
    const [collapsed, setCollapsed] = useState(true);

    const toggleCollapsed = (e: { preventDefault: () => void }) => {
      setCollapsed(!collapsed);
      e.preventDefault();
    };

    // EDIT: This is customized to allow for collapsible descriptions
    return (
      <div ref={ref} id={formDescriptionId} className={cn('text-muted-foreground font-light relative -mt-2! text-sm', className)} {...props}>
        <div className="flex justify-between">
          <Button
            type="button"
            variant="link"
            size="sm"
            onClick={toggleCollapsed}
            className="right-1 -top-6 absolute text-regular ring-inset opacity-50 hover:opacity-100 p-2 h-auto"
          >
            {collapsed && <HelpCircleIcon size={16} />}
            {!collapsed && <ChevronUpIcon size={16} />}
          </Button>
          {!collapsed && <span className="py-1">{children}</span>}
        </div>
>>>>>>> f8240b3e
      </div>
    </div>
  );
}

function FormMessage({ className, ...props }: React.ComponentProps<'p'>) {
  const { error, formMessageId, invalid } = useFormField();
  const body = error ? String(error?.message ?? '') : props.children;
  // const body = error ? String(Array.isArray(error) ? error.find((err) => err?.message)?.message : error?.message) : props.children;

  if (!body || !invalid) return null;

  return (
    <p data-slot="form-message" id={formMessageId} className={cn('text-destructive text-sm', className)} {...props}>
      {body}
    </p>
  );
}

export { Form, FormControl, FormDescription, FormField, FormItem, FormLabel, FormMessage, useFormField };<|MERGE_RESOLUTION|>--- conflicted
+++ resolved
@@ -124,7 +124,6 @@
       {...props}
     />
   );
-<<<<<<< HEAD
 }
 
 function FormDescription({ className, children, ...props }: React.ComponentProps<'p'>) {
@@ -147,41 +146,10 @@
           onClick={toggleCollapsed}
           className="right-1 -top-6 absolute text-regular ring-inset opacity-50 hover:opacity-100 p-2 h-auto"
         >
-          {collapsed && <HelpCircle size={16} />}
-          {!collapsed && <ChevronUp size={16} />}
+          {collapsed && <HelpCircleIcon size={16} />}
+          {!collapsed && <ChevronUpIcon size={16} />}
         </Button>
         {!collapsed && <span className="py-1">{children}</span>}
-=======
-});
-FormControl.displayName = 'FormControl';
-
-const FormDescription = React.forwardRef<HTMLParagraphElement, React.HTMLAttributes<HTMLParagraphElement>>(
-  ({ children, className, ...props }, ref) => {
-    const { formDescriptionId } = useFormField();
-    const [collapsed, setCollapsed] = useState(true);
-
-    const toggleCollapsed = (e: { preventDefault: () => void }) => {
-      setCollapsed(!collapsed);
-      e.preventDefault();
-    };
-
-    // EDIT: This is customized to allow for collapsible descriptions
-    return (
-      <div ref={ref} id={formDescriptionId} className={cn('text-muted-foreground font-light relative -mt-2! text-sm', className)} {...props}>
-        <div className="flex justify-between">
-          <Button
-            type="button"
-            variant="link"
-            size="sm"
-            onClick={toggleCollapsed}
-            className="right-1 -top-6 absolute text-regular ring-inset opacity-50 hover:opacity-100 p-2 h-auto"
-          >
-            {collapsed && <HelpCircleIcon size={16} />}
-            {!collapsed && <ChevronUpIcon size={16} />}
-          </Button>
-          {!collapsed && <span className="py-1">{children}</span>}
-        </div>
->>>>>>> f8240b3e
       </div>
     </div>
   );
