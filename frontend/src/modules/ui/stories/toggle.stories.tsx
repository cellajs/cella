--- conflicted
+++ resolved
@@ -15,11 +15,7 @@
     },
   },
   args: {
-<<<<<<< HEAD
-    children: <Bold className="size-4" />,
-=======
-    children: <BoldIcon className="h-4 w-4" />,
->>>>>>> f8240b3e
+    children: <BoldIcon className="size-4" />,
     'aria-label': 'Toggle bold',
   },
   parameters: {
@@ -42,11 +38,7 @@
 export const Outline: Story = {
   args: {
     variant: 'outline',
-<<<<<<< HEAD
-    children: <Italic className="size-4" />,
-=======
-    children: <ItalicIcon className="h-4 w-4" />,
->>>>>>> f8240b3e
+    children: <ItalicIcon className="size-4" />,
     'aria-label': 'Toggle italic',
   },
 };
@@ -57,13 +49,8 @@
 export const WithText: Story = {
   render: (args) => (
     <Toggle {...args}>
-<<<<<<< HEAD
-      <Italic className="mr-2 size-4" />
+      <ItalicIcon className="mr-2 size-4" />
       Italic
-=======
-      <ItalicIcon className="mr-2 h-4 w-4" />
-      ItalicIcon
->>>>>>> f8240b3e
     </Toggle>
   ),
   args: { ...Outline.args },
