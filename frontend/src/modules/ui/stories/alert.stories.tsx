--- conflicted
+++ resolved
@@ -40,11 +40,7 @@
 export const Destructive: Story = {
   render: (args) => (
     <Alert {...args}>
-<<<<<<< HEAD
-      <AlertCircle className="size-4" />
-=======
-      <AlertCircleIcon className="h-4 w-4" />
->>>>>>> f8240b3e
+      <AlertCircleIcon className="size-4" />
       <AlertTitle>Error</AlertTitle>
       <AlertDescription>Your session has expired. Please log in again.</AlertDescription>
     </Alert>
