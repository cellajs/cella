--- conflicted
+++ resolved
@@ -24,23 +24,13 @@
   render: (args) => (
     <ToggleGroup {...args}>
       <ToggleGroupItem value="bold" aria-label="Toggle bold">
-<<<<<<< HEAD
-        <Bold className="size-4" />
+        <BoldIcon className="size-4" />
       </ToggleGroupItem>
       <ToggleGroupItem value="italic" aria-label="Toggle italic">
-        <Italic className="size-4" />
+        <ItalicIcon className="size-4" />
       </ToggleGroupItem>
       <ToggleGroupItem value="underline" aria-label="Toggle underline">
-        <Underline className="size-4" />
-=======
-        <BoldIcon className="h-4 w-4" />
-      </ToggleGroupItem>
-      <ToggleGroupItem value="italic" aria-label="Toggle italic">
-        <ItalicIcon className="h-4 w-4" />
-      </ToggleGroupItem>
-      <ToggleGroupItem value="underline" aria-label="Toggle underline">
-        <UnderlineIcon className="h-4 w-4" />
->>>>>>> f8240b3e
+        <UnderlineIcon className="size-4" />
       </ToggleGroupItem>
     </ToggleGroup>
   ),
