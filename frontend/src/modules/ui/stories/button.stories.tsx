--- conflicted
+++ resolved
@@ -90,11 +90,7 @@
 export const Loading: Story = {
   render: (args) => (
     <Button {...args}>
-<<<<<<< HEAD
-      <Loader2 className="mr-2 size-4 animate-spin" />
-=======
-      <Loader2Icon className="mr-2 h-4 w-4 animate-spin" />
->>>>>>> f8240b3e
+      <Loader2Icon className="mr-2 size-4 animate-spin" />
       Button
     </Button>
   ),
@@ -111,11 +107,7 @@
 export const WithIcon: Story = {
   render: (args) => (
     <Button {...args}>
-<<<<<<< HEAD
-      <Mail className="mr-2 size-4" /> Login with Email Button
-=======
-      <MailIcon className="mr-2 h-4 w-4" /> Login with Email Button
->>>>>>> f8240b3e
+      <MailIcon className="mr-2 size-4" /> Login with Email Button
     </Button>
   ),
   args: {
