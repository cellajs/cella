import type { Meta, StoryObj } from '@storybook/react-vite';
import { PlusIcon } from 'lucide-react';
import { expect, userEvent, waitFor, within } from 'storybook/test';
import { Tooltip, TooltipContent, TooltipProvider, TooltipTrigger } from '~/modules/ui/tooltip';

/**
 * A popup that displays information related to an element when the element
 * receives keyboard focus or the mouse hovers over it.
 */
const meta: Meta<typeof TooltipContent> = {
  title: 'ui/Tooltip',
  component: TooltipContent,
  tags: ['autodocs'],
  argTypes: {
    side: {
      options: ['top', 'bottom', 'left', 'right'],
      control: {
        type: 'radio',
      },
    },
    children: {
      control: 'text',
    },
  },
  args: {
    side: 'top',
    children: 'Add to library',
  },
  parameters: {
    layout: 'centered',
  },
  render: (args) => (
    <TooltipProvider>
      <Tooltip>
        <TooltipTrigger>
<<<<<<< HEAD
          <Plus className="size-4" />
=======
          <PlusIcon className="h-4 w-4" />
>>>>>>> f8240b3e
          <span className="sr-only">Add</span>
        </TooltipTrigger>
        <TooltipContent {...args} />
      </Tooltip>
    </TooltipProvider>
  ),
} satisfies Meta<typeof TooltipContent>;

export default meta;

type Story = StoryObj<typeof meta>;

/**
 * The default form of the tooltip.
 */
export const Default: Story = {};

/**
 * Use the `bottom` side to display the tooltip below the element.
 */
export const Bottom: Story = {
  args: {
    side: 'bottom',
  },
};

/**
 * Use the `left` side to display the tooltip to the left of the element.
 */
export const Left: Story = {
  args: {
    side: 'left',
  },
};

/**
 * Use the `right` side to display the tooltip to the right of the element.
 */
export const Right: Story = {
  args: {
    side: 'right',
  },
};

export const ShouldShowOnHover: Story = {
  name: 'when hovering over trigger, should show hover tooltip content',
  tags: ['!dev', '!autodocs'],
  play: async ({ canvasElement, step }) => {
    const canvasBody = within(canvasElement.ownerDocument.body);
    const triggerBtn = await canvasBody.findByRole('button', { name: /add/i });

    await step('hover over trigger', async () => {
      await userEvent.hover(triggerBtn);
      await waitFor(() => expect(canvasElement.ownerDocument.body.querySelector('[data-slot="tooltip-content"]')).toBeVisible());
    });

    await step('unhover trigger', async () => {
      await userEvent.unhover(triggerBtn);
      await waitFor(() => expect(canvasElement.ownerDocument.body.querySelector('[data-slot="tooltip-content"]')).not.toBeVisible());
    });
  },
};<|MERGE_RESOLUTION|>--- conflicted
+++ resolved
@@ -33,11 +33,7 @@
     <TooltipProvider>
       <Tooltip>
         <TooltipTrigger>
-<<<<<<< HEAD
-          <Plus className="size-4" />
-=======
-          <PlusIcon className="h-4 w-4" />
->>>>>>> f8240b3e
+          <PlusIcon className="size-4" />
           <span className="sr-only">Add</span>
         </TooltipTrigger>
         <TooltipContent {...args} />
