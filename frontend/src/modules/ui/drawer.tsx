import { type VariantProps, cva } from 'class-variance-authority';
import * as React from 'react';
import { Drawer as DrawerPrimitive } from 'vaul';

import { cn } from '~/utils/utils';
<<<<<<< HEAD
=======

const DrawerVariants = cva('fixed z-[150] flex rounded-t-2.5 border bg-background', {
  variants: {
    direction: {
      top: 'inset-x-0 top-0 mb-24 flex-col',
      bottom: 'inset-x-0 bottom-0 mt-24 flex-col',
      right: 'inset-y-0 right-0 min-w-[80vw] flex-row',
      left: 'inset-y-0 left-0 min-w-[80vw] flex-row',
    },
  },
  defaultVariants: {
    direction: 'bottom',
  },
});

const DrawerSliderVariants = cva('rounded-full bg-muted', {
  variants: {
    direction: {
      top: 'mx-auto my-1.5 h-1 w-12',
      bottom: 'mx-auto my-1.5 h-1 w-12',
      right: 'mx-1.5 my-auto h-12 w-1',
      left: 'mx-1.5 my-auto h-12 w-1 ',
    },
  },
  defaultVariants: {
    direction: 'bottom',
  },
});
>>>>>>> f9152e20

const Drawer = ({ shouldScaleBackground = true, ...props }: React.ComponentProps<typeof DrawerPrimitive.Root>) => (
  <DrawerPrimitive.Root shouldScaleBackground={shouldScaleBackground} {...props} />
);
Drawer.displayName = 'Drawer';

const DrawerTrigger = DrawerPrimitive.Trigger;

const DrawerPortal = DrawerPrimitive.Portal;

const DrawerClose = DrawerPrimitive.Close;

const DrawerOverlay = React.forwardRef<
  React.ElementRef<typeof DrawerPrimitive.Overlay>,
  React.ComponentPropsWithoutRef<typeof DrawerPrimitive.Overlay>
>(({ className, ...props }, ref) => (
  <DrawerPrimitive.Overlay ref={ref} className={cn('fixed inset-0 z-[140] bg-background/40 backdrop-blur-sm', className)} {...props} />
));
DrawerOverlay.displayName = DrawerPrimitive.Overlay.displayName;

<<<<<<< HEAD
const DrawerContent = React.forwardRef<
  React.ElementRef<typeof DrawerPrimitive.Content>,
  React.ComponentPropsWithoutRef<typeof DrawerPrimitive.Content>
>(({ className, children, ...props }, ref) => {
  return (
    <DrawerPortal>
      <DrawerOverlay />
      <DrawerPrimitive.Content
        ref={ref}
        className={cn('fixed inset-x-0 bottom-0 z-[150] mt-24 flex h-auto flex-col rounded-t-2.5 border bg-background', className)}
        {...props}
      >
        <div className="mx-auto my-1.5 h-1 w-12 rounded-full bg-muted" />
        {children}
      </DrawerPrimitive.Content>
    </DrawerPortal>
  );
});
=======
export interface DrawerContentProps extends VariantProps<typeof DrawerVariants>, React.ComponentPropsWithoutRef<typeof DrawerPrimitive.Content> {}

const DrawerContent = React.forwardRef<React.ElementRef<typeof DrawerPrimitive.Content>, DrawerContentProps>(
  ({ className, direction, children, ...props }, ref) => {
    return (
      <DrawerPortal>
        <DrawerOverlay />
        <DrawerPrimitive.Content ref={ref} className={cn(DrawerVariants({ direction }), className)} {...props}>
          <div className={DrawerSliderVariants({ direction })} />
          <div className="w-full h-full">{children}</div>
        </DrawerPrimitive.Content>
      </DrawerPortal>
    );
  },
);
>>>>>>> f9152e20

DrawerContent.displayName = 'DrawerContent';

const DrawerHeader = ({ className, ...props }: React.HTMLAttributes<HTMLDivElement>) => (
  <div className={cn('grid gap-1.5 p-4 text-center sm:text-left', className)} {...props} />
);
DrawerHeader.displayName = 'DrawerHeader';

const DrawerFooter = ({ className, ...props }: React.HTMLAttributes<HTMLDivElement>) => (
  <div className={cn('mt-auto flex flex-col gap-2 p-4', className)} {...props} />
);
DrawerFooter.displayName = 'DrawerFooter';

const DrawerTitle = React.forwardRef<React.ElementRef<typeof DrawerPrimitive.Title>, React.ComponentPropsWithoutRef<typeof DrawerPrimitive.Title>>(
  ({ className, ...props }, ref) => (
    <DrawerPrimitive.Title ref={ref} className={cn('text-lg font-semibold leading-none tracking-tight', className)} {...props} />
  ),
);
DrawerTitle.displayName = DrawerPrimitive.Title.displayName;

const DrawerDescription = React.forwardRef<
  React.ElementRef<typeof DrawerPrimitive.Description>,
  React.ComponentPropsWithoutRef<typeof DrawerPrimitive.Description>
>(({ className, ...props }, ref) => (
  <DrawerPrimitive.Description ref={ref} className={cn('font-light text-muted-foreground', className)} {...props} />
));
DrawerDescription.displayName = DrawerPrimitive.Description.displayName;

export { Drawer, DrawerClose, DrawerContent, DrawerDescription, DrawerFooter, DrawerHeader, DrawerOverlay, DrawerPortal, DrawerTitle, DrawerTrigger };<|MERGE_RESOLUTION|>--- conflicted
+++ resolved
@@ -3,8 +3,6 @@
 import { Drawer as DrawerPrimitive } from 'vaul';
 
 import { cn } from '~/utils/utils';
-<<<<<<< HEAD
-=======
 
 const DrawerVariants = cva('fixed z-[150] flex rounded-t-2.5 border bg-background', {
   variants: {
@@ -33,7 +31,6 @@
     direction: 'bottom',
   },
 });
->>>>>>> f9152e20
 
 const Drawer = ({ shouldScaleBackground = true, ...props }: React.ComponentProps<typeof DrawerPrimitive.Root>) => (
   <DrawerPrimitive.Root shouldScaleBackground={shouldScaleBackground} {...props} />
@@ -54,26 +51,6 @@
 ));
 DrawerOverlay.displayName = DrawerPrimitive.Overlay.displayName;
 
-<<<<<<< HEAD
-const DrawerContent = React.forwardRef<
-  React.ElementRef<typeof DrawerPrimitive.Content>,
-  React.ComponentPropsWithoutRef<typeof DrawerPrimitive.Content>
->(({ className, children, ...props }, ref) => {
-  return (
-    <DrawerPortal>
-      <DrawerOverlay />
-      <DrawerPrimitive.Content
-        ref={ref}
-        className={cn('fixed inset-x-0 bottom-0 z-[150] mt-24 flex h-auto flex-col rounded-t-2.5 border bg-background', className)}
-        {...props}
-      >
-        <div className="mx-auto my-1.5 h-1 w-12 rounded-full bg-muted" />
-        {children}
-      </DrawerPrimitive.Content>
-    </DrawerPortal>
-  );
-});
-=======
 export interface DrawerContentProps extends VariantProps<typeof DrawerVariants>, React.ComponentPropsWithoutRef<typeof DrawerPrimitive.Content> {}
 
 const DrawerContent = React.forwardRef<React.ElementRef<typeof DrawerPrimitive.Content>, DrawerContentProps>(
@@ -89,7 +66,6 @@
     );
   },
 );
->>>>>>> f9152e20
 
 DrawerContent.displayName = 'DrawerContent';
 
