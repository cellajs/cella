import { Slot } from '@radix-ui/react-slot';
import { cva, type VariantProps } from 'class-variance-authority';
import { t } from 'i18next';
import { Loader2Icon, TriangleAlertIcon } from 'lucide-react';
import * as React from 'react';
import { useOnlineManager } from '~/hooks/use-online-manager';
import { toaster } from '~/modules/common/toaster/service';
import { TooltipButton } from '~/modules/common/tooltip-button';
import { cn } from '~/utils/cn';

const buttonVariants = cva(
  'inline-flex items-center justify-center whitespace-nowrap rounded-md text-sm font-medium transition-colors focus-effect disabled:pointer-events-none [&:not(.absolute)]:active:translate-y-[.05rem] disabled:opacity-50',
  {
    variants: {
      variant: {
        default: 'bg-primary text-primary-foreground hover:bg-primary/80',
        destructive: 'bg-destructive text-destructive-foreground hover:bg-destructive/80',
        success: 'bg-success text-primary-foreground hover:bg-success/80',
        secondary: 'bg-secondary border border-transparent text-secondary-foreground hover:bg-secondary/80',
        outline: 'border bg-background shadow-xs hover:bg-accent hover:text-accent-foreground dark:border-input dark:hover:bg-input/50',
        ghost: 'hover:bg-accent hover:text-accent-foreground dark:hover:bg-accent/50',
        outlineGhost: 'border border-foreground/20 bg-background/20 hover:bg-background/40 hover:border-foreground/30 hover:text-accent-foreground',
        outlinePrimary: 'text-primary border border-primary/30 bg-background/20 hover:bg-primary/5 hover:border-primary/50',
        link: 'text-primary underline-offset-4 hover:underline',
        // Add more variants here
        darkSuccess: 'bg-green-700 text-white hover:bg-green-700/80',
        cell: 'text-regular underline-offset-4 hover:underline focus-visible:ring-offset-transparent focus-visible:ring-transparent opacity-75 hover:opacity-100',
        plain: 'text-primary bg-primary/5 border border-primary/30 hover:bg-primary/10 hover:border-primary/50',
        input: 'border border-input bg-background [&:not(.absolute)]:active:translate-y-0 hover:transparent',
        none: 'bg-transparent border-none',
      },
      size: {
        default: 'h-10 px-3 py-2',
        micro: 'h-6 p-1 rounded-md text-xs',
        xs: 'h-8 px-2 rounded-md',
        sm: 'h-9 rounded-md px-3',
        lg: 'h-11 rounded-md px-4',
        icon: 'h-10 w-10',
        xl: 'h-14 rounded-lg text-lg px-6',
        auto: 'h-auto',
      },
    },
    defaultVariants: {
      variant: 'default',
      size: 'default',
    },
  },
);

export interface ButtonProps extends React.ButtonHTMLAttributes<HTMLButtonElement>, VariantProps<typeof buttonVariants> {
  loading?: boolean;
  asChild?: boolean;
}

function Button({ className, variant, size, asChild = false, ...props }: React.ComponentProps<'button'> & ButtonProps) {
  const Comp = asChild ? Slot : 'button';
  return <Comp data-slot="button" className={cn(buttonVariants({ variant, size, className }))} {...props} />;
}

<<<<<<< HEAD
type SubmitButtonProps = Omit<ButtonProps, 'type'> & {
  allowOfflineDelete?: boolean;
};
=======
    return (
      <Comp className={cn(baseStyle, loading && 'relative')} ref={ref} disabled={loading || disabled} {...props}>
        {loading && (
          <div className={cn(baseStyle, 'absolute inset-0 flex items-center justify-center bg-background/75')}>
            <Loader2Icon className="animate-spin text-primary" />
          </div>
        )}
>>>>>>> f8240b3e

/**
 * Submit button for forms that warns when offline.
 */
function SubmitButton({ onClick, children, allowOfflineDelete = false, loading, disabled, ...props }: SubmitButtonProps) {
  const { isOnline } = useOnlineManager();

  const isDisabled = disabled || loading;

  const handleClick: React.MouseEventHandler<HTMLButtonElement> = (e) => {
    if (isDisabled) {
      e.preventDefault();
      return;
    }
    if (!allowOfflineDelete && !isOnline) {
      e.preventDefault();
      return toaster(t('common:action.offline.text'), 'warning');
    }
    onClick?.(e);
  };

<<<<<<< HEAD
  const buttonContent = (
    <Button type="submit" onClick={handleClick} disabled={isDisabled} aria-busy={loading || undefined} {...props}>
      {loading ? (
        <Loader2 className="mr-2 animate-spin" size={16} />
      ) : (
        !allowOfflineDelete && !isOnline && <TriangleAlert className="mr-2" size={16} />
      )}
      {children}
    </Button>
  );
=======
    const buttonContent = (
      <Button ref={ref} type="submit" onClick={handleClick} {...props}>
        {!allowOfflineDelete && !isOnline && <TriangleAlertIcon className="mr-2" size={16} />}
        {children}
      </Button>
    );
>>>>>>> f8240b3e

  return !allowOfflineDelete && !isOnline ? (
    <TooltipButton toolTipContent={t('common:offline.text_with_info')}>{buttonContent}</TooltipButton>
  ) : (
    buttonContent
  );
}

export { Button, buttonVariants, SubmitButton };<|MERGE_RESOLUTION|>--- conflicted
+++ resolved
@@ -57,19 +57,9 @@
   return <Comp data-slot="button" className={cn(buttonVariants({ variant, size, className }))} {...props} />;
 }
 
-<<<<<<< HEAD
 type SubmitButtonProps = Omit<ButtonProps, 'type'> & {
   allowOfflineDelete?: boolean;
 };
-=======
-    return (
-      <Comp className={cn(baseStyle, loading && 'relative')} ref={ref} disabled={loading || disabled} {...props}>
-        {loading && (
-          <div className={cn(baseStyle, 'absolute inset-0 flex items-center justify-center bg-background/75')}>
-            <Loader2Icon className="animate-spin text-primary" />
-          </div>
-        )}
->>>>>>> f8240b3e
 
 /**
  * Submit button for forms that warns when offline.
@@ -91,25 +81,16 @@
     onClick?.(e);
   };
 
-<<<<<<< HEAD
   const buttonContent = (
     <Button type="submit" onClick={handleClick} disabled={isDisabled} aria-busy={loading || undefined} {...props}>
       {loading ? (
-        <Loader2 className="mr-2 animate-spin" size={16} />
+        <Loader2Icon className="mr-2 animate-spin" size={16} />
       ) : (
-        !allowOfflineDelete && !isOnline && <TriangleAlert className="mr-2" size={16} />
+        !allowOfflineDelete && !isOnline && <TriangleAlertIcon className="mr-2" size={16} />
       )}
       {children}
     </Button>
   );
-=======
-    const buttonContent = (
-      <Button ref={ref} type="submit" onClick={handleClick} {...props}>
-        {!allowOfflineDelete && !isOnline && <TriangleAlertIcon className="mr-2" size={16} />}
-        {children}
-      </Button>
-    );
->>>>>>> f8240b3e
 
   return !allowOfflineDelete && !isOnline ? (
     <TooltipButton toolTipContent={t('common:offline.text_with_info')}>{buttonContent}</TooltipButton>
