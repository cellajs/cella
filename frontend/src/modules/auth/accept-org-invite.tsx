import { Link, useNavigate, useParams, useSearch } from '@tanstack/react-router';
import { useTranslation } from 'react-i18next';

import { useQuery } from '@tanstack/react-query';
import { config } from 'config';
import { Ban, Check } from 'lucide-react';
import { toast } from 'sonner';
<<<<<<< HEAD
import type { ApiError } from '~/lib/api';
import { useBroadcastChannel } from '~/modules/common/broadcast-channel/context';
import Spinner from '~/modules/common/spinner';
import { useAcceptOrgInviteMutation, useCheckTokenMutation } from '~/modules/general/query-mutations';
=======
import Spinner from '~/modules/common/spinner';
import { useAcceptOrgInviteMutation } from '~/modules/general/query-mutations';
>>>>>>> 5e582e86
import { SubmitButton, buttonVariants } from '~/modules/ui/button';
import { AcceptOrgInviteRoute } from '~/routes/auth';
import { cn } from '~/utils/cn';
import { checkToken } from './api';
import AuthNotice from './auth-notice';

const AcceptOrgInvite = () => {
  const { t } = useTranslation();
  const navigate = useNavigate();

  const { token } = useParams({ from: AcceptOrgInviteRoute.id });
  const { triggerAction } = useBroadcastChannel();
  const { tokenId } = useSearch({ from: AcceptOrgInviteRoute.id });

  const { mutate: acceptOrgInvite, isPending, error: acceptInviteError } = useAcceptOrgInviteMutation();

  // Accept organization invitation
  const onSubmit = () => {
    acceptOrgInvite(
      { token },
      {
        onSuccess: () => {
<<<<<<< HEAD
          triggerAction('refetchMenu', true);
=======
>>>>>>> 5e582e86
          toast.success(t('common:invitation_accepted'));
          navigate({ to: tokenData?.organizationSlug ? `/${tokenData.organizationSlug}` : config.defaultRedirectPath });
        },
      },
    );
  };

  const tokenQueryOptions = {
    queryKey: ['tokenData', tokenId],
    queryFn: async () => {
      if (!tokenId || !token) return;
      return checkToken({ id: tokenId, type: 'invitation' });
    },
    staleTime: 0,
  };

  const { data: tokenData, isLoading, error } = useQuery(tokenQueryOptions);

  if (isLoading) return <Spinner className="h-10 w-10" />;
  if (error || acceptInviteError) return <AuthNotice error={error || acceptInviteError} />;
  if (!tokenData) return null;

  return (
    <>
      <h1 className="text-2xl text-center">{t('common:accept_invite')}</h1>
      <p className="font-light mb-4">{t('common:accept_invite_text', { email: tokenData.email, organization: tokenData.organizationName })}</p>

      {tokenData.email && (
        <div className="space-y-4">
          <SubmitButton loading={isPending} className="w-full" onClick={onSubmit}>
            <Check size={16} className="mr-2" />
            {t('common:accept')}
          </SubmitButton>
          <Link to={config.defaultRedirectPath} preload={false} className={cn('w-full', buttonVariants({ variant: 'secondary' }))}>
            <Ban size={16} className="mr-2" />
            {t('common:decline')}
          </Link>
        </div>
      )}
    </>
  );
};

export default AcceptOrgInvite;<|MERGE_RESOLUTION|>--- conflicted
+++ resolved
@@ -5,15 +5,9 @@
 import { config } from 'config';
 import { Ban, Check } from 'lucide-react';
 import { toast } from 'sonner';
-<<<<<<< HEAD
-import type { ApiError } from '~/lib/api';
 import { useBroadcastChannel } from '~/modules/common/broadcast-channel/context';
 import Spinner from '~/modules/common/spinner';
-import { useAcceptOrgInviteMutation, useCheckTokenMutation } from '~/modules/general/query-mutations';
-=======
-import Spinner from '~/modules/common/spinner';
 import { useAcceptOrgInviteMutation } from '~/modules/general/query-mutations';
->>>>>>> 5e582e86
 import { SubmitButton, buttonVariants } from '~/modules/ui/button';
 import { AcceptOrgInviteRoute } from '~/routes/auth';
 import { cn } from '~/utils/cn';
@@ -36,10 +30,7 @@
       { token },
       {
         onSuccess: () => {
-<<<<<<< HEAD
           triggerAction('refetchMenu', true);
-=======
->>>>>>> 5e582e86
           toast.success(t('common:invitation_accepted'));
           navigate({ to: tokenData?.organizationSlug ? `/${tokenData.organizationSlug}` : config.defaultRedirectPath });
         },
