--- conflicted
+++ resolved
@@ -1,11 +1,5 @@
-<<<<<<< HEAD
-import { useNavigate, useSearch } from '@tanstack/react-router';
-import { type EnabledOauthProvider, config } from 'config';
-import { Fingerprint } from 'lucide-react';
-=======
 import { useSearch } from '@tanstack/react-router';
 import { type EnabledOauthProvider, config } from 'config';
->>>>>>> 04f392e0
 import { useState } from 'react';
 import { useTranslation } from 'react-i18next';
 import { githubSignInUrl, googleSignInUrl, microsoftSignInUrl } from '~/modules/auth/api';
@@ -60,37 +54,6 @@
 
   return (
     <div data-mode={mode} className="group flex flex-col space-y-2">
-<<<<<<< HEAD
-      {showPasskey && (
-        <Button type="button" onClick={() => passkeyAuth(email, successCallback)} variant="plain" className="w-full gap-1.5">
-          <Fingerprint size={16} />
-          {t('common:passkey_sign_in')}
-        </Button>
-      )}
-      {enabledStrategies.includes('oauth') &&
-        config.enabledOauthProviders.map((provider) => {
-          return (
-            <Button
-              loading={loading}
-              key={provider}
-              type="button"
-              variant="outline"
-              className="gap-1"
-              onClick={() => authenticateWithProvider(provider)}
-            >
-              <img
-                data-provider={provider}
-                src={`/static/images/${provider.toLowerCase()}-icon.svg`}
-                alt={provider}
-                className="w-4 h-4 mr-1 data-[provider=github]:group-data-[mode=dark]:invert"
-                loading="lazy"
-              />
-              <span>{actionType === 'signIn' ? t('common:sign_in') : t('common:sign_up')}</span>
-              <span>{t('common:with').toLowerCase()}</span> <span className="capitalize">{provider}</span>
-            </Button>
-          );
-        })}
-=======
       {config.enabledOauthProviders.map((provider) => {
         return (
           <Button
@@ -113,7 +76,6 @@
           </Button>
         );
       })}
->>>>>>> 04f392e0
     </div>
   );
 };
