--- conflicted
+++ resolved
@@ -25,14 +25,8 @@
   name: string;
   url: string;
 }
-<<<<<<< HEAD
-export const oauthProviders = baseOauthProviders.filter((prov) =>
-  config.enabledOauthProviders.includes(prov.id as EnabledOauthProviderOptions),
-) as unknown as OauthOptions[];
-=======
 // Filter the OAuth providers to only include enabled providers
 export const oauthProviders = baseOauthProviders.filter((prov): prov is OauthOptions => isEnabledOauthProvider(prov.id));
->>>>>>> 4a0acd63
 
 interface OauthOptionsProps {
   actionType: Step;
@@ -108,37 +102,6 @@
             {t('common:passkey_sign_in')}
           </Button>
         )}
-<<<<<<< HEAD
-        {oauthProviders.map((provider) => {
-          return (
-            <Button
-              loading={loading}
-              key={provider.name}
-              type="button"
-              variant="outline"
-              className="gap-1.5"
-              onClick={() => {
-                setLoading(true);
-                if (token) {
-                  acceptInvite({ token, oauth: provider.id }).then(() => {
-                    window.location.href = config.defaultRedirectPath;
-                  });
-                } else {
-                  window.location.href = provider.url + redirectQuery;
-                }
-              }}
-            >
-              <img
-                src={`/static/images/${provider.name.toLowerCase()}-icon.svg`}
-                alt={provider.name}
-                className={`w-4 h-4 ${provider.id === 'github' ? invertClass : ''}`}
-                loading="lazy"
-              />
-              {token ? t('common:accept') : actionType === 'signUp' ? t('common:sign_up') : t('common:sign_in')} with {provider.name}
-            </Button>
-          );
-        })}
-=======
         {isEnabledAuthStrategy('oauth') &&
           oauthProviders.map((provider) => {
             return (
@@ -169,7 +132,6 @@
               </Button>
             );
           })}
->>>>>>> 4a0acd63
       </div>
     </>
   );
