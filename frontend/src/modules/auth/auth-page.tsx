import { Link } from '@tanstack/react-router';
import { Suspense, lazy } from 'react';
import useMounted from '~/hooks/use-mounted';
<<<<<<< HEAD
import Logo from '~/modules/common/logo';
=======
import Logo from '~/modules/app/logo';
>>>>>>> f9152e20
import { type FooterLinkProps, FooterLinks } from '~/modules/common/main-footer';
import { cn } from '~/utils/utils';

interface AuthPageProps {
  children?: React.ReactNode;
}

// Auth footer links
const authFooterLinks: FooterLinkProps[] = [{ id: 'about', href: '/about' }];

// Lazy load bg animation
const BgAnimation = lazy(() => import('~/modules/app/bg-animation'));

const AuthPage = ({ children }: AuthPageProps) => {
  const { hasStarted, hasWaited } = useMounted();
  const animateClass = `transition-all will-change-transform duration-500 ease-out ${hasStarted ? 'opacity-1' : 'opacity-0 scale-95 translate-y-4'}`;

  return (
    <div className="container rich-gradient before:fixed after:fixed flex flex-col min-h-[90vh] sm:min-h-screen items-center">
      {/* Render bg animation */}
      <Suspense fallback={null}>
        <div className={`fixed left-0 top-0 w-full h-full duration-1000 transition-opacity ${hasWaited ? 'opacity-100' : 'opacity-0'}`}>
          <BgAnimation />
        </div>
      </Suspense>

      <div className="mt-auto mb-auto">
        <div className={cn('mx-auto mb-40 mt-8 flex flex-col justify-center gap-4 w-72 sm:w-96', animateClass)}>
          {children}

          <Link to="/about" className="hover:opacity-90 p-4 active:scale-95">
            <Logo height={34} />
          </Link>

          <FooterLinks className="max-sm:hidden justify-center" links={authFooterLinks} />
        </div>
      </div>
    </div>
  );
};

export default AuthPage;<|MERGE_RESOLUTION|>--- conflicted
+++ resolved
@@ -1,11 +1,7 @@
 import { Link } from '@tanstack/react-router';
 import { Suspense, lazy } from 'react';
 import useMounted from '~/hooks/use-mounted';
-<<<<<<< HEAD
-import Logo from '~/modules/common/logo';
-=======
 import Logo from '~/modules/app/logo';
->>>>>>> f9152e20
 import { type FooterLinkProps, FooterLinks } from '~/modules/common/main-footer';
 import { cn } from '~/utils/utils';
 
