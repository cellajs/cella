--- conflicted
+++ resolved
@@ -1,24 +1,13 @@
-<<<<<<< HEAD
-import { Link } from '@tanstack/react-router';
-import { Suspense, lazy } from 'react';
-import { type FooterLinkProps, FooterLinks } from '~/modules/common/app-footer';
-import Logo from '~/modules/common/logo';
-=======
 import { useEffect, useState } from 'react';
 import { CheckEmailForm } from './check-email-form';
 import { SignInForm } from './sign-in-form';
 import { SignUpForm } from './sign-up-form';
->>>>>>> 457f4ad8
 
 import { useUserStore } from '~/store/user';
 import AuthPage from './auth-page';
 import OauthOptions from './oauth-options';
 import { useTranslation } from 'react-i18next';
 
-<<<<<<< HEAD
-// Auth footer links
-const authFooterLinks: FooterLinkProps[] = [{ id: 'about', href: '/about' }];
-=======
 type Step = 'check' | 'signIn' | 'signUp' | 'inviteOnly';
 
 const SignIn = () => {
@@ -26,26 +15,15 @@
   const { lastUser } = useUserStore();
   const [step, setStep] = useState<Step>('check');
   const [email, setEmail] = useState('');
->>>>>>> 457f4ad8
 
   useEffect(() => {
     if (lastUser?.email) handleCheckEmail('signIn', lastUser.email);
   }, [lastUser]);
 
-<<<<<<< HEAD
-const AuthPage = ({ children }: AuthPageProps) => {
-  return (
-    <div className="container rich-gradient before:fixed after:fixed flex flex-col min-h-[90vh] sm:min-h-svh items-center">
-      {/* Render bg animation */}
-      <Suspense fallback={null}>
-        <BgAnimation />
-      </Suspense>
-=======
   const handleCheckEmail = (step: string, email: string) => {
     setEmail(email);
     setStep(step as Step);
   };
->>>>>>> 457f4ad8
 
   const handleSetStep = (step: string) => {
     setStep(step as Step);
