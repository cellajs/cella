--- conflicted
+++ resolved
@@ -12,13 +12,9 @@
 import { SignInRoute } from '~/routes/authentication';
 import { useUserStore } from '~/store/user';
 import { buttonVariants } from '../ui/button';
-<<<<<<< HEAD
-import type { ApiError } from '~/api';
-import { WaitListForm } from '../common/wait-list-form';
-=======
 import AuthPage from './auth-page';
 import OauthOptions from './oauth-options';
->>>>>>> 20f80633
+import { WaitListForm } from '../common/wait-list-form';
 
 export type Step = 'check' | 'signIn' | 'signUp' | 'inviteOnly' | 'error' | 'waitList';
 
