--- conflicted
+++ resolved
@@ -9,11 +9,7 @@
 export const googleSignInUrl = client.google.$url().href;
 export const microsoftSignInUrl = client.microsoft.$url().href;
 
-<<<<<<< HEAD
-type TokenType = { token: string };
-=======
 type TokenType = (typeof config.tokenTypes)[number];
->>>>>>> 04f392e0
 type SignUpProps = Parameters<(typeof client)['sign-up']['$post']>['0']['json'];
 
 /**
@@ -41,11 +37,7 @@
  * @param password - Password to set for user.
  * @returns A boolean indicating success of the sign-up process.
  */
-<<<<<<< HEAD
-export const signUpWithToken = async ({ email, password, token }: TokenType & SignUpProps) => {
-=======
 export const signUpWithToken = async ({ email, password, token }: { token: string } & SignUpProps) => {
->>>>>>> 04f392e0
   const response = await client['sign-up'][':token'].$post({
     param: { token },
     json: { email, password },
@@ -75,11 +67,7 @@
  *
  * @param token - Verification token received by user.
  */
-<<<<<<< HEAD
-export const verifyEmail = async ({ token }: TokenType) => {
-=======
 export const verifyEmail = async ({ token }: { token: string }) => {
->>>>>>> 04f392e0
   const response = await client['verify-email'][':token'].$post({
     param: { token },
   });
@@ -153,11 +141,7 @@
  * @param token - Token for verifying password creation.
  * @param password - Password to set.
  */
-<<<<<<< HEAD
-export const createPassword = async ({ token, password }: TokenType & { password: string }) => {
-=======
 export const createPassword = async ({ token, password }: { token: string; password: string }) => {
->>>>>>> 04f392e0
   const response = await client['create-password'][':token'].$post({
     param: { token },
     json: { password },
@@ -173,11 +157,7 @@
  * @param type - Type of the token (`"email_verification" | "password_reset" | "invitation"`).
  * @returns Token data
  */
-<<<<<<< HEAD
-export const checkToken = async ({ id, type }: { id: string; type: TokenModel['type'] }) => {
-=======
 export const checkToken = async ({ id, type }: { id: string; type: TokenType }) => {
->>>>>>> 04f392e0
   const response = await client['check-token'][':id'].$post({
     param: { id },
     query: { type },
@@ -193,11 +173,7 @@
  * @param token - Invitation token to accept.
  * @returns A boolean indicating success of invitation accept.
  */
-<<<<<<< HEAD
-export const acceptOrgInvite = async ({ token }: TokenType) => {
-=======
 export const acceptOrgInvite = async ({ token }: { token: string }) => {
->>>>>>> 04f392e0
   const response = await client['accept-invite'][':token'].$post({
     param: { token },
   });
