import { useTranslation } from 'react-i18next';

<<<<<<< HEAD
import { Button, SubmitButton } from '~/modules/ui/button';
import { Input } from '~/modules/ui/input';

import { Send } from 'lucide-react';
import { useState } from 'react';
import { useSendResetPasswordMutation } from '~/modules/auth/query-mutations';
import { dialog } from '~/modules/common/dialoger/state';

const ResetPasswordDialog = ({ email }: { email: string }) => {
  const { t } = useTranslation();
  const [emailValue, setEmailValue] = useState(email);

  const { mutate: sendResetPasswordEmail, isPending } = useSendResetPasswordMutation();

  return (
    <div>
      <Input
        type="email"
        id="reset-email-field"
        autoFocus
        className="mb-4"
        placeholder={t('common:email')}
        defaultValue={email} // Set the default value instead of value
        onChange={(e) => setEmailValue(e.target.value)}
        required
      />
      <SubmitButton className="w-full" disabled={!emailValue} loading={isPending} onClick={() => sendResetPasswordEmail(emailValue)}>
        <Send size={16} className="mr-2" />
        {t('common:send_reset_link')}
      </SubmitButton>
    </div>
  );
};
=======
import { ResetPasswordForm } from '~/modules/auth/reset-password/form';
import { dialog } from '~/modules/common/dialoger/state';
import { Button } from '~/modules/ui/button';
>>>>>>> 0b4d36b3

export const ResetPasswordRequest = ({ email }: { email: string }) => {
  const { t } = useTranslation();

  const openDialog = () => {
    dialog(<ResetPasswordForm email={email} />, {
      id: 'send-reset-password',
      className: 'md:max-w-xl',
      title: t('common:reset_password'),
      description: t('common:reset_password.text'),
    });
  };

  return (
    <Button variant="ghost" type="button" size="sm" className="w-full font-normal" onClick={openDialog}>
      {t('common:forgot_password')}
    </Button>
  );
};<|MERGE_RESOLUTION|>--- conflicted
+++ resolved
@@ -1,44 +1,8 @@
 import { useTranslation } from 'react-i18next';
 
-<<<<<<< HEAD
-import { Button, SubmitButton } from '~/modules/ui/button';
-import { Input } from '~/modules/ui/input';
-
-import { Send } from 'lucide-react';
-import { useState } from 'react';
-import { useSendResetPasswordMutation } from '~/modules/auth/query-mutations';
-import { dialog } from '~/modules/common/dialoger/state';
-
-const ResetPasswordDialog = ({ email }: { email: string }) => {
-  const { t } = useTranslation();
-  const [emailValue, setEmailValue] = useState(email);
-
-  const { mutate: sendResetPasswordEmail, isPending } = useSendResetPasswordMutation();
-
-  return (
-    <div>
-      <Input
-        type="email"
-        id="reset-email-field"
-        autoFocus
-        className="mb-4"
-        placeholder={t('common:email')}
-        defaultValue={email} // Set the default value instead of value
-        onChange={(e) => setEmailValue(e.target.value)}
-        required
-      />
-      <SubmitButton className="w-full" disabled={!emailValue} loading={isPending} onClick={() => sendResetPasswordEmail(emailValue)}>
-        <Send size={16} className="mr-2" />
-        {t('common:send_reset_link')}
-      </SubmitButton>
-    </div>
-  );
-};
-=======
 import { ResetPasswordForm } from '~/modules/auth/reset-password/form';
 import { dialog } from '~/modules/common/dialoger/state';
 import { Button } from '~/modules/ui/button';
->>>>>>> 0b4d36b3
 
 export const ResetPasswordRequest = ({ email }: { email: string }) => {
   const { t } = useTranslation();
