--- conflicted
+++ resolved
@@ -38,24 +38,13 @@
         checked={mode === 'light'}
         onCheckedChange={() => setMode(mode === 'light' ? 'dark' : 'light')}
         aria-label={'changeTheme'}
-<<<<<<< HEAD
       >
         {mode === 'light' ? (
-          <Sun size={size} strokeWidth={appConfig.theme.strokeWidth} />
+          <SunIcon size={size} strokeWidth={appConfig.theme.strokeWidth} />
         ) : (
-          <Moon size={size} strokeWidth={appConfig.theme.strokeWidth} />
+          <MoonIcon size={size} strokeWidth={appConfig.theme.strokeWidth} />
         )}
       </Switch>
-=======
-        thumb={
-          mode === 'light' ? (
-            <SunIcon size={size} strokeWidth={appConfig.theme.strokeWidth} />
-          ) : (
-            <MoonIcon size={size} strokeWidth={appConfig.theme.strokeWidth} />
-          )
-        }
-      />
->>>>>>> f8240b3e
     );
   }
 
