import { Suspense, lazy, useRef, useState } from 'react';

import type { z } from 'zod';

import { useSearch } from '@tanstack/react-router';
import { config } from 'config';
import { Trans, useTranslation } from 'react-i18next';
import { getMembers } from '~/api/memberships';
import useSearchParams from '~/hooks/use-search-params';
import { useUserSheet } from '~/hooks/use-user-sheet';
import { useSortColumns } from '~/modules/common/data-table/sort-columns';
import { dialog } from '~/modules/common/dialoger/state';
import { useColumns } from '~/modules/organizations/members-table/columns';
import RemoveMembersForm from '~/modules/organizations/members-table/remove-member-form';
import { MembersTableHeader } from '~/modules/organizations/members-table/table-header';
import InviteUsers from '~/modules/users/invite-users';
import type { membersSearchSchema } from '~/routes/organizations';
import type { BaseTableMethods, EntityPage, Member, MinimumMembershipInfo } from '~/types/common';
import { arraysHaveSameElements } from '~/utils';

const BaseDataTable = lazy(() => import('~/modules/organizations/members-table/table'));

const LIMIT = config.requestLimits.members;

export type MemberSearch = z.infer<typeof membersSearchSchema>;
export interface MembersTableProps {
  entity: EntityPage & { membership: MinimumMembershipInfo | null };
  isSheet?: boolean;
}

const MembersTable = ({ entity, isSheet = false }: MembersTableProps) => {
  const { t } = useTranslation();
<<<<<<< HEAD
  const { search, setSearch } = useSearchParams<MemberSearch>({});
=======

  // TODO make id optional through a prop in MembersTableProps
  const { search, setSearch } = useSearchParams('/app-layout/$idOrSlug/members');
  const { sheetId } = useSearch({ from: '/app-layout/$idOrSlug/members' });
>>>>>>> 25babd86

  const dataTableRef = useRef<BaseTableMethods | null>(null);
  const organizationId = entity.organizationId || entity.id;
  const isAdmin = entity.membership?.role === 'admin';

  const { q, role, sort, order, userIdPreview } = search;
  const limit = LIMIT;

  // State for selected and total counts
  const [total, setTotal] = useState<number | undefined>(undefined);
  const [selected, setSelected] = useState<Member[]>([]);

  // Update total and selected counts
  const updateCounts = (newSelected: Member[], newTotal: number) => {
    if (newTotal !== total) setTotal(newTotal);
    if (!arraysHaveSameElements(selected, newSelected)) setSelected(newSelected);
  };

  // Build columns
  const [columns, setColumns] = useColumns(isAdmin, isSheet);
  const { sortColumns, setSortColumns } = useSortColumns(sort, order, setSearch);

  const clearSelection = () => {
    if (dataTableRef.current) dataTableRef.current.clearSelection();
  };

  // Render user sheet if sheetId is present
  useUserSheet({ sheetId, organizationId });

  const openInviteDialog = (container?: HTMLElement | null) => {
    dialog(<InviteUsers entity={entity} mode={null} dialog />, {
      id: `user-invite-${entity.id}`,
      drawerOnMobile: false,
      className: 'w-auto shadow-none relative z-[60] max-w-4xl',
      container,
      containerBackdrop: true,
      containerBackdropClassName: 'z-50',
      title: t('common:invite'),
      description: `${t('common:invite_users.text')}`,
    });
  };

  const openRemoveDialog = () => {
    dialog(<RemoveMembersForm organizationId={organizationId} entityIdOrSlug={entity.slug} entityType={entity.entity} dialog members={selected} />, {
      className: 'max-w-xl',
      title: t('common:remove_resource', { resource: t('common:member').toLowerCase() }),
      description: (
        <Trans
          i18nKey="common:confirm.remove_members"
          values={{
            entity: entity.entity,
            emails: selected.map((member) => member.email).join(', '),
          }}
        />
      ),
    });
  };

  const fetchExport = async (limit: number) => {
    const { items } = await getMembers({
      q,
      sort,
      order,
      role,
      limit,
      idOrSlug: entity.slug,
      orgIdOrSlug: organizationId,
      entityType: entity.entity,
    });
    return items;
  };

<<<<<<< HEAD
  // TODO: Figure out a way to open sheet using url state
  useEffect(() => {
    if (!userIdPreview) return;
    setTimeout(() => openUserPreviewSheet(userIdPreview as string, organizationId), 0);
  }, []);

=======
>>>>>>> 25babd86
  return (
    <div className="flex flex-col gap-4 h-full">
      <MembersTableHeader
        entity={entity}
        total={total}
        selected={selected}
        q={q ?? ''}
        role={role}
        setSearch={setSearch}
        columns={columns}
        setColumns={setColumns}
        fetchExport={fetchExport}
        clearSelection={clearSelection}
        openRemoveDialog={openRemoveDialog}
        openInviteDialog={openInviteDialog}
        isSheet={isSheet}
      />
      <Suspense>
        <BaseDataTable
          entity={entity}
<<<<<<< HEAD
          isSheet={isSheet}
=======
>>>>>>> 25babd86
          ref={dataTableRef}
          columns={columns}
          queryVars={{ q, role, sort, order, limit }}
          updateCounts={updateCounts}
<<<<<<< HEAD
          setSearch={setSearch}
=======
          sortColumns={sortColumns}
          setSortColumns={setSortColumns}
>>>>>>> 25babd86
        />
      </Suspense>
    </div>
  );
};

export default MembersTable;<|MERGE_RESOLUTION|>--- conflicted
+++ resolved
@@ -2,7 +2,6 @@
 
 import type { z } from 'zod';
 
-import { useSearch } from '@tanstack/react-router';
 import { config } from 'config';
 import { Trans, useTranslation } from 'react-i18next';
 import { getMembers } from '~/api/memberships';
@@ -30,20 +29,14 @@
 
 const MembersTable = ({ entity, isSheet = false }: MembersTableProps) => {
   const { t } = useTranslation();
-<<<<<<< HEAD
+
   const { search, setSearch } = useSearchParams<MemberSearch>({});
-=======
-
-  // TODO make id optional through a prop in MembersTableProps
-  const { search, setSearch } = useSearchParams('/app-layout/$idOrSlug/members');
-  const { sheetId } = useSearch({ from: '/app-layout/$idOrSlug/members' });
->>>>>>> 25babd86
 
   const dataTableRef = useRef<BaseTableMethods | null>(null);
   const organizationId = entity.organizationId || entity.id;
   const isAdmin = entity.membership?.role === 'admin';
 
-  const { q, role, sort, order, userIdPreview } = search;
+  const { q, role, sort, order, sheetId } = search;
   const limit = LIMIT;
 
   // State for selected and total counts
@@ -56,9 +49,13 @@
     if (!arraysHaveSameElements(selected, newSelected)) setSelected(newSelected);
   };
 
+  const setSearchParams = (newValues: Partial<MemberSearch>) => {
+    setSearch(newValues, !isSheet);
+  };
+
   // Build columns
   const [columns, setColumns] = useColumns(isAdmin, isSheet);
-  const { sortColumns, setSortColumns } = useSortColumns(sort, order, setSearch);
+  const { sortColumns, setSortColumns } = useSortColumns(sort, order, setSearchParams);
 
   const clearSelection = () => {
     if (dataTableRef.current) dataTableRef.current.clearSelection();
@@ -110,15 +107,6 @@
     return items;
   };
 
-<<<<<<< HEAD
-  // TODO: Figure out a way to open sheet using url state
-  useEffect(() => {
-    if (!userIdPreview) return;
-    setTimeout(() => openUserPreviewSheet(userIdPreview as string, organizationId), 0);
-  }, []);
-
-=======
->>>>>>> 25babd86
   return (
     <div className="flex flex-col gap-4 h-full">
       <MembersTableHeader
@@ -139,20 +127,12 @@
       <Suspense>
         <BaseDataTable
           entity={entity}
-<<<<<<< HEAD
-          isSheet={isSheet}
-=======
->>>>>>> 25babd86
           ref={dataTableRef}
           columns={columns}
           queryVars={{ q, role, sort, order, limit }}
           updateCounts={updateCounts}
-<<<<<<< HEAD
-          setSearch={setSearch}
-=======
           sortColumns={sortColumns}
           setSortColumns={setSortColumns}
->>>>>>> 25babd86
         />
       </Suspense>
     </div>
