import { useSuspenseQuery } from '@tanstack/react-query';
import { Check, UserRoundCheck, UserRoundX } from 'lucide-react';
import { useState } from 'react';
import { useTranslation } from 'react-i18next';
import { toast } from 'sonner';
import { inviteMember as baseInvite, type InviteMemberProps, removeMembers } from '~/api/memberships';
import { useMutation } from '~/hooks/use-mutations';
import { useUserStore } from '~/store/user';
import type { Organization } from '~/types';
import { Button } from '../ui/button';
import { Command, CommandGroup, CommandItem, CommandList } from '../ui/command';
import { Popover, PopoverContent, PopoverTrigger } from '../ui/popover';
import { organizationQueryOptions } from './organization';

interface Props {
  organization: Organization;
}

const JoinLeaveButton = ({ organization }: Props) => {
  const user = useUserStore((state) => state.user);
  const { t } = useTranslation();
  const [openPopover, setOpenPopover] = useState(false);
  const organizationQuery = useSuspenseQuery(organizationQueryOptions(organization.slug));

  const { mutate: inviteMember } = useMutation({
    mutationFn: baseInvite,
    onSuccess: () => {
      organizationQuery.refetch();
      toast.success(t('common:success.you_joined_organization'));
    },
  });

  const { mutate: leave } = useMutation({
    mutationFn: removeMembers,
    onSuccess: () => {
      organizationQuery.refetch();
      toast.success(t('common:success.you_left_organization'));
    },
  });

  const onJoin = () => {
    inviteMember({
      emails: [user.email],
      role: 'MEMBER',
      idOrSlug: organization.slug,
<<<<<<< HEAD
    } as InviteMemberProps);
=======
      entityType: 'ORGANIZATION',
      organizationId: organization.id,
    });
>>>>>>> f1e4da2c
  };

  const onLeave = () => {
    leave({
      idOrSlug: organization.id,
      entityType: 'ORGANIZATION',
      ids: [user.id],
    });
  };

  return organization.membership?.role ? (
    <Popover open={openPopover} onOpenChange={setOpenPopover}>
      <PopoverTrigger asChild>
        <Button size="sm" variant="darkSuccess" aria-label="Leave" className="items-center gap-1">
          <Check size={16} />
          <span>{t('common:joined')}</span>
        </Button>
      </PopoverTrigger>
      <PopoverContent className="w-44 p-0 rounded-lg pointer" onCloseAutoFocus={(e) => e.preventDefault()} sideOffset={4} align="end">
        <Command className="relative rounded-lg">
          <CommandList>
            <CommandGroup>
              <CommandItem onSelect={onLeave} className="rounded-md flex justify-start gap-2 items-center leading-normal cursor-pointer">
                <UserRoundX size={16} />
                <span className="ml-1">{t('common:leave')}</span>
              </CommandItem>
            </CommandGroup>
          </CommandList>
        </Command>
      </PopoverContent>
    </Popover>
  ) : (
    <Button size="sm" onClick={onJoin} aria-label="Join">
      <UserRoundCheck size={16} />
      <span className="ml-1">{t('common:join')}</span>
    </Button>
  );
};

export default JoinLeaveButton;<|MERGE_RESOLUTION|>--- conflicted
+++ resolved
@@ -3,7 +3,7 @@
 import { useState } from 'react';
 import { useTranslation } from 'react-i18next';
 import { toast } from 'sonner';
-import { inviteMember as baseInvite, type InviteMemberProps, removeMembers } from '~/api/memberships';
+import { inviteMember as baseInvite, removeMembers } from '~/api/memberships';
 import { useMutation } from '~/hooks/use-mutations';
 import { useUserStore } from '~/store/user';
 import type { Organization } from '~/types';
@@ -43,13 +43,9 @@
       emails: [user.email],
       role: 'MEMBER',
       idOrSlug: organization.slug,
-<<<<<<< HEAD
-    } as InviteMemberProps);
-=======
       entityType: 'ORGANIZATION',
       organizationId: organization.id,
     });
->>>>>>> f1e4da2c
   };
 
   const onLeave = () => {
