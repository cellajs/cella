import { useNavigate, useParams } from '@tanstack/react-router';
import { appConfig } from 'config';
import { TrashIcon } from 'lucide-react';
import { useRef } from 'react';
import { Trans, useTranslation } from 'react-i18next';
// import Subscription from '~/modules/organizations/subscription';
import type { Organization } from '~/api.gen';
import { AsideAnchor } from '~/modules/common/aside-anchor';
import { useDialoger } from '~/modules/common/dialoger/use-dialoger';
import { PageAside } from '~/modules/common/page/aside';
import StickyBox from '~/modules/common/sticky-box';
import { toaster } from '~/modules/common/toaster/service';
import UnsavedBadge from '~/modules/common/unsaved-badge';
import DeleteOrganizations from '~/modules/organizations/delete-organizations';
import UpdateOrganizationDetailsForm from '~/modules/organizations/update-organization-details-form';
import UpdateOrganizationForm from '~/modules/organizations/update-organization-form';
import { Button } from '~/modules/ui/button';
import { Card, CardContent, CardDescription, CardHeader, CardTitle } from '~/modules/ui/card';

const tabs = [
  { id: 'general', label: 'common:general' },
  { id: 'details', label: 'common:details' },
  // { id: 'subscription', label: 'common:subscription' },
  { id: 'delete-organization', label: 'common:delete_resource', resource: 'common:organization' },
];

const OrganizationSettings = ({ organization }: { organization: Organization }) => {
  const { t } = useTranslation();
  const navigate = useNavigate();
  const { idOrSlug } = useParams({ from: '/appLayout/organizations/$idOrSlug/settings' });

  const deleteButtonRef = useRef(null);

  const openDeleteDialog = () => {
    useDialoger.getState().create(
      <DeleteOrganizations
        dialog
        organizations={[organization]}
        callback={() => {
          toaster(t('common:success.delete_resource', { resource: t('common:organization') }), 'success');
          navigate({ to: appConfig.defaultRedirectPath, replace: true });
        }}
      />,
      {
        id: 'delete-organization',
        triggerRef: deleteButtonRef,
        className: 'md:max-w-xl',
        title: t('common:delete_resource', { resource: t('common:organization').toLowerCase() }),
        description: t('common:confirm.delete_resource', { name: organization.name, resource: t('common:organization').toLowerCase() }),
      },
    );
  };

  return (
    <div className="md:flex md:flex-row mx-auto gap-4 my-4 ">
      <div className="max-md:hidden mx-auto md:min-w-48 md:w-[30%] flex h-auto flex-col">
        <StickyBox offsetTop={60} className="md:mt-3 z-10 max-md:block!">
          <PageAside tabs={tabs} className="pb-2" />
        </StickyBox>
      </div>

      <div className="md:w-[70%] flex flex-col gap-8">
        <AsideAnchor id="general" extraOffset>
          <Card id="update-organization">
            <CardHeader>
              <CardTitle>
                <UnsavedBadge title={t('common:general')} />
              </CardTitle>
            </CardHeader>
            <CardContent>
              <UpdateOrganizationForm
                organization={organization}
                callback={(organization) => {
                  if (idOrSlug !== organization.slug) {
                    navigate({
                      to: '/organizations/$idOrSlug/settings',
                      params: { idOrSlug: organization.slug },
                      replace: true,
                    });
                  }
                }}
              />
            </CardContent>
          </Card>
        </AsideAnchor>

        <AsideAnchor id="details" extraOffset>
          <Card id="update-organization-details">
            <CardHeader>
              <CardTitle>{t('common:details')}</CardTitle>
            </CardHeader>
            <CardContent>
              <UpdateOrganizationDetailsForm
                organization={organization}
                callback={(organization) => {
                  if (idOrSlug !== organization.slug) {
                    navigate({
                      to: '/organizations/$idOrSlug/settings',
                      params: { idOrSlug: organization.slug },
                      replace: true,
                    });
                  }
                }}
              />
            </CardContent>
          </Card>
        </AsideAnchor>

        {/* <AsideAnchor id="subscription" extraOffset>
          <Card>
            <CardHeader>
              <CardTitle>{t('common:subscription')}</CardTitle>
            </CardHeader>
            <CardContent>
              <Subscription organization={organization} />
            </CardContent>
          </Card>
        </AsideAnchor> */}

        <AsideAnchor id="delete-organization" extraOffset>
          <Card>
            <CardHeader>
              <CardTitle>{t('common:delete_resource', { resource: t('common:organization').toLowerCase() })}</CardTitle>
              <CardDescription>
                <Trans
                  i18nKey="common:delete_resource_notice.text"
                  values={{ name: organization.name, resource: t('common:organization').toLowerCase() }}
                />
              </CardDescription>
            </CardHeader>
            <CardContent>
              <Button ref={deleteButtonRef} variant="destructive" className="w-full sm:w-auto" onClick={openDeleteDialog}>
<<<<<<< HEAD
                <Trash className="mr-2 size-4" />
=======
                <TrashIcon className="mr-2 h-4 w-4" />
>>>>>>> f8240b3e
                <span>{t('common:delete_resource', { resource: t('common:organization').toLowerCase() })}</span>
              </Button>
            </CardContent>
          </Card>
        </AsideAnchor>
      </div>
    </div>
  );
};

export default OrganizationSettings;<|MERGE_RESOLUTION|>--- conflicted
+++ resolved
@@ -130,11 +130,7 @@
             </CardHeader>
             <CardContent>
               <Button ref={deleteButtonRef} variant="destructive" className="w-full sm:w-auto" onClick={openDeleteDialog}>
-<<<<<<< HEAD
-                <Trash className="mr-2 size-4" />
-=======
-                <TrashIcon className="mr-2 h-4 w-4" />
->>>>>>> f8240b3e
+                <TrashIcon className="mr-2 size-4" />
                 <span>{t('common:delete_resource', { resource: t('common:organization').toLowerCase() })}</span>
               </Button>
             </CardContent>
