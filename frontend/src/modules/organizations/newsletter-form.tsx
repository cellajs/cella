import { zodResolver } from '@hookform/resolvers/zod';
import { useTranslation } from 'react-i18next';
import type { z } from 'zod';

<<<<<<< HEAD
import { Send } from 'lucide-react';
import { toast } from 'sonner';
=======
import { sendNewsletterBodySchema } from 'backend/modules/organizations/schema';
import { Info, Send } from 'lucide-react';
>>>>>>> b75bdb33
import { useFormWithDraft } from '~/hooks/use-draft-form';
import BlockNoteContent from '~/modules/common/form-fields/blocknote-content';
import SelectRoles from '~/modules/common/form-fields/select-roles';
import { sheet } from '~/modules/common/sheeter/state';
import { Button, SubmitButton } from '~/modules/ui/button';
import { Form, FormControl, FormField, FormItem, FormLabel, FormMessage } from '~/modules/ui/form';
<<<<<<< HEAD
import { Input } from '~/modules/ui/input';
import { useSendNewsLetterToSelfMutation } from '~/modules/users/query-mutations';
import { sendNewsletterBodySchema } from '#/modules/organizations/schema';
=======
>>>>>>> b75bdb33

import '@blocknote/shadcn/style.css';
import { useMutation } from '@tanstack/react-query';
import '~/modules/common/blocknote/app-specific-custom/styles.css';
import '~/modules/common/blocknote/styles.css';
<<<<<<< HEAD
=======
import type { CheckedState } from '@radix-ui/react-checkbox';
import { useMutation } from '@tanstack/react-query';
import { useState } from 'react';
import { MainAlert } from '../common/alerter';
import InputFormField from '../common/form-fields/input';
import { createToast } from '../common/toaster';
import { Checkbox } from '../ui/checkbox';
>>>>>>> b75bdb33
import { sendNewsletter } from './api';

interface NewsletterFormProps {
  organizationIds: string[];
}

const formSchema = sendNewsletterBodySchema;

type FormValues = z.infer<typeof formSchema>;

const NewsletterForm = ({ organizationIds }: NewsletterFormProps) => {
  const { t } = useTranslation();

  const [testOnly, setTestOnly] = useState<CheckedState>(false);

  // Create form
  const form = useFormWithDraft<FormValues>('newsletter', {
    resolver: zodResolver(formSchema),
    defaultValues: {
      organizationIds,
      subject: '',
      roles: [],
      content: '',
    },
  });

  // Send newsletter
  const { mutate: _sendNewsletter, isPending } = useMutation({
    mutationFn: sendNewsletter,
    onSuccess: () => {
      if (testOnly) return createToast(t('common:success.test_email'), 'success');
      form.reset();
      createToast(t('common:success.create_newsletter'), 'success');
      sheet.remove('newsletter-sheet');
    },
  });

  const onSubmit = (body: FormValues) => {
    _sendNewsletter({ body, toSelf: !!testOnly });
  };

  const cancel = () => form.reset();

  const oninvalid = () => {
    console.log('oninvalid');
  };

  if (form.loading) return null;

  return (
    <Form {...form}>
      <form onSubmit={form.handleSubmit(onSubmit, oninvalid)} id="newsletter-form" className="space-y-6 pb-8 h-max">
        <InputFormField control={form.control} name="subject" placeholder={t('common:placeholder.subject')} label={t('common:subject')} required />

        <BlockNoteContent control={form.control} name="content" required label={t('common:message')} blocknoteId="blocknote-newsletter" />

        <FormField
          control={form.control}
          name="roles"
          render={({ field }) => (
            <FormItem aria-required="true">
              <FormLabel aria-required="true">{t('common:roles')}</FormLabel>
              <FormControl aria-required="true">
                <SelectRoles {...field} />
              </FormControl>
              <FormMessage />
            </FormItem>
          )}
        />

        {testOnly && (
          <MainAlert id="test-email" variant="plain" Icon={Info}>
            {t('common:test_email.text')}
          </MainAlert>
        )}

        <div className="flex flex-col sm:flex-row gap-2 items-center">
          <SubmitButton loading={isPending}>
            <Send size={16} className="mr-2" />
            {testOnly ? t('common:send_test_email') : t('common:send')}
          </SubmitButton>
          <Button type="reset" variant="secondary" aria-label={t('common:cancel')} onClick={cancel}>
            {t('common:cancel')}
          </Button>

          <Checkbox id="testOnly" checked={testOnly} onCheckedChange={(value) => setTestOnly(value)} className="w-4 h-4 ml-4" />
          <label htmlFor="testOnly" className="items-center text-sm">
            {t('common:test_email')}
          </label>
        </div>
      </form>
    </Form>
  );
};

export default NewsletterForm;<|MERGE_RESOLUTION|>--- conflicted
+++ resolved
@@ -2,32 +2,18 @@
 import { useTranslation } from 'react-i18next';
 import type { z } from 'zod';
 
-<<<<<<< HEAD
-import { Send } from 'lucide-react';
-import { toast } from 'sonner';
-=======
 import { sendNewsletterBodySchema } from 'backend/modules/organizations/schema';
 import { Info, Send } from 'lucide-react';
->>>>>>> b75bdb33
 import { useFormWithDraft } from '~/hooks/use-draft-form';
 import BlockNoteContent from '~/modules/common/form-fields/blocknote-content';
 import SelectRoles from '~/modules/common/form-fields/select-roles';
 import { sheet } from '~/modules/common/sheeter/state';
 import { Button, SubmitButton } from '~/modules/ui/button';
 import { Form, FormControl, FormField, FormItem, FormLabel, FormMessage } from '~/modules/ui/form';
-<<<<<<< HEAD
-import { Input } from '~/modules/ui/input';
-import { useSendNewsLetterToSelfMutation } from '~/modules/users/query-mutations';
-import { sendNewsletterBodySchema } from '#/modules/organizations/schema';
-=======
->>>>>>> b75bdb33
 
 import '@blocknote/shadcn/style.css';
-import { useMutation } from '@tanstack/react-query';
 import '~/modules/common/blocknote/app-specific-custom/styles.css';
 import '~/modules/common/blocknote/styles.css';
-<<<<<<< HEAD
-=======
 import type { CheckedState } from '@radix-ui/react-checkbox';
 import { useMutation } from '@tanstack/react-query';
 import { useState } from 'react';
@@ -35,7 +21,6 @@
 import InputFormField from '../common/form-fields/input';
 import { createToast } from '../common/toaster';
 import { Checkbox } from '../ui/checkbox';
->>>>>>> b75bdb33
 import { sendNewsletter } from './api';
 
 interface NewsletterFormProps {
