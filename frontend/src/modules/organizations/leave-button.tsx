import { onlineManager, useMutation } from '@tanstack/react-query';
import { useNavigate } from '@tanstack/react-router';
import { config } from 'config';
import { Check, UserRoundX } from 'lucide-react';
import { useState } from 'react';
import { useTranslation } from 'react-i18next';
import { createToast } from '~/modules/common/toaster';
import type { Organization } from '~/modules/organizations/types';
import { Button } from '~/modules/ui/button';
import { Command, CommandGroup, CommandItem, CommandList } from '~/modules/ui/command';
import { Popover, PopoverContent, PopoverTrigger } from '~/modules/ui/popover';
<<<<<<< HEAD
import { useLeaveEntityMutation } from '~/modules/users/query-mutations';
=======
import { leaveEntity } from '~/modules/users/api';
import type { Organization } from '~/types/common';
>>>>>>> b81f41de

const LeaveButton = ({ organization }: { organization: Organization }) => {
  const { t } = useTranslation();
  const navigate = useNavigate();
  const [openPopover, setOpenPopover] = useState(false);

  const { mutate: _leaveEntity } = useMutation({
    mutationFn: leaveEntity,
  });

  const onLeave = () => {
    if (!onlineManager.isOnline()) return createToast(t('common:action.offline.text'), 'warning');
    const queryParams = {
      idOrSlug: organization.slug,
      entityType: 'organization' as const,
    };
    _leaveEntity(queryParams, {
      onSuccess: () => {
        createToast(t('common:success.you_left_organization'), 'success');
        navigate({ to: config.defaultRedirectPath, replace: true });
      },
    });
  };

  return (
    <div className="flex items-center p-2">
      <Popover open={openPopover} onOpenChange={setOpenPopover}>
        <PopoverTrigger asChild>
          <Button size="sm" variant="darkSuccess" aria-label="Leave">
            <Check size={16} />
            <span className="max-xs:hidden ml-1">{t('common:joined')}</span>
          </Button>
        </PopoverTrigger>
        <PopoverContent className="w-44 p-0 rounded-lg pointer" onCloseAutoFocus={(e) => e.preventDefault()} sideOffset={4} align="end">
          <Command className="relative rounded-lg">
            <CommandList>
              <CommandGroup>
                <CommandItem onSelect={onLeave} className="rounded-md flex justify-start gap-2 items-center leading-normal cursor-pointer">
                  <UserRoundX size={16} />
                  <span className="ml-1">{t('common:leave')}</span>
                </CommandItem>
              </CommandGroup>
            </CommandList>
          </Command>
        </PopoverContent>
      </Popover>
    </div>
  );
};

export default LeaveButton;<|MERGE_RESOLUTION|>--- conflicted
+++ resolved
@@ -9,12 +9,7 @@
 import { Button } from '~/modules/ui/button';
 import { Command, CommandGroup, CommandItem, CommandList } from '~/modules/ui/command';
 import { Popover, PopoverContent, PopoverTrigger } from '~/modules/ui/popover';
-<<<<<<< HEAD
-import { useLeaveEntityMutation } from '~/modules/users/query-mutations';
-=======
 import { leaveEntity } from '~/modules/users/api';
-import type { Organization } from '~/types/common';
->>>>>>> b81f41de
 
 const LeaveButton = ({ organization }: { organization: Organization }) => {
   const { t } = useTranslation();
