--- conflicted
+++ resolved
@@ -90,10 +90,6 @@
   const onSubmit = (values: FormValues) => {
     mutate(values, {
       onSuccess: (data) => {
-<<<<<<< HEAD
-        form.reset(data);
-=======
->>>>>>> 457f4ad8
         callback?.(data);
         if (isDialog) {
           dialog.remove();
