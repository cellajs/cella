--- conflicted
+++ resolved
@@ -117,9 +117,6 @@
         fetchExport={fetchExport}
       />
       <Suspense>
-<<<<<<< HEAD
-        <BaseDataTable ref={dataTableRef} columns={columns} setSearch={setSearch} queryVars={{ q, sort, order, limit }} updateCounts={updateCounts} />
-=======
         <BaseDataTable
           ref={dataTableRef}
           columns={columns}
@@ -128,7 +125,6 @@
           sortColumns={sortColumns}
           setSortColumns={setSortColumns}
         />
->>>>>>> 25babd86
       </Suspense>
     </div>
   );
