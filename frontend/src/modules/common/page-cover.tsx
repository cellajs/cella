--- conflicted
+++ resolved
@@ -38,17 +38,9 @@
   const bannerHeight = url ? 'h-[20vw] min-h-40 sm:min-w-52' : 'h-32'; // : 'h-14';
   const bannerClass = url ? 'bg-background' : getColorClass(id);
 
-<<<<<<< HEAD
-  const setUrl = (newUrl: string) => {
-    setCoverUrl(newUrl);
-    if (type === 'organization') dispatchCustomEvent('updateOrganizationCover', newUrl);
-    if (type === 'user') dispatchCustomEvent('updateUserCover', newUrl);
-    if (type === 'workspace') dispatchCustomEvent('updateWorkspaceCover', newUrl);
-=======
   const setUrl = (bannerUrl: string) => {
     setCoverUrl(bannerUrl);
     dispatchCustomEvent('updateCover', { bannerUrl, entity: type });
->>>>>>> 78eaa122
   };
 
   // Open the upload dialog
