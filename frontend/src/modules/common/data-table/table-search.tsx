--- conflicted
+++ resolved
@@ -39,14 +39,8 @@
   }, [isFilterActive]);
 
   return (
-<<<<<<< HEAD
     <InputGroup>
       <InputGroupInput
-=======
-    <div className="relative flex w-full sm:min-w-44 md:min-w-56 lg:min-w-64 items-center" onClick={handleClick} onKeyDown={handleClick}>
-      <SearchIcon size={16} className="absolute left-3 top-3" style={{ opacity: inputValue ? 1 : 0.5 }} />
-      <Input
->>>>>>> f8240b3e
         disabled={!isOnline && !allowOfflineSearch}
         placeholder={t('common:placeholder.search')}
         name={name}
@@ -57,23 +51,11 @@
         aria-label={t('common:placeholder.search')}
       />
       <InputGroupAddon className="pl-1.5">
-        <Search size={16} style={{ opacity: inputValue ? 1 : 0.5 }} />
+        <SearchIcon size={16} style={{ opacity: inputValue ? 1 : 0.5 }} />
       </InputGroupAddon>
 
       {/* Clear Button */}
       {!!inputValue.length && (
-<<<<<<< HEAD
-        <InputGroupAddon className="pr-2" align="inline-end">
-          <XCircle
-            size={16}
-            className="opacity-70 hover:opacity-100 cursor-pointer"
-            onClick={() => {
-              setInputValue('');
-              setQuery('');
-            }}
-          />
-        </InputGroupAddon>
-=======
         <XCircleIcon
           size={16}
           className="absolute right-3 top-1/2 opacity-70 hover:opacity-100 -translate-y-1/2 cursor-pointer"
@@ -82,7 +64,6 @@
             setQuery('');
           }}
         />
->>>>>>> f8240b3e
       )}
     </InputGroup>
   );
