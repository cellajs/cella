import { FoldHorizontalIcon, SlidersHorizontalIcon, UnfoldHorizontalIcon } from 'lucide-react';
import { type Dispatch, type SetStateAction, useMemo, useState } from 'react';
import { useTranslation } from 'react-i18next';
import type { ColumnOrColumnGroup } from '~/modules/common/data-table/types';
import { TooltipButton } from '~/modules/common/tooltip-button';
import { Badge } from '~/modules/ui/badge';
import { Button } from '~/modules/ui/button';
import { DropdownMenu, DropdownMenuCheckboxItem, DropdownMenuContent, DropdownMenuTrigger } from '~/modules/ui/dropdown-menu';

interface Props<TData> {
  columns: ColumnOrColumnGroup<TData>[];
  setColumns: Dispatch<SetStateAction<ColumnOrColumnGroup<TData>[]>>;
  className?: string;
  isCompact?: boolean;
  setIsCompact?: (isCompact: boolean) => void;
}

const ColumnsView = <TData,>({ columns, setColumns, className = '', isCompact, setIsCompact }: Props<TData>) => {
  const { t } = useTranslation();
  const [columnSearch, setColumnSearch] = useState('');

  const filteredColumns = useMemo(
    () =>
      columns.filter(
        (column) => typeof column.name === 'string' && column.name && column.name.toLocaleLowerCase().includes(columnSearch.toLocaleLowerCase()),
      ),
    [columns, columnSearch],
  );

  return (
    <DropdownMenu
      onOpenChange={() => {
        setColumnSearch('');
      }}
    >
      <TooltipButton className={className} toolTipContent={t('common:columns_view')}>
        <DropdownMenuTrigger asChild>
          <Button variant="outline" className="relative flex">
            {filteredColumns.some((column) => !column.visible) && <Badge className="absolute -right-1 -top-1 flex h-2 w-2 justify-center p-0 z-10" />}
<<<<<<< HEAD
            <SlidersHorizontal className="size-4" />
=======
            <SlidersHorizontalIcon className="h-4 w-4" />
>>>>>>> f8240b3e
            <span className="ml-1 max-xl:hidden">{t('common:view')}</span>
          </Button>
        </DropdownMenuTrigger>
      </TooltipButton>
      <DropdownMenuContent align="end" className="min-w-56 p-1" collisionPadding={16}>
        {filteredColumns.map((column) => (
          <DropdownMenuCheckboxItem
            key={column.key}
            className="min-h-8"
            checked={column.visible}
            onCheckedChange={() =>
              setColumns((columns) =>
                columns.map((c) =>
                  c.name === column.name
                    ? {
                        ...c,
                        visible: !c.visible,
                      }
                    : c,
                ),
              )
            }
            onSelect={(e) => e.preventDefault()}
          >
            {column.name}
          </DropdownMenuCheckboxItem>
        ))}
        {/* Not finished, therefore hidden */}
        {setIsCompact && isCompact !== undefined && (
          <Button variant="outline" onClick={() => setIsCompact(!isCompact)} className="hidden w-full mt-3 gap-2" size="sm">
            {isCompact ? <UnfoldHorizontalIcon size={16} /> : <FoldHorizontalIcon size={16} />}
            <span>{isCompact ? t('common:normal_density') : t('common:high_density')}</span>
          </Button>
        )}
      </DropdownMenuContent>
    </DropdownMenu>
  );
};

export default ColumnsView;<|MERGE_RESOLUTION|>--- conflicted
+++ resolved
@@ -37,11 +37,7 @@
         <DropdownMenuTrigger asChild>
           <Button variant="outline" className="relative flex">
             {filteredColumns.some((column) => !column.visible) && <Badge className="absolute -right-1 -top-1 flex h-2 w-2 justify-center p-0 z-10" />}
-<<<<<<< HEAD
-            <SlidersHorizontal className="size-4" />
-=======
-            <SlidersHorizontalIcon className="h-4 w-4" />
->>>>>>> f8240b3e
+            <SlidersHorizontalIcon className="size-4" />
             <span className="ml-1 max-xl:hidden">{t('common:view')}</span>
           </Button>
         </DropdownMenuTrigger>
