import { useEffect, useState } from 'react';
import type { CreateOrganizationParams } from '~/api/organizations';
import type { UpdateUserParams } from '~/api/users';
import { useUserStore } from '~/store/user';
import InviteUsers from '../invite-users';
import CreateOrganizationForm from '../../organizations/create-organization-form';
import { Step, Stepper, type StepItem } from '../../ui/stepper';
import UpdateUserForm from '../../users/update-user-form';
import Footer from './footer';
import useMountedState from '~/hooks/use-mounted';
import { cn } from '~/lib/utils';
import type { InviteProps } from '~/api/general';
import { Card, CardContent, CardDescription, CardHeader } from '~/modules/ui/card';
import { Button } from '~/modules/ui/button';
import { useTranslation } from 'react-i18next';

interface OnboardingWelcomeProps {
  setWelcomeMessage: (val: boolean) => void;
}

const OnboardingWelcome = ({ setWelcomeMessage }: OnboardingWelcomeProps) => {
  const { t } = useTranslation();

  return (
    <div className="flex flex-col items-center text-center mx-auto space-y-6 max-w-96">
      <h1 className="text-3xl font-extrabold">{t('common:onboarding_welcome')}</h1>
      <p className="text-sm w-[75%]">{t('common:onboarding_welcome.text')}</p>
      <Button onClick={() => setWelcomeMessage(false)}>Get Started</Button>
    </div>
  );
};

<<<<<<< HEAD
interface OnboardingProps {
  isDialog: boolean;
}

const Onboarding = ({ isDialog }: OnboardingProps) => {
=======
const Onboarding = () => {
  const [welcomeMessage, setWelcomeMessage] = useState<boolean>(true);
>>>>>>> 7cfcaf54
  const { hasStarted } = useMountedState();
  const animateClass = `transition-all will-change-transform duration-500 ease-out ${hasStarted ? 'opacity-1' : 'opacity-0 scale-95 translate-y-4'}`;

  const user = useUserStore((state) => state.user);
  const [createOrganizationFormValues, setCreateOrganizationFormValues] = useState<CreateOrganizationParams | null>(null);
  const [updateUserFormValues, setUpdateUserFormValues] = useState<UpdateUserParams | null>(null);
  const [inviteFormValues, setInviteFormValues] = useState<InviteProps | null>(null);

  const [steps, setSteps] = useState<StepItem[]>([
    {
      id: 'step-1',
      label: 'Create organization',
      optional: true,
    },
    {
      id: 'step-2',
      label: 'Tune your profile',
      optional: true,
    },
  ]);

  // Add step 3 if organization is created
  useEffect(() => {
    const isAlreadyExistingStep = steps.find((step) => step.id === 'step-3');
    if (!createOrganizationFormValues) {
      if (isAlreadyExistingStep) {
        setSteps(steps.filter((step) => step.id !== 'step-3'));
      }
      return;
    }

    if (!isAlreadyExistingStep) {
      setSteps((prevSteps) => [
        ...prevSteps,
        {
          id: 'step-3',
          label: 'Invite team',
          optional: true,
        },
      ]);
    }
  }, [steps, createOrganizationFormValues]);

  return (
    <div className="flex flex-col min-h-[90vh] sm:min-h-screen items-center">
      <div className="mt-auto mb-auto w-full">
        {welcomeMessage ? (
          <OnboardingWelcome setWelcomeMessage={setWelcomeMessage} />
        ) : (
          <div className={cn('mx-auto mt-8 flex flex-col justify-center gap-4 p-4 sm:w-10/12 max-w-[800px]', animateClass)}>
            <Stepper initialStep={0} steps={steps} orientation="vertical">
              {steps.map(({ label, id }) => {
                if (id === 'step-1') {
                  return (
                    <Step key={label} label={label}>
                      <Card>
                        <CardHeader>
                          <CardDescription className="font-light">Let's get started by creating your organization.</CardDescription>
                        </CardHeader>

                        <CardContent>
                          <CreateOrganizationForm
                            initValues={createOrganizationFormValues}
                            onValuesChange={setCreateOrganizationFormValues}
                            withButtons={false}
                            withDraft={false}
                          />
                        </CardContent>
                      </Card>
                    </Step>
                  );
                }

                if (id === 'step-2') {
                  return (
                    <Step key={label} label={label}>
                      <Card>
                        <CardHeader>
                          <CardDescription className="font-light">Hi {user.firstName}! This is you?</CardDescription>
                        </CardHeader>

                        <CardContent>
                          <UpdateUserForm
                            user={user}
                            hiddenFields={['email', 'bio']}
                            initValues={updateUserFormValues}
                            onValuesChange={setUpdateUserFormValues}
                            withButtons={false}
                            withDraft={false}
                          />
                        </CardContent>
                      </Card>
                    </Step>
                  );
                }

                if (id === 'step-3') {
                  return (
                    <Step key={label} label={label}>
                      <Card>
                        <CardHeader>
                          <CardDescription className="font-light">Invite your team members to Cella</CardDescription>
                        </CardHeader>

                        <CardContent>
                          <InviteUsers
                            type="organization"
                            onValuesChange={setInviteFormValues}
                            initValues={inviteFormValues}
                            withButtons={false}
                            withDraft={false}
                          />
                        </CardContent>
                      </Card>
                    </Step>
                  );
                }

                return (
                  <Step key={label} label={label}>
                    <Card>
                      <CardHeader>
                        <CardDescription className="font-light">Last step to explain how to actuall do something </CardDescription>
                      </CardHeader>

                      <CardContent>Content here</CardContent>
                    </Card>
                  </Step>
                );
<<<<<<< HEAD
              }

              return (
                <Step key={label} label={label}>
                  <Card>
                    <CardHeader>
                      <CardDescription className="font-light">Last step to explain how to actuall do something </CardDescription>
                    </CardHeader>

                    <CardContent>Content here</CardContent>
                  </Card>
                </Step>
              );
            })}
            <Footer
              createOrganizationFormValues={createOrganizationFormValues}
              updateUserFormValues={updateUserFormValues}
              inviteFormValues={inviteFormValues}
              isDialog={isDialog}
            />
          </Stepper>
        </div>
=======
              })}
              <Footer
                createOrganizationFormValues={createOrganizationFormValues}
                updateUserFormValues={updateUserFormValues}
                inviteFormValues={inviteFormValues}
              />
            </Stepper>
          </div>
        )}
>>>>>>> 7cfcaf54
      </div>
    </div>
  );
};

export default Onboarding;<|MERGE_RESOLUTION|>--- conflicted
+++ resolved
@@ -30,16 +30,12 @@
   );
 };
 
-<<<<<<< HEAD
 interface OnboardingProps {
   isDialog: boolean;
 }
 
 const Onboarding = ({ isDialog }: OnboardingProps) => {
-=======
-const Onboarding = () => {
   const [welcomeMessage, setWelcomeMessage] = useState<boolean>(true);
->>>>>>> 7cfcaf54
   const { hasStarted } = useMountedState();
   const animateClass = `transition-all will-change-transform duration-500 ease-out ${hasStarted ? 'opacity-1' : 'opacity-0 scale-95 translate-y-4'}`;
 
@@ -169,40 +165,17 @@
                     </Card>
                   </Step>
                 );
-<<<<<<< HEAD
-              }
 
-              return (
-                <Step key={label} label={label}>
-                  <Card>
-                    <CardHeader>
-                      <CardDescription className="font-light">Last step to explain how to actuall do something </CardDescription>
-                    </CardHeader>
-
-                    <CardContent>Content here</CardContent>
-                  </Card>
-                </Step>
-              );
-            })}
-            <Footer
-              createOrganizationFormValues={createOrganizationFormValues}
-              updateUserFormValues={updateUserFormValues}
-              inviteFormValues={inviteFormValues}
-              isDialog={isDialog}
-            />
-          </Stepper>
-        </div>
-=======
               })}
               <Footer
-                createOrganizationFormValues={createOrganizationFormValues}
+                              isDialog={isDialog}
+createOrganizationFormValues={createOrganizationFormValues}
                 updateUserFormValues={updateUserFormValues}
                 inviteFormValues={inviteFormValues}
               />
             </Stepper>
           </div>
         )}
->>>>>>> 7cfcaf54
       </div>
     </div>
   );
