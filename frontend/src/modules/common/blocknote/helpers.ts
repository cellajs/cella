import type { Block } from '@blocknote/core';

<<<<<<< HEAD
export const triggerFocus = (id: string) => {
  const editorContainerElement = document.getElementById(id);
  const editorElement = editorContainerElement?.getElementsByClassName('bn-editor')[0] as HTMLDivElement | undefined;
  editorElement?.focus();
};

=======
>>>>>>> 37240913
export const getContentAsString = (blocks: Block[]) => {
  const blocksStringifyContent = blocks
    .map((block) => {
      if (Array.isArray(block.content)) return (block.content[0] as { text: string } | undefined)?.text;
      return block.type;
    })
    .join('');
  return blocksStringifyContent;
};<|MERGE_RESOLUTION|>--- conflicted
+++ resolved
@@ -1,14 +1,5 @@
 import type { Block } from '@blocknote/core';
 
-<<<<<<< HEAD
-export const triggerFocus = (id: string) => {
-  const editorContainerElement = document.getElementById(id);
-  const editorElement = editorContainerElement?.getElementsByClassName('bn-editor')[0] as HTMLDivElement | undefined;
-  editorElement?.focus();
-};
-
-=======
->>>>>>> 37240913
 export const getContentAsString = (blocks: Block[]) => {
   const blocksStringifyContent = blocks
     .map((block) => {
