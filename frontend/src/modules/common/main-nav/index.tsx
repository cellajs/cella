--- conflicted
+++ resolved
@@ -5,20 +5,12 @@
 import { useHotkeys } from '~/hooks/use-hot-keys';
 import router from '~/lib/router';
 import { dialog } from '~/modules/common/dialoger/state';
-<<<<<<< HEAD
 import { sheet } from '~/modules/common/sheeter/state';
 import CreateTaskForm from '~/modules/tasks/create-task-form';
 import { type NavItemId, baseNavItems, navItems } from '~/nav-config';
 import { useNavigationStore } from '~/store/navigation';
 import BarNav from './bar-nav';
 import FloatNav from './float-nav';
-=======
-import BarNav from '~/modules/common/main-nav/bar-nav';
-import FloatNav from '~/modules/common/main-nav/float-nav';
-import { sheet } from '~/modules/common/sheeter/state';
-import { type NavItemId, baseNavItems, navItems } from '~/nav-config';
-import { useNavigationStore } from '~/store/navigation';
->>>>>>> c6ce3380
 
 export type NavItem = {
   id: NavItemId;
@@ -34,7 +26,6 @@
   const isMobile = useBreakpoints('max', 'sm');
 
   const { setLoading, setFocusView, navSheetOpen, setNavSheetOpen } = useNavigationStore();
-<<<<<<< HEAD
 
   const showedNavButtons = useMemo(() => {
     const desktop = router.state.matches.flatMap((el) => el.staticData.showedDesktopNavButtons || []);
@@ -59,23 +50,6 @@
       });
     }
 
-=======
-
-  const showedNavButtons = useMemo(() => {
-    const desktop = router.state.matches.flatMap((el) => el.staticData.showedDesktopNavButtons || []);
-    const mobile = router.state.matches.flatMap((el) => el.staticData.showedMobileNavButtons || []);
-    return isMobile ? mobile : desktop;
-  }, [router.state.matches, isMobile]);
-
-  const renderedItems = useMemo(() => {
-    const itemsIds = showedNavButtons.length ? showedNavButtons : baseNavItems;
-    return navItems.filter(({ id }) => itemsIds.includes(id));
-  }, [showedNavButtons]);
-
-  const showFloatNav = renderedItems.length > 0 && renderedItems.length <= 2;
-
-  const navButtonClick = (navItem: NavItem) => {
->>>>>>> c6ce3380
     // If its a have dialog, open it
     if (navItem.dialog) {
       return dialog(navItem.dialog, {
@@ -107,13 +81,6 @@
     });
   };
 
-<<<<<<< HEAD
-  const clickNavItem = (id: NavItemId, index: number) => {
-    // If the nav item is already open, close it
-    if (id === navSheetOpen) {
-      sheet.remove();
-      return setNavSheetOpen(null);
-=======
   const clickNavItem = (index: number) => {
     // If the nav item is already open, close it
     const id = renderedItems[index].id;
@@ -121,7 +88,6 @@
       setNavSheetOpen(null);
       sheet.update('nav-sheet', { open: false });
       return;
->>>>>>> c6ce3380
     }
 
     if (dialog.haveOpenDialogs()) return;
