import { useNavigate } from '@tanstack/react-router';
import { useCallback, useEffect, useRef, useState } from 'react';

import { useBreakpoints } from '~/hooks/use-breakpoints';
import { dialog } from '~/modules/common/dialoger/state';
import MobileSheet from '~/modules/common/sheeter/drawer';
import DesktopSheet from '~/modules/common/sheeter/sheet';
import { type SheetAction, SheetObserver, type SheetT, sheet } from '~/modules/common/sheeter/state';
import { objectKeys } from '~/utils/object';
<<<<<<< HEAD
import MobileSheet from './drawer';
import DesktopSheet from './sheet';
=======
>>>>>>> f9152e20

export function Sheeter() {
  const navigate = useNavigate();
  const isMobile = useBreakpoints('max', 'sm');

  const initialized = useRef(false);
  const prevFocusedElement = useRef<HTMLElement | null>(null);
  const [currentSheets, setCurrentSheets] = useState<SheetT[]>([]);

  const onOpenChange = (id: string) => (open: boolean) => {
    if (dialog.haveOpenDialogs()) return;
    if (!open) {
      navigate({
        to: '.',
        replace: true,
        resetScroll: false,
        search: (prev) => {
          const newSearch = { ...prev };
          for (const key of objectKeys(newSearch)) {
            if (key.includes('Preview')) delete newSearch[key];
          }
          return newSearch;
        },
      });
      SheetObserver.remove(id);
    }
  };

  const handleRemoveSheet = useCallback((id: string) => {
    setCurrentSheets((prevSheets) => prevSheets.filter((sheet) => sheet.id !== id));
    if (prevFocusedElement.current) setTimeout(() => prevFocusedElement.current?.focus(), 1);
  }, []);

  useEffect(() => {
    if (!initialized.current) {
      // To triggers sheets that opens on mount
      setCurrentSheets(sheet.getAll());
      initialized.current = true;
    }

    const handleAction = (action: SheetAction & SheetT) => {
      if (action.remove) handleRemoveSheet(action.id);
      else {
        prevFocusedElement.current = document.activeElement as HTMLElement;
        setCurrentSheets((prevSheets) => {
          const updatedSheets = prevSheets.filter((sheet) => sheet.id !== action.id);
          return [...updatedSheets, action];
        });
      }
    };
    return SheetObserver.subscribe(handleAction);
  }, []);

  if (!currentSheets.length) return null;

  return (
    <>
      {currentSheets.map((sheet) => (
        <>
          {isMobile ? (
            <MobileSheet
              key={sheet.id}
<<<<<<< HEAD
=======
              direction="right"
>>>>>>> f9152e20
              onOpenChange={onOpenChange(sheet.id)}
              title={sheet.title}
              description={sheet.text}
              content={sheet.content}
              className={sheet.className}
            />
          ) : (
            <DesktopSheet
              key={sheet.id}
              onOpenChange={onOpenChange(sheet.id)}
              title={sheet.title}
              description={sheet.text}
              content={sheet.content}
              className={sheet.className}
            />
          )}
        </>
      ))}
    </>
  );
}<|MERGE_RESOLUTION|>--- conflicted
+++ resolved
@@ -7,11 +7,6 @@
 import DesktopSheet from '~/modules/common/sheeter/sheet';
 import { type SheetAction, SheetObserver, type SheetT, sheet } from '~/modules/common/sheeter/state';
 import { objectKeys } from '~/utils/object';
-<<<<<<< HEAD
-import MobileSheet from './drawer';
-import DesktopSheet from './sheet';
-=======
->>>>>>> f9152e20
 
 export function Sheeter() {
   const navigate = useNavigate();
@@ -74,10 +69,7 @@
           {isMobile ? (
             <MobileSheet
               key={sheet.id}
-<<<<<<< HEAD
-=======
               direction="right"
->>>>>>> f9152e20
               onOpenChange={onOpenChange(sheet.id)}
               title={sheet.title}
               description={sheet.text}
