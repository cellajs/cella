import { useNavigate } from '@tanstack/react-router';
import { X } from 'lucide-react';
import { useCallback, useEffect, useRef, useState } from 'react';
import { useTranslation } from 'react-i18next';
import { objectKeys } from '~/lib/object';
import { dialog } from '~/modules/common/dialoger/state';
import { type SheetAction, SheetObserver, type SheetT, sheet } from '~/modules/common/sheeter/state';
import StickyBox from '~/modules/common/sticky-box';
import { Sheet, SheetClose, SheetContent, SheetDescription, SheetHeader, SheetPortal, SheetTitle } from '~/modules/ui/sheet';

export function Sheeter() {
  const { t } = useTranslation();
  const initialized = useRef(false);
  const [currentSheets, setCurrentSheets] = useState<SheetT[]>([]);
  const prevFocusedElement = useRef<HTMLElement | null>(null);
  const navigate = useNavigate();
  const onOpenChange = (id: string) => (open: boolean) => {
    if (dialog.haveOpenDialogs()) return;
    if (!open) {
      navigate({
        replace: true,
        resetScroll: false,
        search: (prev) => {
          const newSearch = { ...prev };
          for (const key of objectKeys(newSearch)) {
            if (key.includes('Preview')) delete newSearch[key];
          }
          return newSearch;
        },
      });
      SheetObserver.remove(id);
    }
  };

  const handleRemoveSheet = useCallback((id: string) => {
    setCurrentSheets((prevSheets) => prevSheets.filter((sheet) => sheet.id !== id));
    if (prevFocusedElement.current) setTimeout(() => prevFocusedElement.current?.focus(), 1);
  }, []);

  useEffect(() => {
<<<<<<< HEAD
    // To triggers sheets that opens on mount
    setCurrentSheets(sheet.getAll());
=======
    if (!initialized.current) {
      // To triggers sheets that opens on mount
      setCurrentSheets(sheet.getAll());
      initialized.current = true;
    }

>>>>>>> ddccf1df
    const handleAction = (action: SheetAction & SheetT) => {
      if (action.remove) handleRemoveSheet(action.id);
      else {
        prevFocusedElement.current = document.activeElement as HTMLElement;
        setCurrentSheets((prevSheets) => {
          const updatedSheets = prevSheets.filter((sheet) => sheet.id !== action.id);
          return [...updatedSheets, action];
        });
      }
    };
    return SheetObserver.subscribe(handleAction);
  }, []);

  if (!currentSheets.length) return null;

  return (
    <>
      {currentSheets.map((sheet) => (
        <Sheet key={sheet.id} open={true} onOpenChange={onOpenChange(sheet.id)} modal>
          <SheetPortal>
            <SheetContent aria-describedby={undefined} className={`${sheet.className} items-start`}>
              <StickyBox className={`z-10 flex items-center justify-between bg-background py-4 ${sheet.title ? '' : 'hidden'}`}>
                <SheetTitle>{sheet.title}</SheetTitle>
                <SheetClose className="mr-1 rounded-sm opacity-70 transition-opacity hover:opacity-100 focus:outline-none">
                  <X size={24} strokeWidth={1.25} />
                  <span className="sr-only">{t('common:close')}</span>
                </SheetClose>
              </StickyBox>
              <SheetHeader className={`${sheet.text || sheet.title ? '' : 'hidden'}`}>
                <SheetDescription className={`${sheet.text ? '' : 'hidden'}`}>{sheet.text}</SheetDescription>
              </SheetHeader>
              {sheet.content}
            </SheetContent>
          </SheetPortal>
        </Sheet>
      ))}
    </>
  );
}<|MERGE_RESOLUTION|>--- conflicted
+++ resolved
@@ -4,6 +4,7 @@
 import { useTranslation } from 'react-i18next';
 import { objectKeys } from '~/lib/object';
 import { dialog } from '~/modules/common/dialoger/state';
+
 import { type SheetAction, SheetObserver, type SheetT, sheet } from '~/modules/common/sheeter/state';
 import StickyBox from '~/modules/common/sticky-box';
 import { Sheet, SheetClose, SheetContent, SheetDescription, SheetHeader, SheetPortal, SheetTitle } from '~/modules/ui/sheet';
@@ -38,17 +39,12 @@
   }, []);
 
   useEffect(() => {
-<<<<<<< HEAD
-    // To triggers sheets that opens on mount
-    setCurrentSheets(sheet.getAll());
-=======
     if (!initialized.current) {
       // To triggers sheets that opens on mount
       setCurrentSheets(sheet.getAll());
       initialized.current = true;
     }
 
->>>>>>> ddccf1df
     const handleAction = (action: SheetAction & SheetT) => {
       if (action.remove) handleRemoveSheet(action.id);
       else {
