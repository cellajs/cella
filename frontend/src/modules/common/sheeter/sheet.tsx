import StickyBox from '~/modules/common/sticky-box';
import { Sheet, SheetContent, SheetDescription, SheetHeader, SheetTitle } from '~/modules/ui/sheet';
import { type SheetT, sheet as sheetState } from './state';
export interface SheetProp {
  sheet: SheetT;
  removeSheet: (sheet: SheetT) => void;
}

export default function DesktopSheet({ sheet, removeSheet }: SheetProp) {
  const { id, modal = true, side = 'right', open, description, title, hideClose = true, className, content } = sheet;
  const closeSheet = () => {
    removeSheet(sheet);
    sheet.removeCallback?.();
  };

  const onOpenChange = (open: boolean) => {
    if (!modal) return;
    sheetState.update(id, { open });
    if (!open) closeSheet();
  };

  return (
    <Sheet open={open} onOpenChange={onOpenChange} modal={modal}>
      <SheetContent
<<<<<<< HEAD
        id={id}
        onEscapeKeyDown={removeSheet}
        // TODO: I think this can go away because there are other ways to close the sheet. for nav sheet we use route listener.
        // onPointerDownOutside={(e) => {
        //   if (!modal) {
        //     // to prevent reopen on menu nav click
        //     const target = e.target as HTMLElement | null;
        //     if (!target) return;
        //     // Find the button element based on its id or any child element
        //     const button = document.getElementById(id);
        //     // Check if the click event target is the button itself or any of its children
        //     if (button && (button === target || button.contains(target))) return;
        //   }
        //   removeSheet();
        // }}
=======
        onEscapeKeyDown={closeSheet}
>>>>>>> c6ce3380
        side={side}
        hideClose={hideClose}
        aria-describedby={undefined}
        className={`${className} items-start`}
      >
        <StickyBox className={`z-10 flex items-center justify-between bg-background py-4 ${title ? '' : 'hidden'}`}>
          <SheetTitle>{title}</SheetTitle>
<<<<<<< HEAD

          <SheetClose onClick={removeSheet} className="rounded-sm opacity-70 transition-opacity hover:opacity-100 focus:outline-none">
            <X size={24} strokeWidth={1.25} />
            <span className="sr-only">{t('common:close')}</span>
          </SheetClose>
=======
>>>>>>> c6ce3380
        </StickyBox>
        <SheetHeader className={`${description || title ? '' : 'hidden'}`}>
          <SheetDescription className={`${description ? '' : 'hidden'}`}>{description}</SheetDescription>
        </SheetHeader>
        {content}
      </SheetContent>
    </Sheet>
  );
}<|MERGE_RESOLUTION|>--- conflicted
+++ resolved
@@ -22,25 +22,7 @@
   return (
     <Sheet open={open} onOpenChange={onOpenChange} modal={modal}>
       <SheetContent
-<<<<<<< HEAD
-        id={id}
-        onEscapeKeyDown={removeSheet}
-        // TODO: I think this can go away because there are other ways to close the sheet. for nav sheet we use route listener.
-        // onPointerDownOutside={(e) => {
-        //   if (!modal) {
-        //     // to prevent reopen on menu nav click
-        //     const target = e.target as HTMLElement | null;
-        //     if (!target) return;
-        //     // Find the button element based on its id or any child element
-        //     const button = document.getElementById(id);
-        //     // Check if the click event target is the button itself or any of its children
-        //     if (button && (button === target || button.contains(target))) return;
-        //   }
-        //   removeSheet();
-        // }}
-=======
         onEscapeKeyDown={closeSheet}
->>>>>>> c6ce3380
         side={side}
         hideClose={hideClose}
         aria-describedby={undefined}
@@ -48,14 +30,6 @@
       >
         <StickyBox className={`z-10 flex items-center justify-between bg-background py-4 ${title ? '' : 'hidden'}`}>
           <SheetTitle>{title}</SheetTitle>
-<<<<<<< HEAD
-
-          <SheetClose onClick={removeSheet} className="rounded-sm opacity-70 transition-opacity hover:opacity-100 focus:outline-none">
-            <X size={24} strokeWidth={1.25} />
-            <span className="sr-only">{t('common:close')}</span>
-          </SheetClose>
-=======
->>>>>>> c6ce3380
         </StickyBox>
         <SheetHeader className={`${description || title ? '' : 'hidden'}`}>
           <SheetDescription className={`${description ? '' : 'hidden'}`}>{description}</SheetDescription>
