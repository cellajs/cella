import type { SheetProp } from '~/modules/common/sheeter/sheet';
import { Drawer, DrawerContent, DrawerDescription, DrawerHeader, DrawerTitle } from '~/modules/ui/drawer';
import { sheet as sheetState } from './state';

export default function MobileSheet({ sheet, removeSheet }: SheetProp) {
  const { modal = true, side = 'right', description, title, className, content, open } = sheet;

  const closeSheet = () => {
    removeSheet(sheet);
    sheet.removeCallback?.();
  };

  const onOpenChange = (open: boolean) => {
    sheetState.update(sheet.id, { open });
    if (!open) closeSheet();
  };

  return (
<<<<<<< HEAD
    <Drawer modal={modal} open={true} onClose={removeSheet} direction={side} noBodyStyles>
      <DrawerContent
        onPointerDownOutside={(e) => {
          if (!modal) {
            // to prevent reopen on menu nav click
            const target = e.target as HTMLElement | null;
            if (!target) return;
            // Find the button element based on its id or any child element
            const button = document.getElementById(id);
            // Check if the click event target is the button itself or any of its children
            if (button && (button === target || button.contains(target))) return;
          }
          removeSheet();
        }}
        direction={side}
        className={className}
      >
=======
    <Drawer modal={modal} open={open} onOpenChange={onOpenChange} onClose={closeSheet} direction={side} noBodyStyles>
      <DrawerContent onEscapeKeyDown={closeSheet} direction={side} className={className}>
>>>>>>> c6ce3380
        <DrawerHeader className={`${description || title ? '' : 'hidden'}`}>
          <DrawerTitle className={`font-medium mb-2 ${title ? '' : 'hidden'}`}>{title}</DrawerTitle>
          <DrawerDescription className={`text-muted-foreground font-light pb-4${description ? '' : 'hidden'}`}>{description}</DrawerDescription>
        </DrawerHeader>
        {content}
      </DrawerContent>
    </Drawer>
  );
}<|MERGE_RESOLUTION|>--- conflicted
+++ resolved
@@ -16,28 +16,8 @@
   };
 
   return (
-<<<<<<< HEAD
-    <Drawer modal={modal} open={true} onClose={removeSheet} direction={side} noBodyStyles>
-      <DrawerContent
-        onPointerDownOutside={(e) => {
-          if (!modal) {
-            // to prevent reopen on menu nav click
-            const target = e.target as HTMLElement | null;
-            if (!target) return;
-            // Find the button element based on its id or any child element
-            const button = document.getElementById(id);
-            // Check if the click event target is the button itself or any of its children
-            if (button && (button === target || button.contains(target))) return;
-          }
-          removeSheet();
-        }}
-        direction={side}
-        className={className}
-      >
-=======
     <Drawer modal={modal} open={open} onOpenChange={onOpenChange} onClose={closeSheet} direction={side} noBodyStyles>
       <DrawerContent onEscapeKeyDown={closeSheet} direction={side} className={className}>
->>>>>>> c6ce3380
         <DrawerHeader className={`${description || title ? '' : 'hidden'}`}>
           <DrawerTitle className={`font-medium mb-2 ${title ? '' : 'hidden'}`}>{title}</DrawerTitle>
           <DrawerDescription className={`text-muted-foreground font-light pb-4${description ? '' : 'hidden'}`}>{description}</DrawerDescription>
