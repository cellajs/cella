import { useMutation } from '@tanstack/react-query';
import type { Control } from 'react-hook-form';
import { useFormContext, useWatch } from 'react-hook-form';
import { checkSlugAvailable } from '~/api/general';
import InputFormField from './input';
import { useEffect, useState } from 'react';
import { useTranslation } from 'react-i18next';
import { Button } from '~/modules/ui/button';
import { Undo } from 'lucide-react';
import slugify from 'slugify';
import type { PageResourceType } from 'backend/types/common';

interface SlugFieldProps {
  // biome-ignore lint/suspicious/noExplicitAny: <explanation>
  control: Control<any>;
  label: string;
  nameValue?: string;
  description?: string;
  previousSlug?: string;
  type: PageResourceType;
}

export const SlugFormField = ({ control, label, previousSlug, description, nameValue, type }: SlugFieldProps) => {
  const form = useFormContext<{
    slug: string;
  }>();
  const { t } = useTranslation();
  const [isDeviating, setDeviating] = useState(false);
  const [isSlugAvailable, setSlugAvailable] = useState(false);

  useMutation({
    mutationFn: checkSlugAvailable,
    onSuccess: (isAvailable) => {
      if (isAvailable) return form.clearErrors('slug');

      form.setError('slug', {
        type: 'manual',
        message: t('common:error.slug_exists'),
      });
    },
  });

  // Watch to check if slug availability
  const slug = useWatch({ control: form.control, name: 'slug' });

<<<<<<< HEAD
  useEffect(() => {
    if (!previousSlug || slug === previousSlug) return;
    if (slug.replaceAll(' ', '') !== '')
      checkSlug({
        slug,
        type,
      });
  }, [slug]);

=======
>>>>>>> dd5ad15f
  const isValidSlug = (value: string) => {
    const regex = /^[a-z0-9]+(?:-[a-z0-9]+)*$/;
    return regex.test(value) && !value.startsWith('-') && !value.endsWith('-') && value.replaceAll(' ', '') !== '';
  };

  useEffect(() => {
<<<<<<< HEAD
    if (isValidSlug(slug)) checkSlugAvailable({ slug, type }).then((response) => setSlugAvailable(response));
=======
    if (previousSlug && slug === previousSlug) return;
    if (isValidSlug(slug)) checkSlugAvailable(slug).then((response) => setSlugAvailable(response));
>>>>>>> dd5ad15f
    setSlugAvailable(false);
  }, [slug]);

  // In create forms, auto-generate from name
  useEffect(() => {
    if (previousSlug || isDeviating) return;

    form.setValue('slug', slugify(nameValue || '', { lower: true }));
  }, [nameValue]);

  // Revert to previous slug
  const revertSlug = () => {
    form.resetField('slug');
  };

  return (
    <InputFormField
      control={control}
      name="slug"
      inputClassName={isSlugAvailable ? 'ring-2 ring-green-500 focus-visible:ring-2 focus-visible:ring-green-500' : ''}
      onFocus={() => setDeviating(true)}
      label={label}
      description={description}
      required
      subComponent={
        previousSlug &&
        previousSlug !== slug && (
          <div className="absolute inset-y-1 right-1 flex justify-end">
            <Button variant="ghost" size="sm" aria-label={t('common:revert_handle')} onClick={revertSlug} className="h-full">
              <Undo size={16} className="mr-2" /> {t('common:revert_to')} <strong className="ml-1">{previousSlug}</strong>
            </Button>
          </div>
        )
      }
    />
  );
};<|MERGE_RESOLUTION|>--- conflicted
+++ resolved
@@ -43,30 +43,14 @@
   // Watch to check if slug availability
   const slug = useWatch({ control: form.control, name: 'slug' });
 
-<<<<<<< HEAD
-  useEffect(() => {
-    if (!previousSlug || slug === previousSlug) return;
-    if (slug.replaceAll(' ', '') !== '')
-      checkSlug({
-        slug,
-        type,
-      });
-  }, [slug]);
-
-=======
->>>>>>> dd5ad15f
   const isValidSlug = (value: string) => {
     const regex = /^[a-z0-9]+(?:-[a-z0-9]+)*$/;
     return regex.test(value) && !value.startsWith('-') && !value.endsWith('-') && value.replaceAll(' ', '') !== '';
   };
 
   useEffect(() => {
-<<<<<<< HEAD
-    if (isValidSlug(slug)) checkSlugAvailable({ slug, type }).then((response) => setSlugAvailable(response));
-=======
     if (previousSlug && slug === previousSlug) return;
     if (isValidSlug(slug)) checkSlugAvailable(slug).then((response) => setSlugAvailable(response));
->>>>>>> dd5ad15f
     setSlugAvailable(false);
   }, [slug]);
 
