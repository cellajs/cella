--- conflicted
+++ resolved
@@ -51,11 +51,7 @@
           ) : (
             t('common:placeholder.select_languages')
           )}
-<<<<<<< HEAD
-          <ChevronDown className={`ml-2 size-4 shrink-0 opacity-50 transition-transform ${open ? '-rotate-90' : 'rotate-0'}`} />
-=======
-          <ChevronDownIcon className={`ml-2 h-4 w-4 shrink-0 opacity-50 transition-transform ${open ? '-rotate-90' : 'rotate-0'}`} />
->>>>>>> f8240b3e
+          <ChevronDownIcon className={`ml-2 size-4 shrink-0 opacity-50 transition-transform ${open ? '-rotate-90' : 'rotate-0'}`} />
         </Button>
       </PopoverTrigger>
 
