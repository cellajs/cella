--- conflicted
+++ resolved
@@ -334,11 +334,7 @@
                 }}
                 onClick={() => removeEmail(index)}
               >
-<<<<<<< HEAD
-                <X className="size-4 opacity-50 hover:opacity-100" />
-=======
-                <XIcon className="h-4 w-4 opacity-50 hover:opacity-100" />
->>>>>>> f8240b3e
+                <XIcon className="size-4 opacity-50 hover:opacity-100" />
               </button>
             </Badge>
           );
