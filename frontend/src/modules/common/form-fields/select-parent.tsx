--- conflicted
+++ resolved
@@ -5,11 +5,7 @@
 import Combobox from '~/modules/ui/combobox';
 import { FormControl, FormField, FormItem, FormLabel, FormMessage } from '~/modules/ui/form';
 import { useNavigationStore } from '~/store/navigation';
-<<<<<<< HEAD
-import type { ContextEntity, MinimumEntityItem } from '~/types/common';
-=======
-import type { ContextEntity, UserMenu, UserMenuItem } from '~/types/common';
->>>>>>> 9d5cb10f
+import type { ContextEntity, UserMenuItem } from '~/types/common';
 
 interface Props {
   // biome-ignore lint/suspicious/noExplicitAny: <explanation>
