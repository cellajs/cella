import { ChevronDown, Plus, Settings2 } from 'lucide-react';
import type React from 'react';
import { useState } from 'react';
import { useTranslation } from 'react-i18next';
import Sticky from 'react-sticky-el';
import { toast } from 'sonner';
import { Button } from '~/modules/ui/button';
import { useNavigationStore } from '~/store/navigation';
import type { Page, UserMenu } from '~/types';
import { dialog } from '../dialoger/state';
import { MenuArchiveToggle } from './menu-archive-toggle';
import type { SectionItem } from './sheet-menu';
import { SheetMenuItem } from './sheet-menu-item';
import { SheetMenuItemOptions } from './sheet-menu-item-options';
import { TooltipButton } from '../tooltip-button';

interface MenuSectionProps {
  key: string;
  section: SectionItem;
  data: UserMenu[keyof UserMenu];
  menuItemClick: () => void;
}

<<<<<<< HEAD
type MenuList = UserMenu[keyof UserMenu]['items'];
=======
type MenuList = UserMenu[keyof UserMenu]['inactive' | 'active'];
>>>>>>> bbd0879d

export const MenuSection: React.FC<MenuSectionProps> = ({ section, data, menuItemClick }) => {
  const { t } = useTranslation();
  const [optionsView, setOptionsView] = useState(false);
  const [isArchivedVisible, setArchivedVisible] = useState(false);
  const { activeSections, toggleSection } = useNavigationStore();
  const isSectionVisible = activeSections[section.id];

  const archived = data.items.filter((item) => item.archived);
  const unarchive = data.items.filter((item) => !item.archived);

  const createDialog = () => {
    dialog(section.createForm, {
      className: 'md:max-w-xl',
      title: section.id === 'workspaces' ? t('common:create_workspace') : t('common:create_organization'),
    });
  };

  const toggleOptionsView = (value: boolean) => {
    if (value) toast(t('common:configure_menu.text'));
    setOptionsView(value);
  };

  const archiveToggleClick = () => {
    if (archived.length > 0) setArchivedVisible(!isArchivedVisible);
  };

  // Render the menu items for each section
  const renderItems = (list: MenuList, canCreate: boolean, archived: boolean) => {
    if (!canCreate) {
      return <li className="py-2 text-muted-foreground text-sm text-light text-center">{t('common:no_section_yet', { section: section.type })}</li>;
    }

    if (!archived && list.length < 1 && canCreate && section.createForm) {
      return (
        <div className="flex items-center">
          <Button className="w-full" variant="ghost" onClick={createDialog}>
            <Plus size={14} />
            <span className="ml-1 text-sm text-light">
              {t('common:create_your_first')} {section.type}
            </span>
          </Button>
        </div>
      );
    }
    return list.map((item: Page) => <SheetMenuItem key={item.id} item={item} menuItemClick={menuItemClick} />);
  };

  // Render the option items to configure the section
  const renderOptions = (list: MenuList) => {
    if (list.length === 0) {
      return <li className="py-2 text-muted-foreground text-sm text-light text-center">{t('common:no_section_yet', { section: section.type })}</li>;
    }
    return list.map((item: Page) => <SheetMenuItemOptions key={item.id} item={item} />);
  };

  return (
    <>
      <Sticky scrollElement="#nav-sheet-viewport" stickyClassName="z-10">
        <div className="flex items-center gap-2 z-10 py-2 bg-background justify-between px-1 -mx-1">
          <Button onClick={() => toggleSection(section.id)} className="w-full justify-between transition-transform" variant="secondary">
            <div className="flex items-center">
              <span className="flex items-center">
                {section.icon && <section.icon className="mr-2 w-5 h-5" />}
                {t(section.label)}
              </span>
              {!isSectionVisible && <span className="inline-block px-2 py-1 text-xs font-light text-muted-foreground">{unarchive.length}</span>}
            </div>

            <ChevronDown size={16} className={`transition-transform opacity-50 ${isSectionVisible ? 'rotate-180' : 'rotate-0'}`} />
          </Button>
          {!!(isSectionVisible && unarchive.length) && (
            <TooltipButton toolTipContent={t('common:options')} side="bottom" sideOffset={10}>
              <Button
                className="w-12 transition duration-300 px-3 ease-in-out }"
                variant="secondary"
                size="icon"
                onClick={() => toggleOptionsView(!optionsView)}
              >
                <Settings2 size={16} />
              </Button>
            </TooltipButton>
          )}

          {isSectionVisible && data.canCreate && section.createForm && (
            <TooltipButton toolTipContent={t('common:create')} sideOffset={22} side="right" portal>
              <Button className="w-12 transition duration-300 px-3 ease-in-out }" variant="secondary" size="icon" onClick={createDialog}>
                <Plus size={16} />
              </Button>
            </TooltipButton>
          )}
        </div>
      </Sticky>
      <div className={`grid transition-[grid-template-rows] ${isSectionVisible ? 'grid-rows-[1fr]' : 'grid-rows-[0fr]'} ease-in-out duration-300`}>
        <ul className="overflow-hidden">
          {optionsView ? renderOptions(unarchive) : renderItems(unarchive, data.canCreate, false)}
          {!!(unarchive.length || archived.length) && (
            <>
<<<<<<< HEAD
              <MenuArchiveToggle archiveToggleClick={archiveToggleClick} inactiveCount={archived.length} isArchivedVisible={isArchivedVisible} />
              {isArchivedVisible && (optionsView ? renderOptions(archived) : renderItems(archived, data.canCreate, true))}
=======
              <MenuArchiveToggle archiveToggleClick={archiveToggleClick} inactiveCount={data.inactive.length} isArchivedVisible={isArchivedVisible} />
              <div
                className={`grid transition-[grid-template-rows] ${
                  isArchivedVisible ? 'grid-rows-[1fr]' : 'grid-rows-[0fr]'
                } ease-in-out delay-75 duration-300`}
              >
                <ul className="overflow-hidden">
                  {optionsView ? renderOptions(data.inactive) : renderItems(data.inactive, data.canCreate)}
                </ul>
              </div>
>>>>>>> bbd0879d
            </>
          )}
        </ul>
      </div>
    </>
  );
};<|MERGE_RESOLUTION|>--- conflicted
+++ resolved
@@ -21,11 +21,7 @@
   menuItemClick: () => void;
 }
 
-<<<<<<< HEAD
 type MenuList = UserMenu[keyof UserMenu]['items'];
-=======
-type MenuList = UserMenu[keyof UserMenu]['inactive' | 'active'];
->>>>>>> bbd0879d
 
 export const MenuSection: React.FC<MenuSectionProps> = ({ section, data, menuItemClick }) => {
   const { t } = useTranslation();
@@ -124,21 +120,8 @@
           {optionsView ? renderOptions(unarchive) : renderItems(unarchive, data.canCreate, false)}
           {!!(unarchive.length || archived.length) && (
             <>
-<<<<<<< HEAD
               <MenuArchiveToggle archiveToggleClick={archiveToggleClick} inactiveCount={archived.length} isArchivedVisible={isArchivedVisible} />
               {isArchivedVisible && (optionsView ? renderOptions(archived) : renderItems(archived, data.canCreate, true))}
-=======
-              <MenuArchiveToggle archiveToggleClick={archiveToggleClick} inactiveCount={data.inactive.length} isArchivedVisible={isArchivedVisible} />
-              <div
-                className={`grid transition-[grid-template-rows] ${
-                  isArchivedVisible ? 'grid-rows-[1fr]' : 'grid-rows-[0fr]'
-                } ease-in-out delay-75 duration-300`}
-              >
-                <ul className="overflow-hidden">
-                  {optionsView ? renderOptions(data.inactive) : renderItems(data.inactive, data.canCreate)}
-                </ul>
-              </div>
->>>>>>> bbd0879d
             </>
           )}
         </ul>
