import { memo, useCallback, useEffect, useMemo, useState } from 'react';
import type { ContextEntity, DraggableItemData, UserMenu, UserMenuItem } from '~/types/common';

import { useNavigationStore } from '~/store/navigation';

import { type Edge, extractClosestEdge } from '@atlaskit/pragmatic-drag-and-drop-hitbox/closest-edge';
import { combine } from '@atlaskit/pragmatic-drag-and-drop/combine';
import { monitorForElements } from '@atlaskit/pragmatic-drag-and-drop/element/adapter';
import { useParams } from '@tanstack/react-router';
import { config } from 'config';
import { type LucideProps, Search } from 'lucide-react';
import { useTranslation } from 'react-i18next';
import { updateMembership } from '~/api/memberships';
<<<<<<< HEAD
import { useMutateWorkSpaceQueryData } from '~/hooks/use-mutate-query-data';
=======
import { dispatchCustomEvent } from '~/lib/custom-events';
>>>>>>> 2dc25142
import ContentPlaceholder from '~/modules/common/content-placeholder';
import { findRelatedItemsByType } from '~/modules/common/nav-sheet/helpers';
import { SheetMenuItem } from '~/modules/common/nav-sheet/sheet-menu-items';
import { SheetMenuSearch } from '~/modules/common/nav-sheet/sheet-menu-search';
import { MenuSection } from '~/modules/common/nav-sheet/sheet-menu-section';
import { Switch } from '~/modules/ui/switch';
import { menuSections } from '~/nav-config';
import { NetworkModeSwitch } from './network-mode-switch';

export type PageDraggableItemData = DraggableItemData<UserMenuItem> & { type: 'menuItem' };

export const isPageData = (data: Record<string | symbol, unknown>): data is PageDraggableItemData => {
  return data.dragItem === true && typeof data.order === 'number' && data.type === 'menuItem';
};

export type SectionItem = {
  storageType: keyof UserMenu;
  type: ContextEntity;
  label: string;
  createForm?: React.ReactNode;
  isSubmenu?: boolean;
  toPrefix?: boolean;
  icon?: React.ElementType<LucideProps>;
};

export const SheetMenu = memo(() => {
  const { t } = useTranslation();
  const { menu, keepMenuOpen, hideSubmenu, toggleHideSubmenu, toggleKeepMenu } = useNavigationStore();

  const idOrSlug = useParams({ strict: false, select: (p) => p.idOrSlug });
  const [searchTerm, setSearchTerm] = useState<string>('');
  const [searchResults, setSearchResults] = useState<UserMenuItem[]>([]);

  const pwaEnabled = config.has.pwa;

  const searchResultsListItems = useCallback(() => {
    return searchResults.length > 0
      ? searchResults.map((item: UserMenuItem) => (
          <SheetMenuItem key={item.id} searchResults mainItemIdOrSlug={item.parentSlug} item={item} type={item.entity} />
        ))
      : [];
  }, [searchResults]);

  const renderedSections = useMemo(() => {
    return menuSections
      .filter((el) => !el.isSubmenu)
      .map((section) => {
        const menuSection = menu[section.storageType];

        return (
          <MenuSection
            entityType={section.type}
            key={section.type}
            sectionLabel={section.label}
            sectionType={section.storageType}
            createForm={section.createForm}
            data={menuSection}
          />
        );
      });
  }, [menu]);

  const callback = useMutateWorkSpaceQueryData(['workspaces', idOrSlug]);

  // monitoring drop event
  useEffect(() => {
    return combine(
      monitorForElements({
        canMonitor({ source }) {
          return isPageData(source.data);
        },
        async onDrop({ source, location }) {
          const target = location.current.dropTargets[0];
          if (!target) return;

          const sourceData = source.data;
          const targetData = target.data;
          if (!isPageData(targetData) || !isPageData(sourceData)) return;

          const closestEdgeOfTarget: Edge | null = extractClosestEdge(targetData);
          const neededItems = findRelatedItemsByType(menu, sourceData.item.entity);
          const targetItemIndex = neededItems.findIndex((i) => i.id === targetData.item.id);
          const relativeItemIndex = closestEdgeOfTarget === 'top' ? targetItemIndex - 1 : targetItemIndex + 1;

          const relativeItem = neededItems[relativeItemIndex];
          let newOrder: number;

          if (relativeItem === undefined || relativeItem.membership.order === targetData.order) {
            newOrder = closestEdgeOfTarget === 'top' ? targetData.order / 2 : targetData.order + 1;
          } else if (relativeItem.id === sourceData.item.id) newOrder = sourceData.order;
          else newOrder = (relativeItem.membership.order + targetData.order) / 2;

<<<<<<< HEAD
          const updatedItem = await updateMembership({
=======
          const updatedMembership = await updateMembership({
>>>>>>> 2dc25142
            membershipId: sourceData.item.membership.id,
            order: newOrder,
            organizationId: sourceData.item.organizationId || sourceData.item.id,
          });
<<<<<<< HEAD
          // TODO refactor this into a more generic entity event and align it with cella
          const slug = sourceData.item.parentSlug ? sourceData.item.parentSlug : sourceData.item.slug;
          if (idOrSlug === slug) callback([updatedItem], sourceData.item.parentSlug ? 'updateProjectMembership' : 'updateWorkspaceMembership');
=======
          dispatchCustomEvent('menuEntityChange', { entity: sourceData.item.entity, membership: updatedMembership });
>>>>>>> 2dc25142
        },
      }),
    );
  }, [menu]);

  return (
    <>
      <SheetMenuSearch menu={menu} searchTerm={searchTerm} setSearchTerm={setSearchTerm} searchResultsChange={setSearchResults} />
      {searchTerm && (
        <div className="search-results mt-6">
          {searchResultsListItems().length > 0 ? (
            searchResultsListItems()
          ) : (
            <ContentPlaceholder Icon={Search} title={t('common:no_resource_found', { resource: t('common:results').toLowerCase() })} />
          )}
        </div>
      )}

      {!searchTerm && (
        <>
          <div className="mt-2">{renderedSections}</div>
          <div className="grow mt-4 border-b border-dashed" />
          <div className="flex flex-col mt-6 mb-3 mx-2 gap-4">
            <div className="max-xl:hidden flex items-center gap-4 ml-1">
              <Switch size="xs" id="keepMenuOpen" checked={keepMenuOpen} onCheckedChange={toggleKeepMenu} aria-label={t('common:keep_menu_open')} />
              <label htmlFor="keepMenuOpen" className="cursor-pointer select-none text-sm font-medium leading-none">
                {t('common:keep_menu_open')}
              </label>
            </div>
            {pwaEnabled && <NetworkModeSwitch />}
            {menuSections.some((el) => el.isSubmenu) && (
              <div className="flex items-center gap-4 ml-1">
                <Switch size="xs" id="hideSubmenu" checked={hideSubmenu} onCheckedChange={toggleHideSubmenu} ria-label={t('common:nested_menu')} />
                <label htmlFor="hideSubmenu" className="cursor-pointer select-none text-sm font-medium leading-none">
                  {t('common:nested_menu')}
                </label>
              </div>
            )}
          </div>
        </>
      )}
    </>
  );
});<|MERGE_RESOLUTION|>--- conflicted
+++ resolved
@@ -6,16 +6,12 @@
 import { type Edge, extractClosestEdge } from '@atlaskit/pragmatic-drag-and-drop-hitbox/closest-edge';
 import { combine } from '@atlaskit/pragmatic-drag-and-drop/combine';
 import { monitorForElements } from '@atlaskit/pragmatic-drag-and-drop/element/adapter';
-import { useParams } from '@tanstack/react-router';
 import { config } from 'config';
 import { type LucideProps, Search } from 'lucide-react';
 import { useTranslation } from 'react-i18next';
 import { updateMembership } from '~/api/memberships';
-<<<<<<< HEAD
-import { useMutateWorkSpaceQueryData } from '~/hooks/use-mutate-query-data';
-=======
 import { dispatchCustomEvent } from '~/lib/custom-events';
->>>>>>> 2dc25142
+
 import ContentPlaceholder from '~/modules/common/content-placeholder';
 import { findRelatedItemsByType } from '~/modules/common/nav-sheet/helpers';
 import { SheetMenuItem } from '~/modules/common/nav-sheet/sheet-menu-items';
@@ -44,8 +40,6 @@
 export const SheetMenu = memo(() => {
   const { t } = useTranslation();
   const { menu, keepMenuOpen, hideSubmenu, toggleHideSubmenu, toggleKeepMenu } = useNavigationStore();
-
-  const idOrSlug = useParams({ strict: false, select: (p) => p.idOrSlug });
   const [searchTerm, setSearchTerm] = useState<string>('');
   const [searchResults, setSearchResults] = useState<UserMenuItem[]>([]);
 
@@ -78,8 +72,6 @@
       });
   }, [menu]);
 
-  const callback = useMutateWorkSpaceQueryData(['workspaces', idOrSlug]);
-
   // monitoring drop event
   useEffect(() => {
     return combine(
@@ -108,22 +100,12 @@
           } else if (relativeItem.id === sourceData.item.id) newOrder = sourceData.order;
           else newOrder = (relativeItem.membership.order + targetData.order) / 2;
 
-<<<<<<< HEAD
-          const updatedItem = await updateMembership({
-=======
           const updatedMembership = await updateMembership({
->>>>>>> 2dc25142
             membershipId: sourceData.item.membership.id,
             order: newOrder,
             organizationId: sourceData.item.organizationId || sourceData.item.id,
           });
-<<<<<<< HEAD
-          // TODO refactor this into a more generic entity event and align it with cella
-          const slug = sourceData.item.parentSlug ? sourceData.item.parentSlug : sourceData.item.slug;
-          if (idOrSlug === slug) callback([updatedItem], sourceData.item.parentSlug ? 'updateProjectMembership' : 'updateWorkspaceMembership');
-=======
           dispatchCustomEvent('menuEntityChange', { entity: sourceData.item.entity, membership: updatedMembership });
->>>>>>> 2dc25142
         },
       }),
     );
