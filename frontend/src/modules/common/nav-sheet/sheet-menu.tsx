import { memo, useCallback, useEffect, useMemo, useState } from 'react';
import type { ContextEntity, DraggableItemData, UserMenu, UserMenuItem } from '~/types/common';

import { useNavigationStore } from '~/store/navigation';

import { type Edge, extractClosestEdge } from '@atlaskit/pragmatic-drag-and-drop-hitbox/closest-edge';
import { combine } from '@atlaskit/pragmatic-drag-and-drop/combine';
import { monitorForElements } from '@atlaskit/pragmatic-drag-and-drop/element/adapter';
import { useParams } from '@tanstack/react-router';
import { config } from 'config';
import { type LucideProps, Search } from 'lucide-react';
import { useTranslation } from 'react-i18next';
import { updateMembership } from '~/api/memberships';
import { useMutateWorkSpaceQueryData } from '~/hooks/use-mutate-query-data';
import ContentPlaceholder from '~/modules/common/content-placeholder';
import { findRelatedItemsByType } from '~/modules/common/nav-sheet/helpers';
import { SheetMenuItem } from '~/modules/common/nav-sheet/sheet-menu-items';
import { SheetMenuSearch } from '~/modules/common/nav-sheet/sheet-menu-search';
import { MenuSection } from '~/modules/common/nav-sheet/sheet-menu-section';
import { Switch } from '~/modules/ui/switch';
import { menuSections } from '~/nav-config';
import { NetworkModeSwitch } from './network-mode-switch';

export type PageDraggableItemData = DraggableItemData<UserMenuItem> & { type: 'menuItem' };

export const isPageData = (data: Record<string | symbol, unknown>): data is PageDraggableItemData => {
  return data.dragItem === true && typeof data.order === 'number' && data.type === 'menuItem';
};

export type SectionItem = {
  storageType: keyof UserMenu;
  type: ContextEntity;
  label: string;
  createForm?: React.ReactNode;
  isSubmenu?: boolean;
  toPrefix?: boolean;
  icon?: React.ElementType<LucideProps>;
};

export const SheetMenu = memo(() => {
  const { t } = useTranslation();
  const { menu, keepMenuOpen, hideSubmenu, toggleHideSubmenu, toggleKeepMenu } = useNavigationStore();

  const idOrSlug = useParams({ strict: false, select: (p) => p.idOrSlug });
  const [searchTerm, setSearchTerm] = useState<string>('');
  const [searchResults, setSearchResults] = useState<UserMenuItem[]>([]);

  const pwaEnabled = config.has.pwa;

  const searchResultsListItems = useCallback(() => {
    return searchResults.length > 0
      ? searchResults.map((item: UserMenuItem) => (
          <SheetMenuItem key={item.id} searchResults mainItemIdOrSlug={item.parentSlug} item={item} type={item.entity} />
        ))
      : [];
  }, [searchResults]);

  const renderedSections = useMemo(() => {
    return menuSections
      .filter((el) => !el.isSubmenu)
      .map((section) => {
        const menuSection = menu[section.storageType];

        return (
          <MenuSection
            entityType={section.type}
            key={section.type}
            sectionLabel={section.label}
            sectionType={section.storageType}
            createForm={section.createForm}
            data={menuSection}
          />
        );
      });
  }, [menu]);

  const callback = useMutateWorkSpaceQueryData(['workspaces', idOrSlug]);

  // monitoring drop event
  useEffect(() => {
    return combine(
      monitorForElements({
        canMonitor({ source }) {
          return isPageData(source.data);
        },
        async onDrop({ source, location }) {
          const target = location.current.dropTargets[0];
          if (!target) return;

          const sourceData = source.data;
          const targetData = target.data;
          if (!isPageData(targetData) || !isPageData(sourceData)) return;

          const closestEdgeOfTarget: Edge | null = extractClosestEdge(targetData);
          const neededItems = findRelatedItemsByType(menu, sourceData.item.entity);
          const targetItemIndex = neededItems.findIndex((i) => i.id === targetData.item.id);
          const relativeItemIndex = closestEdgeOfTarget === 'top' ? targetItemIndex - 1 : targetItemIndex + 1;

          const relativeItem = neededItems[relativeItemIndex];
          let newOrder: number;

          if (relativeItem === undefined || relativeItem.membership.order === targetData.order) {
            newOrder = closestEdgeOfTarget === 'top' ? targetData.order / 2 : targetData.order + 1;
          } else if (relativeItem.id === sourceData.item.id) newOrder = sourceData.order;
          else newOrder = (relativeItem.membership.order + targetData.order) / 2;

<<<<<<< HEAD
          const updatedItem = await updateMembership({ membershipId: sourceData.item.membership.id, order: newOrder });
          const slug = sourceData.item.parentSlug ? sourceData.item.parentSlug : sourceData.item.slug;
          if (idOrSlug === slug) callback([updatedItem], sourceData.item.parentSlug ? 'updateProjectMembership' : 'updateWorkspaceMembership');
=======
          await updateMembership({
            membershipId: sourceData.item.membership.id,
            order: newOrder,
            organizationId: sourceData.item.organizationId || sourceData.item.id,
          });
>>>>>>> fdd49a3c
        },
      }),
    );
  }, [menu]);

  return (
    <>
      <SheetMenuSearch menu={menu} searchTerm={searchTerm} setSearchTerm={setSearchTerm} searchResultsChange={setSearchResults} />
      {searchTerm && (
        <div className="search-results mt-6">
          {searchResultsListItems().length > 0 ? (
            searchResultsListItems()
          ) : (
            <ContentPlaceholder Icon={Search} title={t('common:no_resource_found', { resource: t('common:results').toLowerCase() })} />
          )}
        </div>
      )}

      {!searchTerm && (
        <>
          <div className="mt-2">{renderedSections}</div>
          <div className="grow mt-4 border-b border-dashed" />
          <div className="flex flex-col mt-6 mb-3 mx-2 gap-4">
            <div className="max-xl:hidden flex items-center gap-4 ml-1">
              <Switch size="xs" id="keepMenuOpen" checked={keepMenuOpen} onCheckedChange={toggleKeepMenu} aria-label={t('common:keep_menu_open')} />
              <label htmlFor="keepMenuOpen" className="cursor-pointer select-none text-sm font-medium leading-none">
                {t('common:keep_menu_open')}
              </label>
            </div>
            {pwaEnabled && <NetworkModeSwitch />}
            {menuSections.some((el) => el.isSubmenu) && (
              <div className="flex items-center gap-4 ml-1">
                <Switch size="xs" id="hideSubmenu" checked={hideSubmenu} onCheckedChange={toggleHideSubmenu} ria-label={t('common:nested_menu')} />
                <label htmlFor="hideSubmenu" className="cursor-pointer select-none text-sm font-medium leading-none">
                  {t('common:nested_menu')}
                </label>
              </div>
            )}
          </div>
        </>
      )}
    </>
  );
});<|MERGE_RESOLUTION|>--- conflicted
+++ resolved
@@ -104,17 +104,13 @@
           } else if (relativeItem.id === sourceData.item.id) newOrder = sourceData.order;
           else newOrder = (relativeItem.membership.order + targetData.order) / 2;
 
-<<<<<<< HEAD
-          const updatedItem = await updateMembership({ membershipId: sourceData.item.membership.id, order: newOrder });
-          const slug = sourceData.item.parentSlug ? sourceData.item.parentSlug : sourceData.item.slug;
-          if (idOrSlug === slug) callback([updatedItem], sourceData.item.parentSlug ? 'updateProjectMembership' : 'updateWorkspaceMembership');
-=======
-          await updateMembership({
+          const updatedItem = await updateMembership({
             membershipId: sourceData.item.membership.id,
             order: newOrder,
             organizationId: sourceData.item.organizationId || sourceData.item.id,
           });
->>>>>>> fdd49a3c
+          const slug = sourceData.item.parentSlug ? sourceData.item.parentSlug : sourceData.item.slug;
+          if (idOrSlug === slug) callback([updatedItem], sourceData.item.parentSlug ? 'updateProjectMembership' : 'updateWorkspaceMembership');
         },
       }),
     );
