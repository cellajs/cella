import { memo, useCallback, useEffect, useMemo, useState } from 'react';
import type { ContextEntity, DraggableItemData, UserMenu, UserMenuItem } from '~/types/common';

import { useNavigationStore } from '~/store/navigation';

import { type Edge, extractClosestEdge } from '@atlaskit/pragmatic-drag-and-drop-hitbox/closest-edge';
import { combine } from '@atlaskit/pragmatic-drag-and-drop/combine';
import { monitorForElements } from '@atlaskit/pragmatic-drag-and-drop/element/adapter';
import { type LucideProps, Search } from 'lucide-react';
import { useTranslation } from 'react-i18next';
import { updateMembership } from '~/api/memberships';
import { useMutateWorkSpaceQueryData } from '~/hooks/use-mutate-query-data';
import ContentPlaceholder from '~/modules/common/content-placeholder';
import { findRelatedItemsByType } from '~/modules/common/nav-sheet/helpers';
import { SheetMenuItem } from '~/modules/common/nav-sheet/sheet-menu-items';
import { SheetMenuSearch } from '~/modules/common/nav-sheet/sheet-menu-search';
import { MenuSection } from '~/modules/common/nav-sheet/sheet-menu-section';
import { Switch } from '~/modules/ui/switch';
import { menuSections } from '~/nav-config';

export type PageDraggableItemData = DraggableItemData<UserMenuItem> & { type: 'menuItem' };

export const isPageData = (data: Record<string | symbol, unknown>): data is PageDraggableItemData => {
  return data.dragItem === true && typeof data.order === 'number' && data.type === 'menuItem';
};

export type SectionItem = {
  storageType: keyof UserMenu;
  type: ContextEntity;
  label: string;
  createForm?: React.ReactNode;
  isSubmenu?: boolean;
  toPrefix?: boolean;
  icon?: React.ElementType<LucideProps>;
};

export const SheetMenu = memo(() => {
  const { t } = useTranslation();
  const { menu } = useNavigationStore();
  const { keepMenuOpen, hideSubmenu, toggleHideSubmenu, toggleKeepMenu } = useNavigationStore();

  const [searchTerm, setSearchTerm] = useState<string>('');
  const [searchResults, setSearchResults] = useState<UserMenuItem[]>([]);

  const searchResultsListItems = useCallback(() => {
    return searchResults.length > 0
      ? searchResults.map((item: UserMenuItem) => (
          <SheetMenuItem key={item.id} searchResults mainItemIdOrSlug={item.parentSlug} item={item} type={item.entity} />
        ))
      : [];
  }, [searchResults]);

  const renderedSections = useMemo(() => {
    return menuSections
      .filter((el) => !el.isSubmenu)
      .map((section) => {
        const menuSection = menu[section.storageType as keyof UserMenu];

        return (
          <MenuSection
            entityType={section.type}
            key={section.type}
            sectionLabel={section.label}
            sectionType={section.storageType}
            createForm={section.createForm}
            data={menuSection}
          />
        );
      });
  }, [menu]);

  const callback = useMutateWorkSpaceQueryData(['workspaces', idOrSlug]);

  // monitoring drop event
  useEffect(() => {
    return combine(
      monitorForElements({
        canMonitor({ source }) {
          return isPageData(source.data);
        },
        async onDrop({ source, location }) {
          const target = location.current.dropTargets[0];
          if (!target) return;

          const sourceData = source.data;
          const targetData = target.data;
          if (!isPageData(targetData) || !isPageData(sourceData)) return;

          const closestEdgeOfTarget: Edge | null = extractClosestEdge(targetData);
          const neededItems = findRelatedItemsByType(menu, sourceData.item.entity);
          const targetItemIndex = neededItems.findIndex((i) => i.id === targetData.item.id);
          const relativeItemIndex = closestEdgeOfTarget === 'top' ? targetItemIndex - 1 : targetItemIndex + 1;

          const relativeItem = neededItems[relativeItemIndex];
          let newOrder: number;

          if (relativeItem === undefined || relativeItem.membership.order === targetData.order) {
            newOrder = closestEdgeOfTarget === 'top' ? targetData.order / 2 : targetData.order + 1;
          } else if (relativeItem.id === sourceData.item.id) newOrder = sourceData.order;
          else newOrder = (relativeItem.membership.order + targetData.order) / 2;

<<<<<<< HEAD
          const updatedItem = await updateMembership({ membershipId: sourceData.item.membership.id, order: newOrder });
          const slug = sourceData.item.parentSlug ? sourceData.item.parentSlug : sourceData.item.slug;
          if (idOrSlug === slug) callback([updatedItem], sourceData.item.parentSlug ? 'updateProjectMembership' : 'updateWorkspaceMembership');
=======
          await updateMembership({ membershipId: sourceData.item.membership.id, order: newOrder });
>>>>>>> 78eaa122
        },
      }),
    );
  }, [menu]);

  return (
    <>
      <SheetMenuSearch menu={menu} searchTerm={searchTerm} setSearchTerm={setSearchTerm} searchResultsChange={setSearchResults} />
      {searchTerm && (
        <div className="search-results mt-6">
          {searchResultsListItems().length > 0 ? (
            searchResultsListItems()
          ) : (
            <ContentPlaceholder Icon={Search} title={t('common:no_resource_found', { resource: t('common:results').toLowerCase() })} />
          )}
        </div>
      )}

      {!searchTerm && (
        <>
          <div className="mt-2">{renderedSections}</div>
          <div className="grow mt-4 md:border-b md:border-dashed" />
          <div className="flex flex-col my-6 mx-2 gap-6">
            <div className="max-xl:hidden flex items-center gap-4 ml-1">
              <Switch size="xs" id="keepMenuOpen" checked={keepMenuOpen} onCheckedChange={toggleKeepMenu} aria-label={t('common:keep_menu_open')} />
              <label htmlFor="keepMenuOpen" className="cursor-pointer select-none text-sm font-medium leading-none">
                {t('common:keep_menu_open')}
              </label>
            </div>
            {menuSections.some((el) => el.isSubmenu) && (
              <div className="max-sm:hidden flex items-center gap-4 ml-1">
                <Switch size="xs" id="hideSubmenu" checked={hideSubmenu} onCheckedChange={toggleHideSubmenu} ria-label={t('common:nested_menu')} />
                <label htmlFor="hideSubmenu" className="cursor-pointer select-none text-sm font-medium leading-none">
                  {t('common:nested_menu')}
                </label>
              </div>
            )}
          </div>
        </>
      )}
    </>
  );
});<|MERGE_RESOLUTION|>--- conflicted
+++ resolved
@@ -6,6 +6,7 @@
 import { type Edge, extractClosestEdge } from '@atlaskit/pragmatic-drag-and-drop-hitbox/closest-edge';
 import { combine } from '@atlaskit/pragmatic-drag-and-drop/combine';
 import { monitorForElements } from '@atlaskit/pragmatic-drag-and-drop/element/adapter';
+import { useParams } from '@tanstack/react-router';
 import { type LucideProps, Search } from 'lucide-react';
 import { useTranslation } from 'react-i18next';
 import { updateMembership } from '~/api/memberships';
@@ -39,6 +40,7 @@
   const { menu } = useNavigationStore();
   const { keepMenuOpen, hideSubmenu, toggleHideSubmenu, toggleKeepMenu } = useNavigationStore();
 
+  const idOrSlug = useParams({ strict: false, select: (p) => p.idOrSlug });
   const [searchTerm, setSearchTerm] = useState<string>('');
   const [searchResults, setSearchResults] = useState<UserMenuItem[]>([]);
 
@@ -99,13 +101,9 @@
           } else if (relativeItem.id === sourceData.item.id) newOrder = sourceData.order;
           else newOrder = (relativeItem.membership.order + targetData.order) / 2;
 
-<<<<<<< HEAD
           const updatedItem = await updateMembership({ membershipId: sourceData.item.membership.id, order: newOrder });
           const slug = sourceData.item.parentSlug ? sourceData.item.parentSlug : sourceData.item.slug;
           if (idOrSlug === slug) callback([updatedItem], sourceData.item.parentSlug ? 'updateProjectMembership' : 'updateWorkspaceMembership');
-=======
-          await updateMembership({ membershipId: sourceData.item.membership.id, order: newOrder });
->>>>>>> 78eaa122
         },
       }),
     );
