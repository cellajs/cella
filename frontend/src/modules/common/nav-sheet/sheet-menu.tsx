--- conflicted
+++ resolved
@@ -71,11 +71,8 @@
       });
   }, [menu]);
 
-<<<<<<< HEAD
   const callback = useMutateWorkSpaceQueryData(['workspaces', idOrSlug]);
 
-=======
->>>>>>> bc28e815
   // monitoring drop event
   useEffect(() => {
     return combine(
