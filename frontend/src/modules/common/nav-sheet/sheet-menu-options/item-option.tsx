import type { ContextEntity } from 'backend/types/common';
import { motion } from 'framer-motion';
import { Archive, ArchiveRestore, Bell, BellOff, Loader2 } from 'lucide-react';
import { useState } from 'react';
import { useTranslation } from 'react-i18next';
import { type UpdateMenuOptionsProp, updateMembership as baseUpdateMembership } from '~/api/memberships';
import { useMutation } from '~/hooks/use-mutations';
import { dispatchCustomEvent } from '~/lib/custom-events';
import { AvatarWrap } from '~/modules/common/avatar-wrap';
import { Button } from '~/modules/ui/button';
import { useNavigationStore } from '~/store/navigation';
import type { UserMenuItem } from '~/types/common';

interface ItemOptionProps {
  item: UserMenuItem;
  itemType: ContextEntity;
  parentItemSlug?: string;
}

export const ItemOption = ({ item, itemType, parentItemSlug }: ItemOptionProps) => {
  const { t } = useTranslation();
  const [isItemArchived, setItemArchived] = useState(item.membership.archived);
  const [isItemMuted, setItemMuted] = useState(item.membership.muted);
<<<<<<< HEAD
=======

  const callback = useMutateWorkSpaceQueryData(['workspaces', parentItemSlug ? parentItemSlug : item.slug]);
>>>>>>> 9cafe30c
  const { archiveStateToggle } = useNavigationStore();
  const { mutate: updateMembership, status } = useMutation({
    mutationFn: (values: UpdateMenuOptionsProp) => {
      return baseUpdateMembership(values);
    },
    onSuccess: (updatedMembership) => {
      if (updatedMembership.archived !== isItemArchived) {
        const archived = updatedMembership.archived || !isItemArchived;
        archiveStateToggle(item, archived, parentItemSlug ? parentItemSlug : null);
        setItemArchived(archived);
        // Triggers an event to handle actions for entities that have been archived or unarchived(default listens in nav-sheet/index)
        dispatchCustomEvent('entityArchiveToggle', { entity: itemType, membership: updatedMembership });
      }
      if (updatedMembership.muted !== isItemMuted) {
        const muted = updatedMembership.muted || !isItemMuted;
        setItemMuted(muted);
        // Triggers an event to handle actions for entities that have been mute or unmuted (default listens in nav-sheet/index)
        dispatchCustomEvent('entityMuteToggle', { entity: itemType, membership: updatedMembership });
      }
    },
  });

  const itemOptionStatesHandle = (state: 'archive' | 'mute') => {
    const role = item.membership.role;
    if (state === 'archive') updateMembership({ membershipId: item.membership.id, role, archived: !isItemArchived });
    if (state === 'mute') updateMembership({ membershipId: item.membership.id, role, muted: !isItemMuted });
  };

  return (
    <motion.div
      layoutId={`sheet-menu-item-${item.id}`}
      className={`group flex relative items-center ${parentItemSlug ? 'h-12 relative menu-item-sub' : 'h-14 '} w-full p-0 pr-2 justify-start rounded  focus:outline-none
        ring-inset ring-muted/25 focus:ring-foreground hover:bg-accent/50 hover:text-accent-foreground
        ${!isItemArchived && 'ring-1 cursor-grab'} `}
    >
      {status === 'pending' ? (
        <Loader2 className="text-muted-foreground h-8 w-8 mx-3 my-2 animate-spin" />
      ) : (
        <AvatarWrap
          className={`${parentItemSlug ? 'my-2 mx-3 h-8 w-8 text-xs' : 'm-2'} ${isItemArchived && 'opacity-70'}`}
          type={itemType}
          id={item.id}
          name={item.name}
          url={item.thumbnailUrl}
        />
      )}

      <div className="truncate grow py-2 pl-1 text-left">
        <div className={`truncate ${parentItemSlug ? 'text-sm' : 'text-base mb-1'} leading-5 ${isItemArchived && 'opacity-70'}`}>{item.name}</div>
        <div className="flex items-center gap-4 transition-opacity delay-500">
          <OptionButtons
            Icon={isItemArchived ? ArchiveRestore : Archive}
            title={isItemArchived ? t('common:restore') : t('common:archive')}
            onClick={() => itemOptionStatesHandle('archive')}
            subTask={!!parentItemSlug}
          />
          <OptionButtons
            Icon={isItemMuted ? Bell : BellOff}
            title={isItemMuted ? t('common:unmute') : t('common:mute')}
            onClick={() => itemOptionStatesHandle('mute')}
            subTask={!!parentItemSlug}
          />
        </div>
      </div>
    </motion.div>
  );
};

interface OptionButtonsProps {
  Icon: React.ElementType;
  title: string;
  onClick: () => void;
  subTask?: boolean;
}
const OptionButtons = ({ Icon, title, onClick, subTask = false }: OptionButtonsProps) => (
  <Button
    variant="link"
    size="sm"
    className="p-0 font-light text-xs h-4 leading-3 opacity-80 group-hover:opacity-100"
    aria-label={`Click ${title}`}
    onClick={onClick}
  >
    <Icon size={subTask ? 12 : 14} className="mr-1" />
    {title}
  </Button>
);<|MERGE_RESOLUTION|>--- conflicted
+++ resolved
@@ -21,11 +21,7 @@
   const { t } = useTranslation();
   const [isItemArchived, setItemArchived] = useState(item.membership.archived);
   const [isItemMuted, setItemMuted] = useState(item.membership.muted);
-<<<<<<< HEAD
-=======
 
-  const callback = useMutateWorkSpaceQueryData(['workspaces', parentItemSlug ? parentItemSlug : item.slug]);
->>>>>>> 9cafe30c
   const { archiveStateToggle } = useNavigationStore();
   const { mutate: updateMembership, status } = useMutation({
     mutationFn: (values: UpdateMenuOptionsProp) => {
