--- conflicted
+++ resolved
@@ -1,8 +1,4 @@
-<<<<<<< HEAD
 import type { TFunction } from 'i18next';
-=======
-import { TFunction } from 'i18next';
->>>>>>> 9b04e833
 import { Expand, Shrink } from 'lucide-react';
 import React from 'react';
 import { useEffect, useState } from 'react';
@@ -39,7 +35,6 @@
   return (
     <>
       {iconOnly ? (
-<<<<<<< HEAD
         <TooltipButton toolTipContent="Focus view">
           <FocusViewButton focusView={focusView} iconOnly={iconOnly} toggleFocus={toggleFocus} t={t} className={className} />
         </TooltipButton>
@@ -59,42 +54,6 @@
 const FocusViewButton = React.forwardRef<HTMLButtonElement, FocusViewButtonProps>(({ focusView, iconOnly, toggleFocus, t, className }, ref) => {
   return (
     <Button ref={ref} variant={'outline'} className={cn('flex max-lg:hidden', className)} onClick={toggleFocus}>
-=======
-        <TooltipButton toolTipContent="Focus view" >
-          <FocusViewButton
-            focusView={focusView}
-            iconOnly={iconOnly}
-            toggleFocus={toggleFocus}
-            t={t}
-            className={className}
-          />
-        </TooltipButton>
-      ) : (
-        <FocusViewButton
-          focusView={focusView}
-          iconOnly={iconOnly}
-          toggleFocus={toggleFocus}
-          t={t}
-          className={className}
-        />
-      )}
-    </>
-  );
-};
-
-const FocusViewButton = ({
-  className,
-  focusView,
-  toggleFocus,
-  iconOnly,
-  t,
-}: FocusViewButtonProps) => {
-  return (
-    <Button
-      variant={"outline"}
-      className={cn('flex max-lg:hidden', className)}
-      onClick={toggleFocus}>
->>>>>>> 9b04e833
       {focusView ? <Shrink size={16} /> : <Expand size={16} />}
       {!iconOnly && (
         <span className='ml-1'>
