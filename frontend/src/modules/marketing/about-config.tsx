import { config } from 'config';
import { Building2, Folder, Github, StickyNote, Twitter, Users } from 'lucide-react';

export const socials = [
  { title: 'Twitter', href: config.company.twitterUrl, icon: Twitter },
  { title: 'GitHub', href: config.company.githubUrl, icon: Github },
];

export const footerSections = [
  {
    title: 'common:product',
    links: [
      { title: 'common:about', href: '/about' },
      { title: 'common:sign_up', href: '/auth/sign-in' },
    ],
  },
  {
    title: 'common:connect',
    links: [{ title: 'common:contact_us', href: '/contact' }, ...socials],
  },
];

export const legalLinks = [
  { title: 'common:legal', href: '/legal' },
  { title: 'common:accessibility', href: '/accessibility' },
];

interface PricingPlan {
  id: string;
  action: 'sign_in' | 'contact_us' | 'waitlist_request';
  priceId: string | null;
  featureCount: number;
  borderColor: string;
  popular?: boolean;
  discount?: string;
}

export const pricingPlans: PricingPlan[] = [
  { id: 'free', action: 'waitlist_request', priceId: null, featureCount: 3, borderColor: '', discount: 'Free' },
  { id: 'pro', action: 'contact_us', priceId: null, featureCount: 4, borderColor: 'ring-4 ring-primary/5', popular: true },
];

<<<<<<< HEAD
interface Count {
  id: string;
  title: string;
  icon: JSX.ElementType;
}

export const counts: Count[] = [
  { id: 'organizations', title: 'common:organizations', icon: Building2 },
  { id: 'users', title: 'common:users', icon: Users },
  { id: 'projects', title: 'app:projects', icon: Folder },
  { id: 'tasks', title: 'app:tasks', icon: StickyNote },
];
=======
export const counts = [
  { id: 'users', title: 'common:users', icon: Users },
  { id: 'organizations', title: 'common:organizations', icon: Building2 },
] as const;
>>>>>>> ddccf1df
<|MERGE_RESOLUTION|>--- conflicted
+++ resolved
@@ -40,22 +40,9 @@
   { id: 'pro', action: 'contact_us', priceId: null, featureCount: 4, borderColor: 'ring-4 ring-primary/5', popular: true },
 ];
 
-<<<<<<< HEAD
-interface Count {
-  id: string;
-  title: string;
-  icon: JSX.ElementType;
-}
-
-export const counts: Count[] = [
-  { id: 'organizations', title: 'common:organizations', icon: Building2 },
-  { id: 'users', title: 'common:users', icon: Users },
-  { id: 'projects', title: 'app:projects', icon: Folder },
-  { id: 'tasks', title: 'app:tasks', icon: StickyNote },
-];
-=======
 export const counts = [
-  { id: 'users', title: 'common:users', icon: Users },
-  { id: 'organizations', title: 'common:organizations', icon: Building2 },
-] as const;
->>>>>>> ddccf1df
+  { id: 'user', title: 'common:users', icon: Users },
+  { id: 'organization', title: 'common:organizations', icon: Building2 },
+  { id: 'project', title: 'app:projects', icon: Folder },
+  { id: 'task', title: 'app:tasks', icon: StickyNote },
+] as const;