--- conflicted
+++ resolved
@@ -7,22 +7,6 @@
 import { Badge } from '~/modules/ui/badge';
 import { Button } from '~/modules/ui/button';
 
-<<<<<<< HEAD
-interface PricingPlan {
-  id: string;
-  priceId: string | null;
-  featureCount: number;
-  borderColor: string;
-  popular?: boolean;
-}
-
-const pricingPlans: PricingPlan[] = [
-  { id: 'free', priceId: null, featureCount: 3, borderColor: '' },
-  { id: 'pro', priceId: null, featureCount: 4, borderColor: 'ring-4 ring-primary/5', popular: true },
-];
-
-=======
->>>>>>> 4a0acd63
 const Pricing = () => {
   const isFlexLayout = pricingPlans.length < 3;
   const { t } = useTranslation();
