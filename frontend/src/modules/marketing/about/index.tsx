--- conflicted
+++ resolved
@@ -13,13 +13,7 @@
 // import FAQ from '~/modules/marketing/about/faq';
 // import Features from '~/modules/marketing/about/features';
 import { Hero } from '~/modules/marketing/about/hero';
-<<<<<<< HEAD
 // import Integrations from '~/modules/marketing/about/integrations';
-import Pricing from '~/modules/marketing/about/pricing';
-=======
-import Integrations from '~/modules/marketing/about/integrations';
-// import Pricing from '~/modules/marketing/about/pricing';
->>>>>>> 54d9125a
 import Why from '~/modules/marketing/about/why';
 
 import { config } from 'config';
@@ -49,11 +43,7 @@
   );
 };
 
-<<<<<<< HEAD
 const sectionIds = ['hero', 'product', 'pricing'];
-=======
-const sectionIds = ['hero', 'why', 'features', 'integrations'];
->>>>>>> 54d9125a
 
 const About = () => {
   const { t } = useTranslation();
