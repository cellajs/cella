--- conflicted
+++ resolved
@@ -12,11 +12,6 @@
 // import FAQ from '~/modules/marketing/about/faq';
 // import Features from '~/modules/marketing/about/features';
 import { Hero } from '~/modules/marketing/about/hero';
-<<<<<<< HEAD
-// import Integrations from '~/modules/marketing/about/integrations';
-=======
-import Integrations from '~/modules/marketing/about/integrations';
->>>>>>> dcfb5cda
 import Pricing from '~/modules/marketing/about/pricing';
 import Why from '~/modules/marketing/about/why';
 
@@ -97,11 +92,7 @@
           </AboutSection> */}
 
           {/* Pricing */}
-<<<<<<< HEAD
-          <AboutSection key={'pricing'} section="pricing" title="about:title_6" text="about:text_6" alternate={true}>
-=======
           <AboutSection key={'pricing'} section="pricing" title="about:title_6" text="about:text_6">
->>>>>>> dcfb5cda
             <Pricing />
           </AboutSection>
 
