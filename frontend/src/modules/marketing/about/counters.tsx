import { config } from 'config';
import { useEffect, useState } from 'react';
import { useTranslation } from 'react-i18next';
import { useInView } from 'react-intersection-observer';
import { CountUp } from 'use-count-up';
import { getPublicCounts } from '~/api/metrics';
import { counts } from '~/modules/marketing/about-config';
import { Card, CardContent, CardHeader, CardTitle } from '~/modules/ui/card';

const Counters = () => {
  const { t } = useTranslation();
  const { ref, inView } = useInView({ triggerOnce: true, threshold: 0 });
  const initialObject = config.entityTypes.reduce(
    (acc, key) => {
      acc[key] = 0;
      return acc;
    },
    {} as Record<string, number>,
  );
  const [countValues, setCountValues] = useState(initialObject);

<<<<<<< HEAD
  // Get counts
  const { data: countValues } = useQuery({
    queryKey: ['getPublicCounts'],
    queryFn: () => getPublicCounts(),
    initialData: { users: 0, organizations: 0, workspaces: 0, projects: 0, tasks: 0, labels: 0 },
  });
=======
  useEffect(() => {
    getPublicCounts().then((resp) => setCountValues(resp));
  }, []);
>>>>>>> ddccf1df

  return (
    <div ref={ref} className="mx-auto grid gap-4 md:max-w-5xl grid-cols-2 lg:grid-cols-4">
      {inView &&
        counts.map(({ id, title, icon: Icon }) => {
          const countValue = countValues[id];

          return (
            <Card key={id} className="bg-background">
              <CardHeader className="flex flex-row items-center justify-between space-y-0 pb-2">
                <CardTitle className="text-sm font-medium">{t(title)}</CardTitle>
                <Icon className="text-muted-foreground h-4 w-4" />
              </CardHeader>
              <CardContent>
                <div className="text-3xl font-bold">
                  <CountUp
                    key={`count-${id}`}
                    isCounting
                    start={Math.floor(countValue / 2)}
                    end={countValue}
                    decimalPlaces={0}
                    formatter={(value) => Math.floor(value).toLocaleString()}
                  />
                </div>
              </CardContent>
            </Card>
          );
        })}
    </div>
  );
};

export default Counters;<|MERGE_RESOLUTION|>--- conflicted
+++ resolved
@@ -19,18 +19,9 @@
   );
   const [countValues, setCountValues] = useState(initialObject);
 
-<<<<<<< HEAD
-  // Get counts
-  const { data: countValues } = useQuery({
-    queryKey: ['getPublicCounts'],
-    queryFn: () => getPublicCounts(),
-    initialData: { users: 0, organizations: 0, workspaces: 0, projects: 0, tasks: 0, labels: 0 },
-  });
-=======
   useEffect(() => {
     getPublicCounts().then((resp) => setCountValues(resp));
   }, []);
->>>>>>> ddccf1df
 
   return (
     <div ref={ref} className="mx-auto grid gap-4 md:max-w-5xl grid-cols-2 lg:grid-cols-4">
