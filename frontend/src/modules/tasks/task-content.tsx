import { useState } from 'react';
import { useTranslation } from 'react-i18next';
import { dispatchCustomEvent } from '~/lib/custom-events';
import { Button } from '~/modules/ui/button';
import type { Mode } from '~/store/theme';
import CreateSubTaskForm from './create-sub-task-form';
import SubTask from './sub-task';
import { TaskBlockNote } from '~/modules/tasks/task-selectors/task-blocknote';
import type { Task } from '~/types';
import '@blocknote/shadcn/style.css';

interface Props {
  task: Task;
  mode: Mode;
  isExpanded: boolean;
}

const TaskContent = ({ task, mode, isExpanded }: Props) => {
  const { t } = useTranslation();
  const [createSubTask, setCreateSubTask] = useState(false);
  // const [isEditing, setIsEditing] = useState(true);

  const expandedStyle = 'min-h-16 w-full bg-transparent border-none mt-1';
  return (
    <>
      {!isExpanded ? (
        <div className="mt-1 inline-flex">
          <div
            // biome-ignore lint/security/noDangerouslySetInnerHtml: is sanitized by backend
            dangerouslySetInnerHTML={{ __html: task.summary }}
            data-color-scheme={mode}
            className="bn-container bn-shadcn"
          />

          {(task.expandable || task.subTasks.length > 0) && (
            <div className="inline-flex gap-1 items-center opacity-80 group-hover/task:opacity-100 group-[.is-focused]/task:opacity-100 pl-2">
              <Button variant="link" size="micro" onClick={() => dispatchCustomEvent('toggleCard', task.id)} className="inline-flex py-0 h-5">
                {t('common:more').toLowerCase()}
              </Button>
              {task.subTasks.length > 0 && (
                <div className="inline-flex py-0.5 text-xs h-5 ml-1 gap-[.1rem]">
                  <span className="text-success">{task.subTasks.filter((t) => t.status === 6).length}</span>
                  <span className="font-light">/</span>
                  <span className="font-light">{task.subTasks.length}</span>
                </div>
              )}
              {/* <Button variant="ghost" size="micro" onClick={() => setIsExpanded(true)} className="inline-flex py-0 h-5 ml-1 gap-[.07rem]">
               <Paperclip size={10} className="transition-transform -rotate-45" />
               <span>3</span>
             </Button> */}
            </div>
          )}
        </div>
      ) : (
        <>
<<<<<<< HEAD
          <TaskBlockNote
            id={task.id}
            projectId={task.projectId}
            html={task.description || ''}
            mode={mode}
            className="min-h-16 w-full bg-transparent border-none mt-1"
          />

=======
          {/* {isEditing ? ( */}
          <TaskBlockNote id={task.id} projectId={task.projectId} html={task.description || ''} mode={mode} className={expandedStyle} />
          {/* ) : (
            <div className={`${expandedStyle} bn-container bn-shadcn`} data-color-scheme={mode}>
              <div
                // biome-ignore lint/security/noDangerouslySetInnerHtml: is sanitized by backend
                dangerouslySetInnerHTML={{ __html: task.description }}
                onClick={() => setIsEditing(true)}
                onKeyDown={() => {}}
              />
            </div>
          )} */}
>>>>>>> d90e3794
          <div className="-ml-10 -mr-1">
            <div className="flex flex-col">
              {task.subTasks.map((task) => (
                <SubTask mode={mode} key={task.id} task={task} />
              ))}
            </div>

            <CreateSubTaskForm formOpen={createSubTask} setFormState={(value) => setCreateSubTask(value)} parentTask={task} />
          </div>
        </>
      )}
    </>
  );
};

export default TaskContent;<|MERGE_RESOLUTION|>--- conflicted
+++ resolved
@@ -53,16 +53,6 @@
         </div>
       ) : (
         <>
-<<<<<<< HEAD
-          <TaskBlockNote
-            id={task.id}
-            projectId={task.projectId}
-            html={task.description || ''}
-            mode={mode}
-            className="min-h-16 w-full bg-transparent border-none mt-1"
-          />
-
-=======
           {/* {isEditing ? ( */}
           <TaskBlockNote id={task.id} projectId={task.projectId} html={task.description || ''} mode={mode} className={expandedStyle} />
           {/* ) : (
@@ -75,7 +65,6 @@
               />
             </div>
           )} */}
->>>>>>> d90e3794
           <div className="-ml-10 -mr-1">
             <div className="flex flex-col">
               {task.subTasks.map((task) => (
