--- conflicted
+++ resolved
@@ -1,9 +1,5 @@
-<<<<<<< HEAD
 import type { TasksCustomEventMap } from '~/modules/tasks/types';
-import type { Entity } from '~/types/common';
-=======
 import type { ContextEntity, Entity, Membership } from '~/types/common';
->>>>>>> db380fd1
 
 export type CombinedCustomEventMap = TasksCustomEventMap & {
   updateEntityCover: CustomEvent<{ bannerUrl: string; entity: Entity }>;
