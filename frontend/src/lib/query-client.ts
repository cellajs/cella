import { CancelledError, type FetchInfiniteQueryOptions, type FetchQueryOptions, onlineManager } from '@tanstack/react-query';
import i18next from 'i18next';
import { ZodError } from 'zod';
import { ApiError } from '~/lib/api';
import { i18n } from '~/lib/i18n';
import router, { queryClient } from '~/lib/router';
import { flushStoresAndCache } from '~/modules/auth/sign-out';
import { createToast } from '~/modules/common/toaster';
import { useAlertStore } from '~/store/alert';

/**
 * Fallback messages for common 400 errors
 */
const fallbackMessages = (t: (typeof i18n)['t']) => ({
  400: t('error:bad_request_action'),
  401: t('error:unauthorized_action'),
  403: t('error:forbidden_action'),
  404: t('error:not_found'),
  429: t('error:too_many_requests'),
});

/**
 * Global error handler for API requests.
 * Handles network errors, API errors, and redirects to the sign-in page if the user is not authenticated.
 * @param error - The error object.
 */
export const onError = (error: Error | ApiError) => {
  // Ignore cancellation error
  if (error instanceof CancelledError) {
    return console.debug('Ignoring CancelledError');
  }

  // Handle network error (e.g., connection refused)
  if (error instanceof Error && error.message === 'Failed to fetch') createToast(i18n.t('error:network_error'), 'error');

  // TODO scale reaction on ZodErrors
  if (error instanceof ZodError) {
    for (const err of error.issues) createToast(err.message, 'error');
  }

  if (error instanceof ApiError) {
    const statusCode = Number(error.status);

    // Set down alerts
    if ([503, 502].includes(statusCode)) useAlertStore.getState().setDownAlert('maintenance');
    else if (statusCode === 504) useAlertStore.getState().setDownAlert('offline');

    // Abort if /me or /me/menu, it should fail silently
    if (error.path && ['/me', '/me/menu'].includes(error.path)) return;

    const fallback = fallbackMessages(i18n.t);

    // Translate, try most specific first
    const errorMessage =
      error.entityType && i18next.exists(`error:resource_${error.type}`)
        ? i18n.t(`error:resource_${error.type}`, { resource: i18n.t(error.entityType) })
        : error.type && i18next.exists(`error:${error.type}`)
          ? i18n.t(`error:${error.type}`)
          : fallback[statusCode as keyof typeof fallback];

    // Show toast
    const toastType = error.severity === 'error' ? 'error' : error.severity === 'warn' ? 'warning' : 'info';
    createToast(errorMessage || error.message, toastType);

    // Redirect to sign-in page if the user is not authenticated (unless already on /auth/*)
    if (statusCode === 401 && !location.pathname.startsWith('/auth/')) {
      const redirectOptions: { to: string; search?: { redirect: string } } = {
        to: '/auth/authenticate',
      };

      // Save the current path as a redirect
      if (location.pathname?.length > 2) {
        redirectOptions.search = { redirect: location.pathname };
      }

      flushStoresAndCache();
      router.navigate(redirectOptions);
    }
  }
};

const onSuccess = () => {
  // Clear down alerts
  useAlertStore.getState().setDownAlert(null);
};

/**
<<<<<<< HEAD
 * Function to fetch data. If online, fetches the query even if there is cached. If offline or an error occurs, it tries to get the cached data.
 *
 * @param options - Fetch query options that define the query behavior and parameters.
 * @returns Returns query data of  undefined.
=======
 * Function to fetch data with offline support. If online, it will attempt to fetch data and perform a background revalidation.
 * If offline, it will attempt to return cached data. If there is an error during the fetch,
 * it will fall back to cached data if available.
 *
 * @param options - Fetch query options that define the query behavior, including the query key and parameters.
 * @param refetchIfOnline - Optional, flag to control refetching online (default: `true`).
 * @returns Returns query data or undefined.
>>>>>>> 04f392e0
 */
// biome-ignore lint/suspicious/noExplicitAny: any is used to infer the type of the options
export const offlineFetch = async <T>(options: FetchQueryOptions<any, any, any, any>, refetchIfOnline = true): Promise<T | undefined> => {
  const { queryKey } = options;
  const cachedData = queryClient.getQueryData<T>(queryKey);

  // If offline, return cached data if available
  if (!onlineManager.isOnline()) return cachedData ?? undefined;

  try {
<<<<<<< HEAD
    // If online, fetch data (background revalidation)
    return queryClient.fetchQuery({ ...options, staleTime: 0 });
=======
    // Remove cached queries to trigger re-fetch if online
    if (refetchIfOnline) queryClient.removeQueries({ queryKey, exact: true });
    return queryClient.fetchQuery(options);
>>>>>>> 04f392e0
  } catch (error) {
    return cachedData ?? undefined; // Fallback to cached data if available
  }
};

/**
 * Function to fetch infinite data. If online, fetches the query even if there is cached. If offline or an error occurs, it tries to get the cached data.
 *
<<<<<<< HEAD
 * @param options - Fetch infinite query options that define the query behavior and parameters, including the query key and other settings.
 * @returns Returns query data of  undefined.
 *
=======
 * @param options - Fetch infinite query options that define the query behavior and parameters,
 * including the query key and other settings.
 * @param refetchIfOnline - Optional, flag to control refetching online (default: `true`).
 * @returns Returns query data or undefined.
>>>>>>> 04f392e0
 */
// biome-ignore lint/suspicious/noExplicitAny: any is used to infer the type of the options
export const offlineFetchInfinite = async (options: FetchInfiniteQueryOptions<any, any, any, any, any>, refetchIfOnline = true) => {
  const { queryKey } = options;
  const cachedData = queryClient.getQueryData(queryKey);

  // If offline, return cached data if available
  if (!onlineManager.isOnline()) return cachedData ?? undefined;

  try {
<<<<<<< HEAD
    // If online, fetch data (background revalidation)
    return queryClient.fetchInfiniteQuery({ ...options, staleTime: 0 });
=======
    if (refetchIfOnline) queryClient.removeQueries({ queryKey, exact: true });
    return queryClient.fetchInfiniteQuery(options);
>>>>>>> 04f392e0
  } catch (error) {
    return cachedData ?? undefined; // Fallback to cached data if available
  }
};

export const queryClientConfig = { onError, onSuccess };<|MERGE_RESOLUTION|>--- conflicted
+++ resolved
@@ -85,12 +85,6 @@
 };
 
 /**
-<<<<<<< HEAD
- * Function to fetch data. If online, fetches the query even if there is cached. If offline or an error occurs, it tries to get the cached data.
- *
- * @param options - Fetch query options that define the query behavior and parameters.
- * @returns Returns query data of  undefined.
-=======
  * Function to fetch data with offline support. If online, it will attempt to fetch data and perform a background revalidation.
  * If offline, it will attempt to return cached data. If there is an error during the fetch,
  * it will fall back to cached data if available.
@@ -98,7 +92,6 @@
  * @param options - Fetch query options that define the query behavior, including the query key and parameters.
  * @param refetchIfOnline - Optional, flag to control refetching online (default: `true`).
  * @returns Returns query data or undefined.
->>>>>>> 04f392e0
  */
 // biome-ignore lint/suspicious/noExplicitAny: any is used to infer the type of the options
 export const offlineFetch = async <T>(options: FetchQueryOptions<any, any, any, any>, refetchIfOnline = true): Promise<T | undefined> => {
@@ -109,14 +102,9 @@
   if (!onlineManager.isOnline()) return cachedData ?? undefined;
 
   try {
-<<<<<<< HEAD
-    // If online, fetch data (background revalidation)
-    return queryClient.fetchQuery({ ...options, staleTime: 0 });
-=======
     // Remove cached queries to trigger re-fetch if online
     if (refetchIfOnline) queryClient.removeQueries({ queryKey, exact: true });
     return queryClient.fetchQuery(options);
->>>>>>> 04f392e0
   } catch (error) {
     return cachedData ?? undefined; // Fallback to cached data if available
   }
@@ -125,16 +113,10 @@
 /**
  * Function to fetch infinite data. If online, fetches the query even if there is cached. If offline or an error occurs, it tries to get the cached data.
  *
-<<<<<<< HEAD
- * @param options - Fetch infinite query options that define the query behavior and parameters, including the query key and other settings.
- * @returns Returns query data of  undefined.
- *
-=======
  * @param options - Fetch infinite query options that define the query behavior and parameters,
  * including the query key and other settings.
  * @param refetchIfOnline - Optional, flag to control refetching online (default: `true`).
  * @returns Returns query data or undefined.
->>>>>>> 04f392e0
  */
 // biome-ignore lint/suspicious/noExplicitAny: any is used to infer the type of the options
 export const offlineFetchInfinite = async (options: FetchInfiniteQueryOptions<any, any, any, any, any>, refetchIfOnline = true) => {
@@ -145,13 +127,8 @@
   if (!onlineManager.isOnline()) return cachedData ?? undefined;
 
   try {
-<<<<<<< HEAD
-    // If online, fetch data (background revalidation)
-    return queryClient.fetchInfiniteQuery({ ...options, staleTime: 0 });
-=======
     if (refetchIfOnline) queryClient.removeQueries({ queryKey, exact: true });
     return queryClient.fetchInfiniteQuery(options);
->>>>>>> 04f392e0
   } catch (error) {
     return cachedData ?? undefined; // Fallback to cached data if available
   }
