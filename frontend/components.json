--- conflicted
+++ resolved
@@ -11,10 +11,6 @@
   },
   "aliases": {
     "components": "~/modules/ui",
-<<<<<<< HEAD
-    "utils": "~/utils/utils"
-=======
     "utils": "~/utils"
->>>>>>> 38efd278
   }
 }