{
  "name": "tus",
  "version": "0.0.1",
  "description": "TUS server to handle file uploading with imado",
  "type": "module",
  "scripts": {
    "quick": "pnpm dev",
    "build": "cross-env NODE_ENV=production tsup",
    "build:dev": "cross-env NODE_ENV=development tsup",
    "start": "cross-env NODE_ENV=production tsx dist/index.js",
    "dev": "cross-env NODE_ENV=development tsup --watch --onSuccess \"tsx dist/index.js\""
  },
  "keywords": ["tus", "imado"],
  "author": "CellaJS <info@cellajs.com>",
  "license": "UNLICENSED",
  "dependencies": {
<<<<<<< HEAD
    "@aws-sdk/client-s3": "^3.723.0",
=======
    "@aws-sdk/client-s3": "^3.726.0",
>>>>>>> b2c1bb02
    "@t3-oss/env-core": "^0.11.1",
    "@tus/file-store": "^1.5.1",
    "@tus/s3-store": "^1.6.2",
    "@tus/server": "^1.10.0",
    "config": "workspace:*",
    "dotenv": "^16.4.7",
    "jsonwebtoken": "^9.0.2",
    "tsx": "^4.19.2",
<<<<<<< HEAD
    "zod": "^3.24.1"
=======
    "zod": "3.23.8"
>>>>>>> b2c1bb02
  },
  "devDependencies": {
    "@types/jsonwebtoken": "^9.0.7",
    "cross-env": "^7.0.3",
    "tsup": "^8.3.5",
    "typescript": "^5.7.3"
  }
}<|MERGE_RESOLUTION|>--- conflicted
+++ resolved
@@ -14,11 +14,7 @@
   "author": "CellaJS <info@cellajs.com>",
   "license": "UNLICENSED",
   "dependencies": {
-<<<<<<< HEAD
-    "@aws-sdk/client-s3": "^3.723.0",
-=======
     "@aws-sdk/client-s3": "^3.726.0",
->>>>>>> b2c1bb02
     "@t3-oss/env-core": "^0.11.1",
     "@tus/file-store": "^1.5.1",
     "@tus/s3-store": "^1.6.2",
@@ -27,11 +23,7 @@
     "dotenv": "^16.4.7",
     "jsonwebtoken": "^9.0.2",
     "tsx": "^4.19.2",
-<<<<<<< HEAD
-    "zod": "^3.24.1"
-=======
     "zod": "3.23.8"
->>>>>>> b2c1bb02
   },
   "devDependencies": {
     "@types/jsonwebtoken": "^9.0.7",
